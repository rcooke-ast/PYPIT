import numpy as np
from astropy import units as u
import arcyutils
import artrace
import arutils
import armsgs
<<<<<<< HEAD
import arqa
import pdb
=======
>>>>>>> bd309d88

# Logging
msgs = armsgs.get_logger()

try:
    from xastropy.xutils import xdebug as debugger
except:
    import pdb as debugger

# MASK VALUES FROM EXTRACTION
# 0 
# 2**0 = Flagged as bad detector pixel
# 2**1 = Flagged as affected by Cosmic Ray 
# 2**5 = Flagged as NAN (from something gone wrong)

mask_flags = dict(bad_pix=2**0, CR=2**1, NAN=2**5)


def boxcar(slf, det, specobjs, sciframe, varframe, skyframe, crmask, scitrace):
    """ Perform boxcar extraction on the traced objects.

    Parameters
    ----------
    det : int
      Detector index
    specobjs : list
      list of SpecObj objects
    sciframe : ndarray
      science frame
    varframe : ndarray
      variance image
    bgframe : ndarray
      sky background frame
    crmask : int ndarray
        mask of cosmic ray hits
    scitrace : dict
      traces, object and background trace images

    Returns
    -------
    Nothing.  slf._specobjs.boxcar is updated
    """
    bgfitord = 1  # Polynomial order used to fit the background
    nobj = scitrace['traces'].shape[1]
    cr_mask = 1.0-crmask
    bgfit = np.linspace(0.0, 1.0, sciframe.shape[1])
    bgcorr = np.zeros_like(cr_mask)
    # Loop on Objects
    for o in range(nobj):
        msgs.info("Performing boxcar extraction on object {0:d}/{1:d}".format(o+1,nobj))
        # Fit the background
        msgs.info("   Fitting the background")
        bgframe = arcyutils.func2d_fit_val(bgfit, sciframe, scitrace['background'][:,:,o]*cr_mask, bgfitord)
        # Weights
        weight = scitrace['object'][:,:,o]
        sumweight = np.sum(weight, axis=1)
        # Generate wavelength array (average over the pixels)
        wvsum = np.sum(slf._mswave[det-1]*weight, axis=1)
        wvsum /= sumweight
        # Generate sky spectrum (flux per pixel)
        skysum = np.sum(skyframe*weight, axis=1)
        skysum /= sumweight
        # Total the object flux
        msgs.info("   Summing object counts")
        scisum = np.sum((sciframe-bgframe)*weight, axis=1)
        # Total the variance array
        msgs.info("   Summing variance array")
        varsum = np.sum(varframe*weight, axis=1)
        # Update background correction image
        tmp = scitrace['background'][:,:,o] + scitrace['object'][:,:,o]
        gdp = np.where(tmp > 0)
        bgcorr[gdp] = bgframe[gdp]
        # Mask
        boxmask = np.zeros_like(wvsum, dtype=np.int)
        # Bad detector pixels
        BPs = np.sum(weight*slf._bpix[det-1], axis=1)
        bp = BPs > 0.
        boxmask[bp] += mask_flags['bad_pix']
        # CR
        CRs = np.sum(weight*cr_mask, axis=1)
        cr = CRs > 0.
        boxmask[cr] += mask_flags['CR']
        # NAN
        NANs = np.isnan(scisum)
        if np.sum(NANs) > 0:
            msgs.warn("   NANs in the spectrum somehow..")
            boxmask[NANs] += mask_flags['NANs']
            scisum[NANs] = 0.
            varsum[NANs] = 0.
            skysum[NANs] = 0.
        # Check on specobjs
        if not specobjs[o].check_trace(scitrace['traces'][:, o]):
            debugger.set_trace()
            msgs.error("Bad match to specobj in boxcar!")
        # Fill
        specobjs[o].boxcar['wave'] = wvsum*u.AA  # Yes, units enter here
        specobjs[o].boxcar['counts'] = scisum
        specobjs[o].boxcar['var'] = varsum
        specobjs[o].boxcar['sky'] = skysum  # per pixel
        specobjs[o].boxcar['mask'] = boxmask
    # Return
<<<<<<< HEAD
    return bgcorr

def obj_profiles(slf, det, specobjs, sciframe, varframe, skyframe, crmask, scitrace,
                 COUNT_LIM=25., pickle_file=None):
    """ Derive spatial profiles for each object

    Parameters
    ----------
    slf
    det
    specobjs
    sciframe
    varframe
    skyframe
    crmask
    scitrace

    Returns
    -------

    """
    '''  FOR DEVELOPING
    import pickle
    if False:
        tilts = slf._tilts[det-1]
        args = [det, specobjs, sciframe, varframe, skyframe, crmask, scitrace, tilts]
        msgs.warn("Pickling in the profile code")
        with open("trc_pickle.p",'wb') as f:
            pickle.dump(args,f)
        debugger.set_trace()
    if pickle_file is not None:
        f = open(pickle_file,'r')
        args = pickle.load(f)
        f.close()
        det, specobjs, sciframe, varframe, skyframe, crmask, scitrace, tilts = args
        slf = None
    else:
        tilts = slf._tilts[det-1]
    '''
    # Init QA
    #
    sigframe = np.sqrt(varframe)
    # Loop
    nobj = scitrace['traces'].shape[1]
    scitrace['opt_profile'] = []
    msgs.work("Should probably loop on S/N")
    for o in range(nobj):
        # Calculate slit image
        slit_img = artrace.slit_image(slf, det, scitrace, o)#, tilts=tilts)
        # Object pixels
        weight = scitrace['object'][:,:,o]
        # Identify good rows
        gdrow = np.where(specobjs[o].boxcar['counts'] > COUNT_LIM)[0]
        # Normalized image
        norm_img = sciframe / np.outer(specobjs[o].boxcar['counts'], np.ones(sciframe.shape[1]))
        # Eliminate rows with CRs (wipes out boxcar)
        crspec = np.sum(crmask*weight,axis=1)
        cr_rows = np.where(crspec > 0)[0]
        for row in cr_rows:
            weight[row,:] = 0.
        #
        if len(gdrow) > 100:  # Good S/N regime
            msgs.info("Good S/N for profile")
            # Eliminate low count regions
            badrow = np.where(specobjs[o].boxcar['counts'] < COUNT_LIM)[0]
            for row in badrow:
                weight[row,:] = 0.
            # Extract profile
            gdprof = weight > 0
            slit_val = slit_img[gdprof]
            flux_val = norm_img[gdprof]
            weight_val = sciframe[gdprof]/sigframe[gdprof]  # S/N
            # Fit
            fdict = dict(func='gaussian', deg=3)
            try:
                mask, gfit = arutils.robust_polyfit(slit_val, flux_val, fdict['deg'],
                                                    function=fdict['func'],
                                                    weights=weight_val, maxone=False)
            except RuntimeError:
                msgs.warn("Bad Profile fit for object={:s}.  Skipping Optimal".format(specobjs[o].idx))
                scitrace['opt_profile'].append(fdict)
                continue
            msgs.work("Consider flagging CRs here")
            # Record
            fdict['param'] = gfit
            fdict['mask'] = mask
            fdict['slit_val'] = slit_val
            fdict['flux_val'] = flux_val
            scitrace['opt_profile'].append(fdict)
            if False:
                gdp = mask == 0
                mn = np.min(slit_val[gdp])
                mx = np.max(slit_val[gdp])
                xval = np.linspace(mn,mx,1000)
                gauss = arutils.func_val(gfit, xval, fdict['func'])
                debugger.xplot(slit_val[gdp], flux_val[gdp], xtwo=xval, ytwo=gauss, scatter=True)
                debugger.set_trace()
        elif len(gdrow) > 10:  #
            msgs.warn("Low extracted flux for obj={:s}.  Not ready for Optimal".format(specobjs[o].idx))
            scitrace['opt_profile'].append({})
            continue
    # QA
    arqa.obj_profile_qa(slf, specobjs, scitrace)
    return scitrace['opt_profile']


def optimal_extract(slf, det, specobjs, sciframe, varframe, skyframe, crmask, scitrace,
                 pickle_file=None, profiles=None):
    """ Preform optimal extraction
    Standard Horne approach

    Parameters
    ----------
    slf
    det
    specobjs
    sciframe
    varframe
    crmask
    scitrace
    COUNT_LIM
    pickle_file

    Returns
    -------

    """
    '''
    import pickle
    if pickle_file is not None:
        f = open(pickle_file,'r')
        args = pickle.load(f)
        f.close()
        det, specobjs, sciframe, varframe, skyframe, crmask, scitrace, tilts = args
        slf = None
        scitrace['opt_profile'] = profiles
    else:
        tilts = None
    '''
    # Setup
    model_var = np.abs(skyframe + sciframe - np.sqrt(2)*slf._msrn[det-1]) + \
                 slf._msrn[det-1]**2  # sqrt 2 term deals with negative flux/sky
    model_ivar = 1./model_var
    msgs.work("Consider making a model of the object for model_ivar")
    cr_mask = 1.0-crmask
    # Loop
    nobj = scitrace['traces'].shape[1]
    for o in range(nobj):
        # Fit dict
        fit_dict = scitrace['opt_profile'][o]
        if 'param' not in fit_dict.keys():
            continue
        # Slit image
        slit_img = artrace.slit_image(slf, det, scitrace, o)#, tilts=tilts)
        #msgs.warn("Turn off tilts")
        # Object pixels
        weight = scitrace['object'][:,:,o]
        gdo = (weight > 0) & (model_ivar > 0)
        # Profile image
        prof_img = np.zeros_like(weight)
        prof_img[gdo] = arutils.func_val(fit_dict['param'], slit_img[gdo],
                                         fit_dict['func'])
        # Normalize
        norm_prof = np.sum(prof_img, axis=1)
        prof_img /= np.outer(norm_prof + (norm_prof == 0.), np.ones(prof_img.shape[1]))
        # Mask (1=good)
        mask = np.zeros_like(prof_img)
        mask[gdo] = 1.
        mask *= cr_mask

        # Optimal flux
        opt_num = np.sum(mask * sciframe * model_ivar * prof_img, axis=1)
        opt_den = np.sum(mask * model_ivar * prof_img**2, axis=1)
        opt_flux = opt_num / (opt_den + (opt_den == 0.))
        # Optimal wave
        opt_num = np.sum(mask * slf._mswave[det-1] * model_ivar * prof_img**2, axis=1)
        opt_wave = opt_num / (opt_den + (opt_den == 0.))
        # Optimal ivar
        opt_num = np.sum(mask * model_ivar * prof_img**2, axis=1)
        ivar_den = np.sum(mask * prof_img, axis=1)
        opt_ivar = opt_num / (ivar_den + (ivar_den==0.))

        # Save
        specobjs[o].optimal['wave'] = opt_wave*u.AA  # Yes, units enter here
        specobjs[o].optimal['counts'] = opt_flux
        gdiv = opt_ivar > 0.
        opt_var = np.zeros_like(opt_ivar)
        opt_var[gdiv] = 1./opt_ivar[gdiv]
        specobjs[o].optimal['var'] = opt_var
        #specobjs[o].boxcar['sky'] = skysum  # per pixel

        '''
        if 'OPTIMAL' in msgs._debug:
            debugger.set_trace()
            debugger.xplot(opt_wave, opt_flux, np.sqrt(opt_var))
        '''
=======
    return bgcorr
>>>>>>> bd309d88
<|MERGE_RESOLUTION|>--- conflicted
+++ resolved
@@ -4,11 +4,7 @@
 import artrace
 import arutils
 import armsgs
-<<<<<<< HEAD
 import arqa
-import pdb
-=======
->>>>>>> bd309d88
 
 # Logging
 msgs = armsgs.get_logger()
@@ -110,7 +106,6 @@
         specobjs[o].boxcar['sky'] = skysum  # per pixel
         specobjs[o].boxcar['mask'] = boxmask
     # Return
-<<<<<<< HEAD
     return bgcorr
 
 def obj_profiles(slf, det, specobjs, sciframe, varframe, skyframe, crmask, scitrace,
@@ -306,7 +301,4 @@
         if 'OPTIMAL' in msgs._debug:
             debugger.set_trace()
             debugger.xplot(opt_wave, opt_flux, np.sqrt(opt_var))
-        '''
-=======
-    return bgcorr
->>>>>>> bd309d88
+        '''