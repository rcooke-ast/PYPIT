import pdb
import numpy as np
import arextract
import arflux
import arload
import armasters
import armbase
import armsgs
import arproc
import ararc
import arsave
import arspecobj
import artrace
import arqa

try:
    from xastropy.xutils import xdebug as debugger
except:
    import pdb as debugger

# Logging
msgs = armsgs.get_logger()

def ARMLSD(argflag, spect, fitsdict, reuseMaster=False):
    """
    Automatic Reduction and Modeling of Long Slit Data

    Parameters
    ----------
    argflag : dict
      Arguments and flags used for reduction
    spect : dict
      Properties of the spectrograph.
    fitsdict : dict
      Contains relevant information from fits header files
    reuseMaster : bool
      If True, a master frame that will be used for another science frame
      will not be regenerated after it is first made.
      This setting comes with a price, and if a large number of science frames are
      being generated, it may be more efficient to simply regenerate the master
      calibrations on the fly.

    Returns
    -------
    status : int
      Status of the reduction procedure
      0 = Successful execution
      1 = ...
    """
    status = 0

    # Create a list of science exposure classes
    sciexp = armbase.SetupScience(argflag, spect, fitsdict)
    numsci = len(sciexp)

    # Create a list of master calibration frames
    masters = armasters.MasterFrames(spect['mosaic']['ndet'])

    # Start reducing the data
    for sc in range(numsci):
        slf = sciexp[sc]
        scidx = slf._idx_sci[0]
        msgs.info("Reducing file {0:s}, target {1:s}".format(fitsdict['filename'][scidx], slf._target_name))
        # Loop on Detectors
        for kk in xrange(slf._spect['mosaic']['ndet']):
<<<<<<< HEAD
#        for kk in xrange(1,slf._spect['mosaic']['ndet']):
=======

>>>>>>> e98b0802
            det = kk + 1  # Detectors indexed from 1
            ###############
            # Get amplifier sections
            fitsdict = arproc.get_ampsec_trimmed(slf, fitsdict, det, scidx)
            ###############
            # Generate master bias frame
            update = slf.MasterBias(fitsdict, det)
            if update and reuseMaster:
                armbase.UpdateMasters(sciexp, sc, det, ftype="bias")
            ###############
            # Generate a bad pixel mask (should not repeat)
            update = slf.BadPixelMask(det)
            if update and reuseMaster:
                armbase.UpdateMasters(sciexp, sc, det, ftype="arc")
            ###############
            # Estimate gain and readout noise for the amplifiers
            msgs.work("Estimate Gain and Readout noise from the raw frames...")
            ###############
            # Generate a master arc frame
            update = slf.MasterArc(fitsdict, det)
            if update and reuseMaster:
                armbase.UpdateMasters(sciexp, sc, det, ftype="arc")
            ###############
            # Determine the dispersion direction (and transpose if necessary)
            slf.GetDispersionDirection(fitsdict, det, scidx)
            if slf._bpix[det-1] is None:
                slf.SetFrame(slf._bpix, np.zeros((slf._nspec[det-1], slf._nspat[det-1])), det)

            ###############
            # Generate a master trace frame
            update = slf.MasterTrace(fitsdict, det)
            if update and reuseMaster:
                armbase.UpdateMasters(sciexp, sc, det, ftype="flat", chktype="trace")
            ###############
            # Generate an array that provides the physical pixel locations on the detector
            slf.GetPixelLocations(det)
            ###############
            # Determine the edges of the spectrum (spatial)
            lordloc, rordloc, extord = artrace.trace_orders(slf, slf._mstrace[det-1], det, singleSlit=True, pcadesc="PCA trace of the slit edges")
            slf.SetFrame(slf._lordloc, lordloc, det)
            slf.SetFrame(slf._rordloc, rordloc, det)

            # Convert physical trace into a pixel trace
            msgs.info("Converting physical trace locations to nearest pixel")
            pixcen = artrace.phys_to_pix(0.5*(slf._lordloc[det-1]+slf._rordloc[det-1]), slf._pixlocn[det-1], 1)
            pixwid = (slf._rordloc[det-1]-slf._lordloc[det-1]).mean(0).astype(np.int)
            lordpix = artrace.phys_to_pix(slf._lordloc[det-1], slf._pixlocn[det-1], 1)
            rordpix = artrace.phys_to_pix(slf._rordloc[det-1], slf._pixlocn[det-1], 1)
            slf.SetFrame(slf._pixcen, pixcen, det)
            slf.SetFrame(slf._pixwid, pixwid, det)
            slf.SetFrame(slf._lordpix, lordpix, det)
            slf.SetFrame(slf._rordpix, rordpix, det)
            # Save QA for slit traces
            arqa.slit_trace_qa(slf, slf._mstrace[det-1], slf._lordpix[det-1], slf._rordpix[det-1], extord, desc="Trace of the slit edges")

            ###############
            # Prepare the pixel flat field frame
            update = slf.MasterFlatField(fitsdict, det)
            if update and reuseMaster: armbase.UpdateMasters(sciexp, sc, det, ftype="flat", chktype="pixflat")
            ###############
            # Derive the spectral tilt
            if slf._tilts[det-1] is None:
                # First time tilts are derived for this arc frame --> derive the order tilts
                tilts = None
                nitertilts = 2
                doQA = False
                for tt in range(nitertilts):
                    msgs.info("Iterating on spectral tilts -- Iteration {0:d}/{1:d}".format(tt+1, nitertilts))
                    if tt == nitertilts-1:
                        doQA = True
                    tilts, satmask = artrace.model_tilt(slf, det, slf._msarc[det-1], guesstilts=tilts, plotQA=doQA)
                slf.SetFrame(slf._tilts, tilts, det)
                slf.SetFrame(slf._satmask, tilts, det)

                # Setup arc parameters (e.g. linelist)
                arcparam = ararc.setup_param(slf, sc, det, fitsdict)
                slf.SetFrame(slf._arcparam, arcparam, det)
                ###############
                # Extract arc and identify lines
                wv_calib = ararc.simple_calib(slf, det)
                slf.SetFrame(slf._wvcalib, wv_calib, det)
                slf._qa.close()
                xdb.set_trace()






                ###############
                # Generate a master wave frame
                update = slf.MasterWave(fitsdict, det)
                if update and reuseMaster:
                    armbase.UpdateMasters(sciexp, sc, det, ftype="arc", chktype="wave")

            ###############
            # Check if the user only wants to prepare the calibrations
            msgs.info("All calibration frames have been prepared")
            if slf._argflag['run']['preponly']:
                msgs.info("If you would like to continue with the reduction,"
                          +msgs.newline()+"disable the run+preponly command")
                continue


            ###############
            # Load the science frame and from this generate a Poisson error frame
            msgs.info("Loading science frame")
            sciframe = arload.load_frames(slf, fitsdict, [scidx], det,
                                          frametype='science',
                                          msbias=slf._msbias[det-1],
                                          transpose=slf._transpose)
            sciframe = sciframe[:, :, 0]
            # Extract
            msgs.info("Processing science frame")
            arproc.reduce_frame(slf, sciframe, scidx, fitsdict, det)


            #continue
            #msgs.error("UP TO HERE")
            ###############
            # Perform a velocity correction
            if (slf._argflag['reduce']['heliocorr'] == True) & False:
                if slf._argflag['science']['load']['extracted'] == True:
                    msgs.warn("Heliocentric correction will not be applied if an extracted science frame exists, and is used")
                msgs.work("Perform a full barycentric correction")
                msgs.work("Include the facility to correct for gravitational redshifts and time delays (see Pulsar timing work)")
                msgs.info("Performing a heliocentric correction")
                # Load the header for the science frame
                slf._waveids = arvcorr.helio_corr(slf, scidx[0])
            else:
                msgs.info("A heliocentric correction will not be performed")

            ###############
            # Using model sky, calculate a flexure correction
            msgs.warn("Implement flexure correction!!")

        # Close the QA for this object
        slf._qa.close()

        ###############
        # Flux
        ###############
        # Standard star (is this a calibration, e.g. goes above?)
        msgs.info("Processing standard star")
        msgs.warn("Assuming one star per detector mosaic")
        msgs.warn("Waited until last detector to process")

        update = slf.MasterStandard(scidx, fitsdict)
        if update and reuseMaster:
            armbase.UpdateMasters(sciexp, sc, 0, ftype="standard")
        #
        msgs.work("Need to check for existing sensfunc")
        msgs.work("Consider using archived sensitivity if not found")
        msgs.info("Fluxing with {:s}".format(slf._sensfunc['std']['name']))
        arflux.apply_sensfunc(slf, scidx, fitsdict)

        # Write 1D spectra
        arsave.save_1d_spectra(slf)
        # Write 2D images
        arsave.save_2d_images(slf)
        # Free up some memory by replacing the reduced ScienceExposure class
        sciexp[sc] = None
    return status


def instconfig(slf, det, scidx, fitsdict):
    """ Returns a unique config string for the current slf

    Parameters
    ----------
    scidx: int
       Exposure index (max=9999)
    """
    from collections import OrderedDict
    config_dict = OrderedDict()
    config_dict['S'] = 'slitwid'
    config_dict['D'] = 'dichroic'
    config_dict['G'] = 'disperser'
    config_dict['T'] = 'cdangle'
    #
    config = ''
    for key in config_dict.keys():
        try:
            comp = str(fitsdict[config_dict[key]][scidx])
        except KeyError:
            comp = '0'
        #
        val = ''
        for s in comp:
            if s.isdigit():
                val = val + s
        config = config + key+'{:s}-'.format(val)
    # Binning
    try:
        binning = slf._spect['det'][det-1]['binning']
    except KeyError:
        msgs.warn("Assuming 1x1 binning for your detector")
        binning = '1x1'
    val = ''
    for s in binning:
        if s.isdigit():
            val = val + s
    config = config + 'B{:s}'.format(val)
    # Return
    return config

    """
    msgs.warn("Flat indexing needs to be improved in arsort.setup")
    fidx = slf._name_flat.index(slf._mspixflat_name)
    if fidx > 9:
        msgs.error("Not ready for that many flats!")
    aidx = slf._name_flat.index(slf._mspixflat_name)
    setup = 10*(aidx+1) + fidx
    return setup
    """<|MERGE_RESOLUTION|>--- conflicted
+++ resolved
@@ -63,11 +63,7 @@
         msgs.info("Reducing file {0:s}, target {1:s}".format(fitsdict['filename'][scidx], slf._target_name))
         # Loop on Detectors
         for kk in xrange(slf._spect['mosaic']['ndet']):
-<<<<<<< HEAD
-#        for kk in xrange(1,slf._spect['mosaic']['ndet']):
-=======
-
->>>>>>> e98b0802
+
             det = kk + 1  # Detectors indexed from 1
             ###############
             # Get amplifier sections
@@ -149,13 +145,6 @@
                 # Extract arc and identify lines
                 wv_calib = ararc.simple_calib(slf, det)
                 slf.SetFrame(slf._wvcalib, wv_calib, det)
-                slf._qa.close()
-                xdb.set_trace()
-
-
-
-
-
 
                 ###############
                 # Generate a master wave frame
