.. code-block:: console

    $ pypeit_show_2dspec -h
    usage: pypeit_show_2dspec [-h] [--list] [--det DET] [--showmask]
                              [--removetrace] [--embed] [--ignore_extract_mask]
                              [--sensfunc SENSFUNC] [--channels CHANNELS]
                              file
    
    Display sky subtracted, spec2d image in a Ginga viewer. Run above the
    Science/ folder
    
    positional arguments:
      file                  PYPIT spec2d file
    
    optional arguments:
      -h, --help            show this help message and exit
      --list                List the extensions only? (default: False)
      --det DET             Detector number (default: 1)
      --showmask            Overplot masked pixels (default: False)
      --removetrace         Do not overplot traces in the skysub, sky_resid and
                            resid channels (default: False)
      --embed               Upon completion embed in ipython shell (default:
                            False)
      --ignore_extract_mask
                            Ignore the extraction mask (default: False)
<<<<<<< HEAD
      --sensfunc SENSFUNC   Pass in a sensfunc to display the sky-subtracted
                            image with a flux calibration (default: None)
=======
      --sensfunc SENSFUNC   Pass in a sensfunc to display the sky-subtracted image
                            with a flux calibration (default: None)
>>>>>>> fd357626
      --channels CHANNELS   Only show a subset of the channels (0-indexed), e.g.
                            1,3 (default: None)
    <|MERGE_RESOLUTION|>--- conflicted
+++ resolved
@@ -23,13 +23,8 @@
                             False)
       --ignore_extract_mask
                             Ignore the extraction mask (default: False)
-<<<<<<< HEAD
-      --sensfunc SENSFUNC   Pass in a sensfunc to display the sky-subtracted
-                            image with a flux calibration (default: None)
-=======
       --sensfunc SENSFUNC   Pass in a sensfunc to display the sky-subtracted image
                             with a flux calibration (default: None)
->>>>>>> fd357626
       --channels CHANNELS   Only show a subset of the channels (0-indexed), e.g.
                             1,3 (default: None)
     