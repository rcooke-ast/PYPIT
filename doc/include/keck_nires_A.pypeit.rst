--- conflicted
+++ resolved
@@ -1,14 +1,8 @@
 .. code-block:: console
 
-<<<<<<< HEAD
-    # Auto-generated PypeIt input file using PypeIt version: 1.12.2.dev118+g6905096d0
-    # UTC 2023-03-25T04:05:16.591
-
-=======
     # Auto-generated PypeIt input file using PypeIt version: 1.12.2.dev137+g95b15695a
     # UTC 2023-03-28T18:23:35.188
     
->>>>>>> a9075153
     # User-defined execution parameters
     [rdx]
         spectrograph = keck_nires
