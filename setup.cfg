--- conflicted
+++ resolved
@@ -42,19 +42,11 @@
     PyERFA>=2.0.0
     fast-histogram>=0.11
     configobj>=5.0.6
-<<<<<<< HEAD
-    scikit-learn>=1.0
-    IPython>=7.10.0
-    ginga>=5.2.0
-    linetools>=0.3.1
-    qtpy>=2.0.1
-=======
     scikit-learn>=1.2
     IPython>=8.0.0
-    ginga>=5.1.0
+    ginga>=5.2.0
     linetools>=0.3.2
     qtpy>=2.2.0
->>>>>>> 693d7270
     pygithub
     bottleneck
     pyqt6
