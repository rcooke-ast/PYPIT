--- conflicted
+++ resolved
@@ -44,16 +44,13 @@
 from IPython import embed
 
 
-<<<<<<< HEAD
-def spat_flexure_shift(sciimg, slits, gpm=None, slitprof=None, method="detector", maxlag=20, debug=False):
-=======
-def spat_flexure_shift(sciimg, slits, method="detector", bpm=None, maxlag=20, sigdetect=10., debug=False, qa_outfile=None, qa_vrange=None):
->>>>>>> 373e3c97
+def spat_flexure_shift(sciimg, slits, method="detector", bpm=None, slitprof=None,
+                       maxlag=20, sigdetect=10., debug=False, qa_outfile=None, qa_vrange=None):
     """
     Calculate a rigid flexure shift in the spatial dimension
     between the slitmask and the science image.
 
-    It is *important* to use initial=True when defining the
+    It is *important* to use original=True when defining the
     slitmask as everything should be relative to the initial slits
     TODO :: Check the above statement... I think it might be relative to the tweaked slits.
 
@@ -64,15 +61,6 @@
             Science image
         slits (:class:`pypeit.slittrace.SlitTraceSet`):
             Slits object
-        gpm (`numpy.ndarray`_, optional):
-            Good pixel mask (True = Good)
-        slitprof (`numpy.ndarray`_, optional):
-            Slit spatial profile image. Ideally, this should be about 1 when
-            a pixel is on a slit, and 0 when a pixel is off a slit. The actual
-            value depends on the spatial illumination. This is particularly
-            helpful if the slit suffers from vignetting. If None, the slitmask
-            is used instead, where a value of 1 represents on a slit, and a value
-            of 0 represents off a slit.
         method (:obj:`str`, optional):
             Method to use to calculate the spatial flexure shift. Options
             are 'detector' (default), 'slit', and 'edge'. The 'detector'
@@ -83,6 +71,13 @@
             Slits object
         bpm (`numpy.ndarray`_, optional):
             Bad pixel mask (True = Bad)
+        slitprof (`numpy.ndarray`_, optional):
+            Slit spatial profile image. Ideally, this should be about 1 when
+            a pixel is on a slit, and 0 when a pixel is off a slit. The actual
+            value depends on the spatial illumination. This is particularly
+            helpful if the slit suffers from vignetting. If None, the slitmask
+            is used instead, where a value of 1 represents on a slit, and a value
+            of 0 represents off a slit.
         maxlag (:obj:`int`, optional):
             Maximum flexure searched for
         sigdetect (:obj:`float`, optional):
@@ -113,20 +108,6 @@
     _sciimg = sciimg if slitmask.shape == sciimg.shape \
                 else arc.resize_mask2arc(slitmask.shape, sciimg)
 
-<<<<<<< HEAD
-    # Compute
-    mean_sci, med_sci, stddev_sci = stats.sigma_clipped_stats(_sciimg[onslits])
-    thresh =  med_sci + 5.0*stddev_sci
-    corr_sci = np.fmin(_sciimg.flatten(), thresh)
-    lags, xcorr = utils.cross_correlate(corr_sci, corr_slits, maxlag)
-    xcorr_denom = np.sqrt(np.sum(corr_sci*corr_sci)*np.sum(corr_slits*corr_slits))
-    xcorr_norm = xcorr / xcorr_denom
-    # TODO -- Generate a QA plot
-
-    tampl_true, tampl, pix_max, twid, centerr, ww, arc_cont, nsig \
-            = arc.detect_lines(xcorr_norm, sigdetect=3.0, fit_frac_fwhm=1.5, fwhm=5.0,
-                               cont_frac_fwhm=1.0, cont_samp=30, nfind=1, debug=debug)
-=======
     # mask (as much as possible) the objects on the slits to help the cross-correlation
     # need to copy the bpm to avoid changing the input bpm
     _bpm = np.zeros_like(_sciimg, dtype=int) if bpm is None else copy.deepcopy(bpm)
@@ -150,7 +131,6 @@
 
     # detect the highest peak in the cross-correlation
     _, _, pix_max, _, _, _, _, _ = arc.detect_lines(xcorr_max, cont_subtract=False, input_thresh=0., nfind=1, debug=debug)
->>>>>>> 373e3c97
     # No peak? -- e.g. data fills the entire detector
     if (len(pix_max) == 0) or pix_max[0] == -999.0:
         msgs.warn('No peak found in the x-correlation between the traced slits and the science/calib image.'
@@ -160,19 +140,12 @@
 
         return np.zeros((slits.nslits, 2), dtype=float)
 
-<<<<<<< HEAD
-    # Find the peak
-    xcorr_max = np.interp(pix_max, np.arange(lags.shape[0]), xcorr_norm)
-    lag_max = np.interp(pix_max, np.arange(lags.shape[0]), lags)
-    msgs.info('Detector spatial flexure measured: {0:5.3f} pixels'.format(lag_max[0]))
-
-    # So far we have calculated the global flexure (method = detector)
-    total_flexure = np.full((slits.nslits, 2), lag_max[0])
-=======
     lag0_max = np.where(lags_max == 0)[0][0]
     shift = round(pix_max[0] - lag0_max, 3)
-    msgs.info('Spatial flexure measured: {} pixels'.format(shift))
->>>>>>> 373e3c97
+    msgs.info('Detector spatial flexure measured: {0:5.3f} pixels'.format(shift))
+
+    # So far we have calculated the global flexure (method = detector)
+    total_flexure = np.full((slits.nslits, 2), shift)
 
     if debug:
         # 1D plot of the cross-correlation
@@ -194,21 +167,13 @@
         plt.tight_layout()
         plt.show()
 
-<<<<<<< HEAD
-        # Now translate the slits in the tslits_dict
-        all_left_flexure, all_right_flexure, mask = slits.select_edges(initial=initial, spat_flexure=total_flexure)
-        gpm = mask == 0
-        viewer, ch = display.show_image(_sciimg)
-        # display.show_slits(viewer, ch, left_flexure[:,gpm], right_flexure)[:,gpm]#, slits.id) #, args.det)
-        #embed(header='83 of flexure.py')
+        # 2D plot
+        spat_flexure_qa(sciimg, slits, shift, gpm=np.logical_not(bpm), vrange=qa_vrange)
 
     # If we're only calculating the detector flexure, return now
     if method == "detector":
-        # TODO :: QA?
-        return total_flexure
-
-    # Compute the small correction to the flexure for each slit edge
-    if method in ["slit", "edge"]:
+        pass
+    elif method in ["slit", "edge"]: # Compute the small correction to the flexure for each slit edge
         msgs.info(f"Calculating the spatial flexure of each {method}.")
         # Store an array of the small correction to the flexure for each slit
         delta_flexure = np.zeros((slits.nslits, 2))
@@ -217,7 +182,7 @@
         # Loop through all slits and calculate the flexure of each slit edge.
         for slit_idx in range(slits.nslits):
             slitmask = slits.slit_img(pad=5, slitidx=slit_idx, initial=initial, spat_flexure=total_flexure)
-            slit_gpm = gpm & (slitmask == slits.spat_id[slit_idx])
+            slit_gpm = np.logical_not(_bpm) & (slitmask == slits.spat_id[slit_idx])
             slit_width = np.median(right[:, slit_idx] - left[:, slit_idx])
             spat_coo = slits.spatial_coordinate_image(slitidx=slit_idx, full=True, initial=initial, spat_flexure=total_flexure)
             # Construct the empirical illumination profile
@@ -249,22 +214,20 @@
     else:
         msgs.error("Not ready for this method")
 
-    # TODO :: Should we include the possibility of post-processing the slit edges according to the spectrograph (e.g. fit linear relationship to total_flexure)?
-=======
-        # 2D plot
-        spat_flexure_qa(sciimg, slits, shift, gpm=np.logical_not(bpm), vrange=qa_vrange)
-
     if qa_outfile is not None:
         # Generate the QA plot
         msgs.info("Generating QA plot for spatial flexure")
-        spat_flexure_qa(sciimg, slits, shift, gpm=np.logical_not(bpm), vrange=qa_vrange, outfile=qa_outfile)
-
-    return np.full((slits.nslits, 2), shift)
+        spat_flexure_qa(sciimg, slits, total_flexure, gpm=np.logical_not(bpm), vrange=qa_vrange, outfile=qa_outfile)
+
+    # TODO :: Should we include the possibility of post-processing the slit edges according to the spectrograph (e.g. fit linear relationship to total_flexure)?
+
+    return total_flexure
 
 
 def spat_flexure_qa(img, slits, shift, gpm=None, vrange=None, outfile=None):
     """
     Generate QA for the spatial flexure
+
     Args:
         img (`numpy.ndarray`_):
             Image of the detector
@@ -279,9 +242,8 @@
         outfile (:obj:`str`, optional):
             Path to the output file where the QA is saved.  If None, the QA is
             shown on screen and not saved.
-
-
-    """
+    """
+    # TODO :: Need to implement different shifts for each edge.
     debug = True if outfile is None else False
 
     # check that vrange is a tuple
@@ -394,10 +356,7 @@
     else:
         fig.savefig(outfile, dpi=200)
         plt.close(fig)
->>>>>>> 373e3c97
-
-    # Return the total flexure
-    return total_flexure
+
 
 def spec_flex_shift(obj_skyspec, sky_file=None, arx_skyspec=None, arx_fwhm_pix=None,
                     spec_fwhm_pix=None, mxshft=20, excess_shft="crash",
