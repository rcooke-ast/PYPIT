"""
Module containing routines used by 3D datacubes.

.. include:: ../include/links.rst
"""

import os
import matplotlib.pyplot as plt
from astropy import wcs, units
from astropy.coordinates import AltAz, SkyCoord
from astropy.io import fits
import scipy.optimize as opt
from scipy import signal, ndimage
from scipy.interpolate import interp1d
import numpy as np

from pypeit import msgs, utils, specobj, specobjs, spec2dobj
from pypeit.core import coadd, extract, flux_calib
from pypeit import slittrace
from pypeit.images.imagebitmask import ImageBitMaskArray
from pypeit.spectrographs.util import load_spectrograph
from astropy.stats import sigma_clipped_stats, SigmaClip
from photutils.detection import DAOStarFinder




# Use a fast histogram for speed!
from fast_histogram import histogramdd

from IPython import embed


def gaussian2D(tup, intflux, xo, yo, sigma_x, sigma_y, theta, offset):
    """
    Fit a 2D Gaussian function to an image.

    Args:
        tup (:obj:`tuple`):
            A two element tuple containing the x and y coordinates of each pixel
            in the image
        intflux (float):
            The Integrated flux of the 2D Gaussian
        xo (float):
            The centre of the Gaussian along the x-coordinate when z=0 (units of pixels)
        yo (float):
            The centre of the Gaussian along the y-coordinate when z=0 (units of pixels)
        sigma_x (float):
            The standard deviation in the x-direction (units of pixels)
        sigma_y (float):
            The standard deviation in the y-direction (units of pixels)
        theta (float):
            The orientation angle of the 2D Gaussian
        offset (float):
            Constant offset

    Returns:
        `numpy.ndarray`_: The 2D Gaussian evaluated at the coordinate (x, y)
    """
    # Extract the (x, y, z) coordinates of each pixel from the tuple
    (x, y) = tup
    # Ensure these are floating point
    xo = float(xo)
    yo = float(yo)
    # Account for a rotated 2D Gaussian
    a = (np.cos(theta)**2)/(2*sigma_x**2) + (np.sin(theta)**2)/(2*sigma_y**2)
    b = -(np.sin(2*theta))/(4*sigma_x**2) + (np.sin(2*theta))/(4*sigma_y**2)
    c = (np.sin(theta)**2)/(2*sigma_x**2) + (np.cos(theta)**2)/(2*sigma_y**2)
    # Normalise so that the integrated flux is a parameter, instead of the amplitude
    norm = 1/(2*np.pi*np.sqrt(a*c-b*b))
    gtwod = offset + norm*intflux*np.exp(-(a*((x-xo)**2) + 2*b*(x-xo)*(y-yo) + c*((y-yo)**2)))
    return gtwod.ravel()


def fitGaussian2D(image, gpm=None, fwhm=3.0, median_filter=False, norm=False, debug=True):
    """
    Fit a 2D Gaussian to an input image. It is recommended that the input image
    is scaled to a maximum value that is ~1, so that all fit parameters are of
    the same order of magnitude. Set norm=True if you do not care about the
    amplitude or integrated flux. Otherwise, make sure you scale the image by
    a known value prior to passing it into this function.

    Parameters
    ----------
    image : `numpy.ndarray`_
        A 2D input image
    gpm : `numpy.ndarray`_, optional
        A good pixel mask. Pixels that are True are good. Default is None,
    fwhm : float, optional
        The FWHM of the image in pixels. This is used to estimate the initial
        guess for the Gaussian fit, the fit bounds, and the median filter kernel
        width if median filtering is used. Default is 3.0 pixels. 
    median_filter : bool, optional
        If True, the object finding will be performed on a median filtered
        image with a kernel size of fwhm, instead of the image itself. Default is False.
    norm : bool, optional
        If True, the input image will be normalised to the maximum value
        of the input image.
 
    Returns
    -------
    popt : `numpy.ndarray`_
       The optimum parameters of the Gaussian in the following order: Integrated
       flux, x center, y center, sigma_x, sigma_y, theta, offset. See
       :func:`~pypeit.core.datacube.gaussian2D` for a more detailed description
       of the model.
    pcov : `numpy.ndarray`_
        Corresponding covariance matrix
    """
    _gpm = np.ones_like(image, dtype=bool) if gpm is None else gpm
    # Normalise if requested
    wlscl = np.max(image) if norm else 1.0
    # Setup the fitting params - Estimate a starting point for the fit using a median filter
    if median_filter:    
        int_kernel = np.clip(round(fwhm), 3, None)
        if int_kernel % 2 == 0:
            int_kernel += 1 if fwhm > int_kernel else -1
        objfind_image = signal.medfilt2d(image, kernel_size=int_kernel)
    else: 
        objfind_image = image
    ## Find the objects 
    mean, median, std = sigma_clipped_stats(objfind_image*gpm, sigma=3.0)  
    daofind = DAOStarFinder(fwhm=fwhm, threshold=5.*std, exclude_border=True, brightest=1)  
    sources = daofind(objfind_image - median, mask=np.logical_not(gpm))
    msgs.info('DAOStarFinder brightest source properties')
    for col in sources.colnames:  
        if col not in ('id', 'npix'):
            sources[col].info.format = '%.2f'  # for consistent table output
    sources.pprint(max_width=76)  
    idx_max = sources['ycentroid'][0], sources['xcentroid'][0]
    
    if debug: 
        plt.figure(figsize=(10, 8))  # Adjust the size as needed
        plt.imshow(objfind_image*gpm-median, origin='lower', 
                   interpolation='nearest', cmap='gray', vmin=median-2.0*std, vmax=median+8.0*std)
        plt.plot(idx_max[1], idx_max[0], 'rx', markersize=10)
        plt.title(f'Whitelight Source Position: (x={idx_max[1]:.2f}, y={idx_max[0]:.2f})', fontsize=20)
        plt.show()        

    # old code
    #idx_max = np.unravel_index(np.argmax(med_filt_image), image.shape)
    initial_guess = (1, idx_max[0], idx_max[1], fwhm/2.35, fwhm/2.35, 0, 0)
    #bounds = ([0, 0, 0, 0.5, 0.5, -np.pi, -np.inf],
    #          [np.inf, image.shape[0], image.shape[1], image.shape[0], image.shape[1], np.pi, np.inf])
    bounds = ([0,      idx_max[0]-fwhm/3.0, idx_max[1]-fwhm/3.0, fwhm/6.0, fwhm/6.0, -np.pi, -np.inf],
              [np.inf, idx_max[0]+fwhm/3.0, idx_max[1]+fwhm/3.0, fwhm    , fwhm    , np.pi , np.inf])
    # Perform the fit
    # TODO :: May want to generate the image on a finer pixel scale first
    # TODO JFH: The 2D Gaussian fitting should be using the noise and the gpm. This should be 
    # implemented with scipy.optimize and a loss function instead of curve_fit
    # Setup the coordinates
    x = np.linspace(0, image.shape[0] - 1, image.shape[0])
    y = np.linspace(0, image.shape[1] - 1, image.shape[1])
    xx, yy = np.meshgrid(x, y, indexing='ij') 
    popt, pcov = opt.curve_fit(gaussian2D, (xx, yy), image.ravel() / wlscl, 
                               bounds=bounds, p0=initial_guess)
    # Generate a best fit model   
    model = gaussian2D((xx, yy), *popt).reshape(image.shape) * wlscl
    # Return the fitting results
    return popt, pcov, model


def dar_fitfunc(radec, coord_ra, coord_dec, datfit, wave, obstime, location, pressure,
                temperature, rel_humidity):
    """
    Generates a fitting function to calculate the offset due to differential
    atmospheric refraction

    Args:
        radec (tuple):
            A tuple containing two floats representing the shift in ra and dec
            due to DAR.
        coord_ra (float):
            RA in degrees
        coord_dec (float):
            Dec in degrees
        datfit (`numpy.ndarray`_):
            The RA and DEC that the model needs to match
        wave (float):
            Wavelength to calculate the DAR
        location (`astropy.coordinates.EarthLocation`_):
            observatory location
        pressure (float):
            Outside pressure at `location`
        temperature (float):
            Outside ambient air temperature at `location`
        rel_humidity (float):
            Outside relative humidity at `location`. This should be between 0 to 1.

    Returns:
        float: chi-squared difference between datfit and model
    """
    (diff_ra, diff_dec) = radec
    # Generate the coordinate with atmospheric conditions
    coord_atmo = SkyCoord(coord_ra + diff_ra, coord_dec + diff_dec, unit=(units.deg, units.deg))
    coord_altaz = coord_atmo.transform_to(AltAz(obstime=obstime, location=location, obswl=wave,
                                          pressure=pressure, temperature=temperature,
                                          relative_humidity=rel_humidity))
    # Return chi-squared value
    return np.sum((np.array([coord_altaz.alt.value, coord_altaz.az.value])-datfit)**2)


def correct_grating_shift(wave_eval, wave_curr, spl_curr, wave_ref, spl_ref, order=2):
    """
    Using spline representations of the blaze profile, calculate the grating
    correction that should be applied to the current spectrum (suffix ``curr``)
    relative to the reference spectrum (suffix ``ref``). The grating correction
    is then evaluated at the wavelength array given by ``wave_eval``.

    Args:
        wave_eval (`numpy.ndarray`_):
            Wavelength array to evaluate the grating correction
        wave_curr (`numpy.ndarray`_):
            Wavelength array used to construct spl_curr
        spl_curr (`scipy.interpolate.interp1d`_):
            Spline representation of the current blaze function (based on the illumflat).
        wave_ref (`numpy.ndarray`_):
            Wavelength array used to construct spl_ref
        spl_ref (`scipy.interpolate.interp1d`_):
            Spline representation of the reference blaze function (based on the illumflat).
        order (int):
            Polynomial order used to fit the grating correction.

    Returns:
        `numpy.ndarray`_: The grating correction to apply
    """
    msgs.info("Calculating the grating correction")
    # Calculate the grating correction
    grat_corr_tmp = spl_curr(wave_eval) / spl_ref(wave_eval)
    # Determine the useful overlapping wavelength range
    minw, maxw = max(np.min(wave_curr), np.min(wave_ref)), max(np.min(wave_curr), np.max(wave_ref))
    # Perform a low-order polynomial fit to the grating correction (should be close to linear)
    wave_corr = (wave_eval - minw) / (maxw - minw)  # Scale wavelengths to be of order 0-1
    wblz = np.where((wave_corr > 0.1) & (wave_corr < 0.9))  # Remove the pixels that are within 10% of the edges
    coeff_gratcorr = np.polyfit(wave_corr[wblz], grat_corr_tmp[wblz], order)
    grat_corr = np.polyval(coeff_gratcorr, wave_corr)
    # Return the estimates grating correction
    return grat_corr


def extract_point_source(wave, flxcube, ivarcube, bpmcube, wcscube, exptime, 
                         subpixel=20, boxcar_radius=None, fwhm=1.0, optfwhm=None, whitelight_range=None,
                         fluxed=False, spectrograph='keck_kcrm'):
    """
    Extract a spectrum of a standard star from a datacube

    Parameters
    ----------
    wave : `numpy.ndarray`_
        Wavelength array for the datacube
    flxcube : `numpy.ndarray`_
        Datacube of the flux
    ivarcube : `numpy.ndarray`_
        Datacube of the inverse variance
    bpmcube : `numpy.ndarray`_
        Datacube of the bad pixel mask
    wcscube : `astropy.wcs.WCS`_
        WCS of the datacube
    exptime : float
        Exposure time listed in the header of the datacube
    subpixel : int, optional
        Number of pixels to subpixelate spectrum when creating mask
    boxcar_radius : float, optional
        Radius of the circular boxcar (in arcseconds) to use for the extraction. Default is None, which
        means that the radius will be determined from the FWHM of the 2D Gaussian fit to the whitelight image.
    fwhm : float, optional
        FWHM of the PSF in arcseconds. Use to determine the degree of smoothing of the whitelight image, and the
        bounds of the parameters for the 2D Gaussian fit. Default is 1.0 arcseconds. 
    optfwhm = float, optional
        The FWHM of the PSF in arcseconds to be used for a 2D (symmetric) Gaussian spatial profile for optimal extraction. 
        The default is None, which means that a non-parametric spatial profile will be used for optimal extraction 
        determined from the white light image.
    fluxed : bool, optional
        Is the datacube fluxed?
    spectrograph : str or pypeit.spectrographs.spectrograph.Spectrograph, optional
        The spectrograph used to take the data. Default is 'keck_kcrm'

    Returns
    -------
    sobjs : :class:`~pypeit.specobjs.SpecObjs`
        SpecObjs object containing the extracted spectrum
    spec2dobj : :class:`~pypeit.spec2dobj.Spec2DObj`
        Spec2DObj object containing a psuedo 2D spectrum for visualization purposes
    """
    if whitelight_range is None:
        whitelight_range = [np.min(wave), np.max(wave)]

    # Load the spectrograph
    _spectrograph = load_spectrograph(spectrograph) if isinstance(spectrograph, str) else spectrograph

    # Generate a spec1d object to hold the extracted spectrum
    msgs.info("Initialising a PypeIt SpecObj spec1d file")
    sobj = specobj.SpecObj(_spectrograph.pypeline, "DET01", SLITID=0)
    sobj.RA = wcscube.wcs.crval[0]
    sobj.DEC = wcscube.wcs.crval[1]
    sobj.SLITID = 0

    # Convert from counts/s/Ang/arcsec**2 to counts. The sensitivity function expects counts as input
    numxx, numyy, numwave = flxcube.shape
    platescale_x = np.abs(wcscube.wcs.cdelt[0] * wcscube.wcs.cunit[0].to(units.arcsec))
    platescale_y = np.abs(wcscube.wcs.cdelt[1] * wcscube.wcs.cunit[1].to(units.arcsec))
    arcsecSQ = platescale_x * platescale_y
    platescale = np.sqrt(arcsecSQ)
    if fluxed:
        # The datacube is flux calibrated, in units of 10^-17 erg/s/cm**2/Ang/arcsec**2
        # Scale the flux and ivar cubes to be in units of erg/s/cm**2/Ang
        unitscale = arcsecSQ
    else:
        # Scale the flux and ivar cubes to be in units of counts. pypeit_sensfunc expects counts as input
        deltawave = wcscube.wcs.cdelt[2]*wcscube.wcs.cunit[2].to(units.Angstrom)
        unitscale = exptime * deltawave * arcsecSQ


    # Apply the relevant scaling
    _flxcube = flxcube * unitscale
    _ivarcube = ivarcube / unitscale**2
    _gpmcube = np.logical_not(bpmcube)

    # Calculate the variance cube
    _varcube = utils.inverse(_ivarcube)

    # Generate a whitelight image, and fit a 2D Gaussian to estimate centroid and width
    msgs.info("Making white light image")
    wl_img, wl_ivar, wl_gpm = make_whitelight_fromcube(_flxcube, _ivarcube, _gpmcube, wave=wave, 
                                      wavemin=whitelight_range[0], wavemax=whitelight_range[1])

    popt, pcov, model = fitGaussian2D(wl_img, gpm=wl_gpm, fwhm = fwhm/platescale, norm=False)
    if boxcar_radius is None:
        nsig = 4  # 4 sigma should be far enough... Note: percentage enclosed for 2D Gaussian = 1-np.exp(-0.5 * nsig**2)
        wid = nsig * max(popt[3], popt[4])
    else:
        # Set the user-defined radius
        wid = boxcar_radius / np.sqrt(arcsecSQ)
    # Set the radius of the extraction boxcar for the sky determination
    msgs.info("Using a boxcar radius of {:0.2f} arcsec".format(wid*np.sqrt(arcsecSQ)))
    widsky = 2 * wid

    # Setup the coordinates of the mask
    x = np.linspace(0, numxx - 1, numxx * subpixel)
    y = np.linspace(0, numyy - 1, numyy * subpixel)
    xx, yy = np.meshgrid(x, y, indexing='ij')

    # Object location
    xobj, yobj = popt[1], popt[2]

    # Generate a mask
    msgs.info("Generating an object mask")
    newshape = (numxx * subpixel, numyy * subpixel)
    mask = np.zeros(newshape)
    ww = np.where((np.sqrt((xx - xobj) ** 2 + (yy - yobj) ** 2) < wid))
    mask[ww] = 1
    mask = utils.rebinND(mask, (numxx, numyy)).reshape(numxx, numyy, 1)

    # Generate a sky mask
    msgs.info("Generating a sky mask")
    newshape = (numxx * subpixel, numyy * subpixel)
    smask = np.zeros(newshape)
    ww = np.where((np.sqrt((xx - xobj) ** 2 + (yy - yobj) ** 2) < widsky))
    smask[ww] = 1
    smask = utils.rebinND(smask, (numxx, numyy)).reshape(numxx, numyy, 1)
    # Subtract off the object mask region, so that we just have an annulus around the object
    smask -= mask

    msgs.info("Subtracting the residual sky")
    # Subtract the residual sky from the datacube
    skymask = np.logical_not(bpmcube) * smask
    skycube = _flxcube * skymask
    skyspec = skycube.sum(axis=(0,1))
    nrmsky = skymask.sum(axis=(0,1))
    skyspec *= utils.inverse(nrmsky)
    _flxcube -= skyspec.reshape((1, 1, numwave))
    # Now subtract the residual sky from the white light image
    sky_val = np.sum(wl_img[:, :, np.newaxis] * smask) / np.sum(smask)
    wl_img -= sky_val

    msgs.info("Extracting a boxcar spectrum of datacube")
    # Construct an image that contains the fraction of flux included in the
    # boxcar extraction at each wavelength interval
    norm_flux = wl_img[:,:,np.newaxis] * mask
    norm_flux /= np.sum(norm_flux)
    # Extract boxcar
    cntmask = np.logical_not(bpmcube) * mask  # Good pixels within the masked region around the standard star
    flxscl = (norm_flux * cntmask).sum(axis=(0,1))  # This accounts for the flux that is missing due to masked pixels
    scimask = _flxcube * cntmask
    varmask = _varcube * cntmask**2
    nrmcnt = utils.inverse(flxscl)
    box_flux = scimask.sum(axis=(0,1)) * nrmcnt
    box_var = varmask.sum(axis=(0,1)) * nrmcnt**2
    box_gpm = flxscl > 1/3  # Good pixels are those where at least one-third of the standard star flux is measured

    # Store the BOXCAR extraction information
    sobj.BOX_RADIUS = wid  # Size of boxcar radius in pixels
    sobj.BOX_WAVE = wave.astype(float)
    if fluxed:
        sobj.BOX_FLAM = box_flux
        sobj.BOX_FLAM_SIG = np.sqrt(box_var)
        sobj.BOX_FLAM_IVAR = utils.inverse(box_var)
    else:
        sobj.BOX_COUNTS = box_flux
        sobj.BOX_COUNTS_SIG = np.sqrt(box_var)
        sobj.BOX_COUNTS_IVAR = utils.inverse(box_var)
        sobj.BOX_COUNTS_SKY = skyspec  # This is not the real sky, it is the residual sky. The datacube is presumed to be sky subtracted
    sobj.BOX_MASK = box_gpm
    sobj.S2N = np.median(box_flux * np.sqrt(utils.inverse(box_var)))

    # Now do the OPTIMAL extraction
    msgs.info("Extracting an optimal spectrum of datacube")
    # First, we need to rearrange the datacube and inverse variance cube into a 2D array.
    # The 3D -> 2D conversion is done so that there is a spectral and spatial dimension,
    # and the brightest white light pixel is transformed to be at the centre column of the 2D
    # array. Then, the second brightest white light pixel is transformed to be next to the centre
    # column of the 2D array, and so on. This is done so that the optimal extraction algorithm
    # can be applied.
    
    fwhm2sigma = 1.0 / (2 * np.sqrt(2 * np.log(2)))

    # Setup the coordinates
    x = np.linspace(0, wl_img.shape[0] - 1, wl_img.shape[0])
    y = np.linspace(0, wl_img.shape[1] - 1, wl_img.shape[1])
    xx, yy = np.meshgrid(x, y, indexing='ij')

    if optfwhm is not None:
        msgs.info("Generating a 2D Gaussian kernel for the optimal extraction, with FWHM = {:.2f} pixels".format(optfwhm))
        # Generate a Gaussian kernel
        intflux = 1
        sigma_x, sigma_y = optfwhm*fwhm2sigma, optfwhm*fwhm2sigma
        theta, offset, = 0.0, 0.0
        optkern = gaussian2D(
            (xx, yy), intflux, xobj, yobj, sigma_x, sigma_y, theta, offset).reshape(wl_img.shape)
        # Normalise the kernel
        optkern /= np.sum(optkern)
    else: 
        msgs.info("Using whitelight image as a non-parametric spatial profile for optimal extraction")
        sigma = 0.5*fwhm/platescale*fwhm2sigma
        smoothed_wl_img = ndimage.gaussian_filter(wl_img, sigma=sigma, mode='constant', cval=0.0)
        # Create an apodization window using the coordinates and the specified center
        radius = np.sqrt((xx - xobj)**2 + (yy - yobj)**2)
        apodization_window = np.exp(-radius**2 / (2 * (5*sigma)**2))  
        # Apply the apodization window to the smoothed image
        apo_smooth_wl_img = smoothed_wl_img * apodization_window
        optkern = apo_smooth_wl_img/np.sum(apo_smooth_wl_img)

    optkern_masked = optkern * mask[:,:,0]
    # Normalise the white light image
    optkern_masked /= np.sum(optkern_masked)
    asrt = np.argsort(optkern_masked, axis=None)
    # Need to ensure that the number of pixels in the object profile is even
    if asrt.size % 2 != 0:
        # Remove the pixel with the lowest kernel weight.
        # It should be a zero value (given the mask), so it doesn't matter if we remove it
        asrt = asrt[1:]
    # Now sort the indices of the pixels in the object profile
    tmp = asrt.reshape((asrt.size//2, 2))
    objprof_idx = np.append(tmp[:,0], tmp[::-1,1])
    objprof = optkern_masked[np.unravel_index(objprof_idx, optkern.shape)]

    # Now slice the datacube and inverse variance cube into a 2D array
    spat, spec = np.meshgrid(objprof_idx, np.arange(numwave), indexing='ij')
    spatspl = np.apply_along_axis(np.unravel_index, 1, spat, optkern.shape)
    # Now slice the datacube and corresponding cubes/vectors into a series of 2D arrays
    numspat = objprof_idx.size
    flxslice = (spatspl[:,0,:], spatspl[:,1,:], spec)
    flxcube2d = _flxcube[flxslice].T
    ivarcube2d = _ivarcube[flxslice].T
    gpmcube2d = np.logical_not(bpmcube[flxslice].T)
    waveimg = wave.reshape((numwave,1)).repeat(numspat, axis=1)
    skyimg = np.zeros((numwave, numspat))  # Note, the residual sky has already been subtracted off _flxcube
    oprof = objprof.reshape((1,numspat)).repeat(numwave, axis=0)
    thismask = np.ones_like(flxcube2d, dtype=bool)

    # Now do the optimal extraction
    extract.extract_optimal(flxcube2d, ivarcube2d, gpmcube2d, waveimg, skyimg, thismask, oprof,
                            sobj, min_frac_use=0.05, fwhmimg=None, base_var=None, count_scale=None, noise_floor=None)
    sobj.TRACE_SPAT = np.full(numwave, numspat/2.0)

    # TODO :: The optimal extraction may suffer from residual DAR correction issues. This is because the
    #      :: object profile assumes that the white light image represents the true spatial profile of the
    #      :: object. One possibility is to fit a (linear?) model to the ratio of box/optimal extraction
    #      :: and then apply this model to the optimal extraction. This is a bit of a fudge.
    # Note that extract.extract_optimal() stores the optimal extraction in the
    # sobj.OPT_COUNTS, sobj.OPT_COUNTS_SIG, and sobj.OPT_COUNTS_IVAR attributes.
    # We need to store the fluxed extraction into the FLAM attributes (a slight fudge).
    if fluxed:
        sobj.OPT_FLAM = sobj.OPT_COUNTS
        sobj.OPT_FLAM_SIG = sobj.OPT_COUNTS_SIG
        sobj.OPT_FLAM_IVAR = sobj.OPT_COUNTS_IVAR

    # Make a specobjs object
    sobjs = specobjs.SpecObjs()
    sobjs.add_sobj(sobj)
   
    slit_left = np.full((numwave,1), 0.0)
    slit_righ = np.full((numwave,1), float(numspat))
    
    # TODO, fix hardwired PYP_SPEC
    det_container = _spectrograph.get_detector_par(1)
    slits = slittrace.SlitTraceSet(slit_left, slit_righ, _spectrograph.pypeline, detname=det_container.name, 
                                         nspat=numspat, PYP_SPEC=_spectrograph.name,
                                         specmin=np.zeros(1), specmax=np.full(1, float(numwave)),
                                         maskdef_id=None, maskdef_objpos=None,
                                         maskdef_offset=None, maskdef_slitcen=None,
                                         maskdef_designtab=None)
    
    tilts = (waveimg - waveimg.min())/(waveimg.max() - waveimg.min())


    # Set the bit for pixels which were masked by the extraction.
    # For extractmask, True = Good, False = Bad
    bitmask = ImageBitMaskArray(flxcube2d.shape)
    bitmask.turn_on('BPM', select=np.logical_not(gpmcube2d))

    # Make a psuedo spec2d object with these outputs. 
    spec2d = spec2dobj.Spec2DObj(sciimg=flxcube2d,
                                    ivarraw=ivarcube2d,
                                    skymodel=skyimg,
                                    bkg_redux_skymodel=None,
                                    objmodel=skyimg, 
                                    ivarmodel=ivarcube2d, 
                                    scaleimg=np.array([1.0], dtype=float),
                                    bpmmask=bitmask, 
                                    detector=det_container,
                                    slits=slits,
                                    wavesol=None,
                                    waveimg=waveimg,
                                    tilts=tilts,
                                    sci_spat_flexure=None,
                                    sci_spec_flexure=None,
                                    vel_corr=None,
                                    vel_type=None,
                                    maskdef_designtab=None)
    
    # Return the specobjs object and the spec2d object
    return sobjs, spec2d


def make_good_skymask(slitimg, tilts):
    """
    Mask the spectral edges of each slit (i.e. the pixels near the ends of the
    detector in the spectral direction). Some extreme values of the tilts are
    only sampled with a small fraction of the pixels of the slit width. This
    leads to a bad extrapolation/determination of the sky model.

    Args:
        slitimg (`numpy.ndarray`_):
            An image of the slit indicating which slit each pixel belongs to
        tilts (`numpy.ndarray`_):
            Spectral tilts.

    Returns:
        `numpy.ndarray`_: A mask of the good sky pixels (True = good)
    """
    msgs.info("Masking edge pixels where the sky model is poor")
    # Initialise the GPM
    gpm = np.zeros(slitimg.shape, dtype=bool)
    # Find unique slits
    unq = np.unique(slitimg[slitimg>0])
    for uu in range(unq.size):
        # Find the x,y pixels in this slit
        ww = np.where((slitimg == unq[uu]) & (tilts != 0.0))
        # Mask the bottom pixels first
        wb = np.where(ww[0] == 0)[0]
        wt = np.where(ww[0] == np.max(ww[0]))[0]
        # Calculate the maximum tilt from the bottom row, and the miminum tilt from the top row
        maxtlt = np.max(tilts[0,  ww[1][wb]])
        mintlt = np.min(tilts[-1, ww[1][wt]])
        # Mask all values below this maximum
        gpm[ww] = (tilts[ww] >= maxtlt) & (tilts[ww] <= mintlt)  # The signs are correct here.
    return gpm


def get_output_filename(fil, par_outfile, combine, idx=1):
    """
    Get the output filename of a datacube, given the input

    Args:
        fil (str):
            The spec2d filename.
        par_outfile (str):
            The user-specified output filename (see cubepar['output_filename'])
        combine (bool):
            Should the input frames be combined into a single datacube?
        idx (int, optional):
            Index of filename to be saved. Required if combine=False.

    Returns:
        str: The output filename to use.
    """
    if combine:
        if par_outfile == '':
            par_outfile = 'datacube.fits'
        # Check if we needs to append an extension
        return par_outfile if '.fits' in par_outfile else f'{par_outfile}.fits'
    if par_outfile == '':
        return fil.replace('spec2d_', 'spec3d_')
    # Finally, if nothing else, use the output filename as a prefix, and a numerical suffic
    return os.path.splitext(par_outfile)[0] + f'_{idx:03}.fits'


def get_output_whitelight_filename(outfile):
    """
    Given the output filename of a datacube, create an appropriate whitelight
    fits file name

    Args:
        outfile (str):
            The output filename used for the datacube.

    Returns:
        A string containing the output filename to use for the whitelight image.
    """
    return os.path.splitext(outfile)[0] + "_whitelight.fits"


def get_whitelight_pixels(all_wave, all_slitid, min_wl, max_wl):
    """
    Determine which pixels are included within the specified wavelength range

    Args:
        all_wave (`numpy.ndarray`_, list):
            List of `numpy.ndarray`_ wavelength images. The length of the list is the number of spec2d frames.
            Each element of the list contains a wavelength image that provides the wavelength at each pixel on
            the detector, with shape is (nspec, nspat).
        all_slitid (`numpy.ndarray`_, list):
            List of `numpy.ndarray`_ slitid images. The length of the list is the number of spec2d frames.
            Each element of the list contains a slitid image that provides the slit number at each pixel on
            the detector, with shape (nspec, nspat).
        min_wl (float):
            Minimum wavelength to consider
        max_wl (float):
            Maximum wavelength to consider

    Returns:
        :obj:`tuple`: The first element of the tuple is a list of `numpy.ndarray`_ slitid images
        (or a single `numpy.ndarray`_ slitid image if only one spec2d frame is provided),
        shape is (nspec, nspat), where a zero value corresponds to an excluded pixel
        (either outside the desired wavelength range, a bad pixel, a pixel not on the slit).
        All other pixels have a value equal to the slit number. The second element of the tuple
        is the wavelength difference between the maximum and minimum wavelength in the desired
        wavelength range.
    """
    # Check if lists or numpy arrays are input
    list_inputs = [all_wave, all_slitid]
    if all([isinstance(l, list) for l in list_inputs]):
        numframes = len(all_wave)
        if not all([len(l) == numframes for l in list_inputs]):
            msgs.error("All input lists must have the same length")
        # Store in the following variables
        _all_wave, _all_slitid = all_wave, all_slitid
    elif all([not isinstance(l, list) for l in list_inputs]):
        _all_wave, _all_slitid = [all_wave], [all_slitid]
        numframes = 1
    else:
        msgs.error("The input lists must either all be lists (of the same length) or all be numpy arrays")
    if max_wl < min_wl:
        msgs.error("The maximum wavelength must be greater than the minimum wavelength")
    # Initialise the output
    out_slitid = [np.zeros(_all_slitid[0].shape, dtype=int) for _ in range(numframes)]
    # Loop over all frames and find the pixels that are within the wavelength range
    if min_wl < max_wl:
        # Loop over files and determine which pixels are within the wavelength range
        for ff in range(numframes):
            ww = np.where((_all_wave[ff] > min_wl) & (_all_wave[ff] < max_wl))
            out_slitid[ff][ww] = _all_slitid[ff][ww]
    else:
        msgs.warn("Datacubes do not completely overlap in wavelength.")
        out_slitid = _all_slitid
        min_wl, max_wl = None, None
        for ff in range(numframes):
            this_wave = _all_wave[ff][_all_slitid[ff] > 0]
            tmp_min = np.min(this_wave)
            tmp_max = np.max(this_wave)
            if min_wl is None or tmp_min < min_wl:
                min_wl = tmp_min
            if max_wl is None or tmp_max > max_wl:
                max_wl = tmp_max
    # Determine the wavelength range
    wavediff = max_wl - min_wl
    # Need to return a single slitid image if only one frame, otherwise return a list of slitid images.
    # Also return the wavelength difference
    return out_slitid[0] if numframes == 1 else out_slitid, wavediff


def get_whitelight_range(wavemin, wavemax, wl_range):
    """
    Get the wavelength range to use for the white light images

    Parameters
    ----------
    wavemin : float
        Automatically determined minimum wavelength to use for making the white
        light image.
    wavemax : float
        Automatically determined maximum wavelength to use for making the white
        light image.
    wl_range : list
        Two element list containing the user-specified values to manually
        override the automated values determined by PypeIt.

    Returns
    -------
    wlrng : list
        A two element list containing the minimum and maximum wavelength to use
        for the white light images
    """
    wlrng = [wavemin, wavemax]
    if wl_range[0] is not None:
        if wl_range[0] < wavemin:
            msgs.warn("The user-specified minimum wavelength ({0:.2f}) to use for the white light".format(wl_range[0]) +
                      msgs.newline() + "images is lower than the recommended value ({0:.2f}),".format(wavemin) +
                      msgs.newline() + "which ensures that all spaxels cover the same wavelength range.")
        wlrng[0] = wl_range[0]
    if wl_range[1] is not None:
        if wl_range[1] > wavemax:
            msgs.warn("The user-specified maximum wavelength ({0:.2f}) to use for the white light".format(wl_range[1]) +
                      msgs.newline() + "images is greater than the recommended value ({0:.2f}),".format(wavemax) +
                      msgs.newline() + "which ensures that all spaxels cover the same wavelength range.")
        wlrng[1] = wl_range[1]
    msgs.info("The white light images will cover the wavelength range: {0:.2f}A - {1:.2f}A".format(wlrng[0], wlrng[1]))
    return wlrng

def make_whitelight(output_wcs, flxcube, ivarcube, gpmcube, wave, outfile, whitelight_range=None, overwrite=False):
    """
    Generate a white light image using an input cube and write to a file. 

    Parameters
    ----------
    output_wcs (`astropy.wcs.WCS`_):
        Output world coordinate system.    
    whitelight_range (None, list, optional):
        A two element list that specifies the minimum and maximum
        wavelengths (in Angstroms) to use when constructing the white light
        image (format is: [min_wave, max_wave]). If None, the cube will be
        collapsed over the full wavelength range. If a list is provided an
        either element of the list is None, then the minimum/maximum
        wavelength range of that element will be set by the minimum/maximum
        wavelength of all_wave.
    flxcube (`numpy.ndarray`_):
        3D datacube (the final element contains the wavelength dimension).
    ivarcube (`numpy.ndarray`_):
        3D inverse variance cube (the final element contains the wavelength dimension).
    gpmcube (`numpy.ndarray`_, bool):
        3D good pixel mask cube (the final element contains the wavelength dimension).
        A value of True indicates a good pixel.
    wave (`numpy.ndarray`_):
        A 1D array containing the wavelength at each spectral coordinate of the datacube. The
        shape of the wavelength array is (nwave,).        
    """
    
    whitelight_wcs = output_wcs.celestial
    # Check if the user requested a white light image
    if whitelight_range is not None:
        # Grab the WCS of the white light image
        # Determine the wavelength range of the whitelight image
        _whitelight_range = (wave[0] if whitelight_range[0] is None else whitelight_range[0],
                             wave[-1] if whitelight_range[1] is None else whitelight_range[1])
    else: 
        _whitelight_range = (wave[0], wave[-1])

    msgs.info("White light image covers the wavelength range {0:.2f} A - {1:.2f} A".format(
        _whitelight_range[0], _whitelight_range[1]))
    # Get the output filename for the white light image
    out_whitelight = get_output_whitelight_filename(outfile)
    whitelight, ivar_whitelight, gpm_whitelight = make_whitelight_fromcube(
        flxcube, ivarcube, gpmcube, wave=wave, wavemin=_whitelight_range[0], wavemax=_whitelight_range[1])
    msgs.info("Saving white light image as: {0:s}".format(out_whitelight))
    primary_hdu = fits.PrimaryHDU(whitelight.T, header=whitelight_wcs.to_header())
    primary_hdu.header['EXTNAME'] = 'WHITELIGHT'
    ivar_hdu = fits.ImageHDU(ivar_whitelight.T, name='IVAR')
    gpm_hdu = fits.ImageHDU(gpm_whitelight.astype(np.uint8).T, name='GPM')

    hdul = fits.HDUList([primary_hdu, ivar_hdu, gpm_hdu])
    hdul.writeto(out_whitelight, overwrite=overwrite)


def make_whitelight_fromcube(cube, ivarcube, gpmcube, sigclip=5.0, 
                             wave=None, wavemin=None, wavemax=None):
    """
    Generate a white light image using an input cube.

    Parameters
    ----------
    cube (`numpy.ndarray`_):
        3D datacube (the final element contains the wavelength dimension)
    gpmcube (`numpy.ndarray`_, bool):
        3D bad good pixel mask cube (the final element contains the wavelength dimension).
        A value of True indicates a good pixel.
    wave (`numpy.ndarray`_, optional):
        1D wavelength array. Only required if wavemin or wavemax are not
        None.
    wavemin (float, optional):
        Minimum wavelength (same units as wave) to be included in the
        whitelight image.  You must provide wave as well if you want to
        reduce the wavelength range.
    wavemax (float, optional):
        Maximum wavelength (same units as wave) to be included in the
        whitelight image.  You must provide wave as well if you want to
        reduce the wavelength range.

    Returns
    -------
    whitelight : `numpy.ndarray`_    
        A whitelight image of the input cube (of type `numpy.ndarray`_) which is the average flux
        over the set of pixels in the wavelength range specified by wavemin and wavemax that
        are not masked by the badpixel mask cube or the sigma clipping mask.
    ivar_whitelight : `numpy.ndarray`_
        The inverse variance of the whitelight image.
    gpm_whitelight : `numpy.ndarray`_
        A good pixel mask for the whitelight image. A value of True indicates a good pixel.
    """
    # Make a wavelength cut, if requested
    if wavemin is not None or wavemax is not None:
        # Make some checks on the input
        if wave is None:
            msgs.error("wave variable must be supplied to create white light image with wavelength cuts")
        else:
            if wave.size != cube.shape[2]:
                msgs.error("wave variable should have the same length as the third axis of cube.")
        # assign wavemin & wavemax if one is not provided
        if wavemin is None:
            wavemin = np.min(wave)
        if wavemax is None:
            wavemax = np.max(wave)
        ww = np.where((wave >= wavemin) & (wave <= wavemax))[0]
        wmin, wmax = ww[0], ww[-1]+1
        cutcube = cube[:, :, wmin:wmax]
        cutivar = ivarcube[:, :, wmin:wmax]
        # Cut the bad pixel mask and convert it to a good pixel mask
        cutgpmcube = gpmcube[:, :, wmin:wmax]
    else:
        cutcube = cube.copy()
        cutivar = ivarcube.copy()
        cutgpmcube = gpmcube.copy()

    # Apply find_min_max_out
    data = np.ma.MaskedArray(cutcube, mask=np.logical_not(cutgpmcube))
    sigclip = SigmaClip(sigma=sigclip, maxiters=25, cenfunc='median', stdfunc=utils.nan_mad_std)
    data_clipped, lower, upper = sigclip(data, axis=2, masked=True, return_bounds=True)
    gpm_sigclip = np.logical_not(data_clipped.mask)
    
    # Compute the average flux over the set of pixels that are not masked by gpm_sigclip
    npix_whitelight = np.sum(gpm_sigclip, axis=2)
    whitelight_sum = np.sum((cutcube*gpm_sigclip), axis=2)
    gpm_whitelight = npix_whitelight > 0    
    whitelight = whitelight_sum*gpm_whitelight/(npix_whitelight + (npix_whitelight == 0))

    # Compute the formal corresponding variance over the set of pixels that are not masked by 
    # gpm_sigclip
    cut_var = utils.inverse(cutivar)
    var_sum_whitelight = np.sum((cut_var*gpm_sigclip), axis=2)
    var_whitelight = var_sum_whitelight/(np.square(npix_whitelight) + (npix_whitelight == 0))
    ivar_whitelight = utils.inverse(var_whitelight)*gpm_whitelight

    return whitelight, ivar_whitelight, gpm_whitelight


def load_imageWCS(filename, ext=0):
    """
    Load an image and return the image and the associated WCS.

    Args:
        filename (str):
            A fits filename of an image to be used when generating white light
            images. Note, the fits file must have a valid 3D WCS.
        ext (bool, optional):
            The extension that contains the image and WCS

    Returns:
        :obj:`tuple`: An `numpy.ndarray`_ with the 2D image data and a
        `astropy.wcs.WCS`_ with the image WCS.
    """
    imghdu = fits.open(filename)
    image = imghdu[ext].data.T
    imgwcs = wcs.WCS(imghdu[ext].header)
    # Return required info
    return image, imgwcs


def align_user_offsets(ifu_ra, ifu_dec, ra_offset, dec_offset):
    """
    Align the RA and DEC of all input frames, and then
    manually shift the cubes based on user-provided offsets.
    The offsets should be specified in arcseconds, and the
    ra_offset should include the cos(dec) factor.

    Args:
        ifu_ra (`numpy.ndarray`_):
            A list of RA values of the IFU (one value per frame)
        ifu_dec (`numpy.ndarray`_):
            A list of Dec values of the IFU (one value per frame)
        ra_offset (`numpy.ndarray`_):
            A list of RA offsets to be applied to the input pixel values (one value per frame).
            Note, the ra_offset MUST contain the cos(dec) factor. This is the number of degrees
            on the sky that represents the telescope offset.
        dec_offset (`numpy.ndarray`_):
            A list of Dec offsets to be applied to the input pixel values (one value per frame).
            This is the number of degrees on the sky that represents the telescope offset.

    Returns:
        A tuple containing a new set of RA and Dec offsets for each frame.
        Both arrays are of type `numpy.ndarray`_, and are in units of degrees.
    """
    # First, translate all coordinates to the coordinates of the first frame
    # Note: You do not need cos(dec) here, this just overrides the IFU coordinate centre of each frame
    #       The cos(dec) factor should be input by the user, and should be included in the self.opts['ra_offset']
    ref_shift_ra = ifu_ra[0] - ifu_ra
    ref_shift_dec = ifu_dec[0] - ifu_dec
    numfiles = len(ra_offset)
    out_ra_offsets = [0.0 for _ in range(numfiles)]
    out_dec_offsets = [0.0 for _ in range(numfiles)]
    for ff in range(numfiles):
        # Apply the shift
        out_ra_offsets[ff] = ref_shift_ra[ff] + ra_offset[ff]
        out_dec_offsets[ff] = ref_shift_dec[ff] + dec_offset[ff]
        msgs.info("Spatial shift of cube #{0:d}:".format(ff + 1) + msgs.newline() +
                  "RA, DEC (arcsec) = {0:+0.3f} E, {1:+0.3f} N".format(ra_offset[ff]*3600.0, dec_offset[ff]*3600.0))
    return out_ra_offsets, out_dec_offsets


def set_voxel_sampling(spatscale, specscale, dspat=None, dwv=None):
    """
    This function checks if the spatial and spectral scales of all frames are consistent.
    If the user has not specified either the spatial or spectral scales, they will be set here.

    Parameters
    ----------
    spatscale : `numpy.ndarray`_
        2D array, shape is (N, 2), listing the native spatial scales of N spec2d frames.
        spatscale[:,0] refers to the spatial pixel scale of each frame
        spatscale[:,1] refers to the slicer scale of each frame
        Each element of the array must be in degrees
    specscale : `numpy.ndarray`_
        1D array listing the native spectral scales of multiple frames. The length of this array should be equal
        to the number of frames you are using. Each element of the array must be in Angstrom
    dspat: :obj:`float`, optional
        Spatial scale to use as the voxel spatial sampling. If None, a new value will be derived based on the inputs
    dwv: :obj:`float`, optional
        Spectral scale to use as the voxel spectral sampling. If None, a new value will be derived based on the inputs

    Returns
    -------
    _dspat : :obj:`float`
        Spatial sampling
    _dwv : :obj:`float`
        Wavelength sampling
    """
    # Make sure all frames have consistent pixel scales
    ratio = (spatscale[:, 0] - spatscale[0, 0]) / spatscale[0, 0]
    if np.any(np.abs(ratio) > 1E-4):
        msgs.warn("The pixel scales of all input frames are not the same!")
        spatstr = ", ".join(["{0:.6f}".format(ss) for ss in spatscale[:,0]*3600.0])
        msgs.info("Pixel scales of all input frames:" + msgs.newline() + spatstr + "arcseconds")
    # Make sure all frames have consistent slicer scales
    ratio = (spatscale[:, 1] - spatscale[0, 1]) / spatscale[0, 1]
    if np.any(np.abs(ratio) > 1E-4):
        msgs.warn("The slicer scales of all input frames are not the same!")
        spatstr = ", ".join(["{0:.6f}".format(ss) for ss in spatscale[:,1]*3600.0])
        msgs.info("Slicer scales of all input frames:" + msgs.newline() + spatstr + "arcseconds")
    # Make sure all frames have consistent wavelength sampling
    ratio = (specscale - specscale[0]) / specscale[0]
    if np.any(np.abs(ratio) > 1E-2):
        msgs.warn("The wavelength samplings of the input frames are not the same!")
        specstr = ", ".join(["{0:.6f}".format(ss) for ss in specscale])
        msgs.info("Wavelength samplings of all input frames:" + msgs.newline() + specstr + "Angstrom")

    # If the user has not specified the spatial scale, then set it appropriately now to the largest spatial scale
    _dspat = np.max(spatscale) if dspat is None else dspat
    msgs.info("Adopting a square pixel spatial scale of {0:f} arcsec".format(3600.0 * _dspat))
    # If the user has not specified the spectral sampling, then set it now to the largest value
    _dwv = np.max(specscale) if dwv is None else dwv
    msgs.info("Adopting a wavelength sampling of {0:f} Angstrom".format(_dwv))
    return _dspat, _dwv


def check_inputs(list_inputs):
    """
    This function checks the inputs to several of the cube building routines, and makes sure they are all consistent.
    Often, this is to make check if all inputs are lists of the same length, or if all inputs are 2D `numpy.ndarray`_.
    The goal of the routine is to return a consistent set of lists of the input.

    Parameters
    ----------
    list_inputs : :obj:`list`
        A list of inputs to check.

    Returns
    -------
    list_inputs : :obj:`list`
        A list of inputs that have been checked for consistency.
    """
    if all([isinstance(l, list) for l in list_inputs]):
        # Several frames are being combined. Check the lists have the same length
        numframes = len(list_inputs[0])
        if not all([len(l) == numframes for l in list_inputs]):
            msgs.error("All input lists must have the same length")
        # The inputs are good, return as is
        return tuple(list_inputs)
    elif all([not isinstance(l, list) for l in list_inputs]):
        # Just a single frame - store as single element lists
        ret_list = ()
        for l in list_inputs:
            ret_list += ([l],)
        return ret_list
    else:
        msgs.error("The input arguments should all be of type 'list', or all not be of type 'list':")


def wcs_bounds(raImg, decImg, waveImg, slitid_img_gpm, ra_offsets=None, dec_offsets=None,
               ra_min=None, ra_max=None, dec_min=None, dec_max=None, wave_min=None, wave_max=None):
    """
    Calculate the bounds of the WCS and the expected edges of the voxels, based
    on user-specified parameters or the extremities of the data. This is a
    convenience function that calls the core function in
    :mod:`~pypeit.core.datacube`.

    Parameters
    ----------
    raImg : (`numpy.ndarray`_, list):
        A list of 2D array containing the RA of each pixel, with shape (nspec, nspat)
    decImg : (`numpy.ndarray`_, list):
        A list of 2D array containing the Dec of each pixel, with shape (nspec, nspat)
    waveImg (`numpy.ndarray`_, list):
        A list of 2D array containing the wavelength of each pixel, with shape (nspec, nspat)
    slitid_img_gpm : (`numpy.ndarray`_, list):
        A list of 2D array containing the spat ID of each pixel, with shape (nspec, nspat).
        A value of 0 indicates that the pixel is not on a slit. All other values indicate the
        slit spatial ID.
    ra_offsets : list, optional
        A list of the RA offsets for each frame
    dec_offsets : list, optional
        A list of the Dec offsets for each frame
    ra_min : :obj:`float`, optional
        Minimum RA of the WCS
    ra_max : :obj:`float`, optional
        Maximum RA of the WCS
    dec_min : :obj:`float`, optional
        Minimum Dec of the WCS
    dec_max : :obj:`float`, optional
        Maximum Dec of the WCS
    wave_min : :obj:`float`, optional
        Minimum wavelength of the WCS
    wave_max : :obj:`float`, optional
        Maximum wavelength of the WCS

    Returns
    -------
    _ra_min : :obj:`float`
        Minimum RA of the WCS
    _ra_max : :obj:`float`
        Maximum RA of the WCS
    _dec_min : :obj:`float`
        Minimum Dec of the WCS
    _dec_max : :obj:`float`
        Maximum Dec of the WCS
    _wave_min : :obj:`float`
        Minimum wavelength of the WCS
    _wave_max : :obj:`float`
        Maximum wavelength of the WCS
    """
    # Check if the ra_offsets and dec_offsets are specified
    if ra_offsets is None or dec_offsets is None:
        if isinstance(raImg, list):
            ra_offsets = [0.0]*len(raImg)
            dec_offsets = [0.0]*len(raImg)
        else:
            ra_offsets = 0.0
            dec_offsets = 0.0
    # Check the inputs
    _raImg, _decImg, _waveImg, _slitid_img_gpm, _ra_offsets, _dec_offsets = \
        check_inputs([raImg, decImg, waveImg, slitid_img_gpm, ra_offsets, dec_offsets])
    numframes = len(_raImg)

    # Loop over the frames and get the bounds - start by setting the default values
    _ra_min, _ra_max = ra_min, ra_max
    _dec_min, _dec_max = dec_min, dec_max
    _wave_min, _wave_max = wave_min, wave_max
    for fr in range(numframes):
        # Only do calculations if the min/max inputs are not specified
        # Get the RA, Dec, and wavelength of the pixels on the slit
        if ra_min is None or ra_max is None:
            this_ra = _raImg[fr][_slitid_img_gpm[fr] > 0]
            tmp_min, tmp_max = np.min(this_ra)+_ra_offsets[fr], np.max(this_ra)+_ra_offsets[fr]
            if fr == 0 or tmp_min < _ra_min:
                _ra_min = tmp_min
            if fr == 0 or tmp_max > _ra_max:
                _ra_max = tmp_max
        if dec_min is None or dec_max is None:
            this_dec = _decImg[fr][_slitid_img_gpm[fr] > 0]
            tmp_min, tmp_max = np.min(this_dec)+_dec_offsets[fr], np.max(this_dec)+_dec_offsets[fr]
            if fr == 0 or tmp_min < _dec_min:
                _dec_min = tmp_min
            if fr == 0 or tmp_max > _dec_max:
                _dec_max = tmp_max
        if wave_min is None or wave_max is None:
            this_wave = _waveImg[fr][_slitid_img_gpm[fr] > 0]
            tmp_min, tmp_max = np.min(this_wave), np.max(this_wave)
            if fr == 0 or tmp_min < _wave_min:
                _wave_min = tmp_min
            if fr == 0 or tmp_max > _wave_max:
                _wave_max = tmp_max
    # Return the bounds
    return _ra_min, _ra_max, _dec_min, _dec_max, _wave_min, _wave_max


def create_wcs(raImg, decImg, waveImg, slitid_img_gpm, dspat, dwave,
               ra_offsets=None, dec_offsets=None,
               ra_min=None, ra_max=None, dec_min=None, dec_max=None, wave_min=None, wave_max=None,
               reference=None, collapse=False, equinox=2000.0, specname="PYP_SPEC"):
    """
    Create a WCS and the expected edges of the voxels, based on user-specified
    parameters or the extremities of the data.

    Parameters
    ----------
    raImg : (`numpy.ndarray`_, list):
        A list of 2D array containing the RA of each pixel, with shape (nspec, nspat)
    decImg : (`numpy.ndarray`_, list):
        A list of 2D array containing the Dec of each pixel, with shape (nspec, nspat)
    waveImg (`numpy.ndarray`_, list):
        A list of 2D array containing the wavelength of each pixel, with shape (nspec, nspat)
    slitid_img_gpm : (`numpy.ndarray`_, list):
        A list of 2D array containing the spat ID of each pixel, with shape (nspec, nspat).
        A value of 0 indicates that the pixel is not on a slit. All other values indicate the
        slit spatial ID.
    dspat : float
        Spatial size of each square voxel (in arcsec). The default is to use the
        values in cubepar.
    dwave : float
        Linear wavelength step of each voxel (in Angstroms)
    ra_offsets : list, optional
        List of RA offsets for each frame (degrees)
    dec_offsets : list, optional
        List of Dec offsets for each frame (degrees)
    ra_min : float, optional
        Minimum RA of the WCS (degrees)
    ra_max : float, optional
        Maximum RA of the WCS (degrees)
    dec_min : float, optional
        Minimum Dec of the WCS (degrees)
    dec_max : float, optional
        Maximum Dec of the WCS (degrees)
    wave_min : float, optional
        Minimum wavelength of the WCS (degrees)
    wave_max : float, optional
        Maximum wavelength of the WCS (degrees)
    reference : str, optional
        Filename of a fits file that contains a WCS in the Primary HDU.
    collapse : bool, optional
        If True, the spectral dimension will be collapsed to a single channel
        (primarily for white light images)
    equinox : float, optional
        Equinox of the WCS
    specname : str, optional
        Name of the spectrograph

    Returns
    -------
    cubewcs : `astropy.wcs.WCS`_
        astropy WCS to be used for the combined cube
    voxedges : tuple
        A three element tuple containing the bin edges in the x, y (spatial) and
        z (wavelength) dimensions
    reference_image : `numpy.ndarray`_
        The reference image to be used for the cross-correlation. Can be None.
    """
    # Setup the cube ranges
    _ra_min, _ra_max, _dec_min, _dec_max, _wave_min, _wave_max = \
        wcs_bounds(raImg, decImg, waveImg, slitid_img_gpm,
                   ra_offsets=ra_offsets, dec_offsets=dec_offsets,
                   ra_min=ra_min, ra_max=ra_max, dec_min=dec_min, dec_max=dec_max, wave_min=wave_min, wave_max=wave_max)

    # Grab cos(dec) for convenience. Use the average of the min and max dec
    cosdec = np.cos(0.5*(_dec_min+_dec_max) * np.pi / 180.0)

    # Number of voxels in each dimension
    numra = int((_ra_max - _ra_min) * cosdec / dspat)
    numdec = int((_dec_max - _dec_min) / dspat)
    numwav = int(np.round((_wave_max - _wave_min) / dwave))

    # If a white light WCS is being generated, make sure there's only 1 wavelength bin
    if collapse:
        dwave = _wave_max - _wave_min
        numwav = 1

    # Generate a master WCS to register all frames
    coord_min = [_ra_min, _dec_min, _wave_min]
    coord_dlt = [-dspat, dspat, dwave]

    # If a reference image is being used and a white light image is requested (collapse=True) update the celestial parts
    reference_image = None
    if reference is not None:
        # Load the requested reference image
        reference_image, imgwcs = load_imageWCS(reference)
        # Update the celestial WCS
        coord_min[:2] = imgwcs.wcs.crval
        coord_dlt[:2] = imgwcs.wcs.cdelt
        numra, numdec = reference_image.shape

    cubewcs = generate_WCS(coord_min, coord_dlt, numra, equinox=equinox, name=specname)
    msgs.info(msgs.newline() + "-" * 40 +
              msgs.newline() + "Parameters of the WCS:" +
              msgs.newline() + "RA   min = {0:f}".format(coord_min[0]) +
              msgs.newline() + "DEC  min = {0:f}".format(coord_min[1]) +
              msgs.newline() + "WAVE min, max = {0:f}, {1:f}".format(_wave_min, _wave_max) +
              msgs.newline() + "Spaxel size = {0:f} arcsec".format(3600.0 * dspat) +
              msgs.newline() + "Wavelength step = {0:f} A".format(dwave) +
              msgs.newline() + "-" * 40)

    # Generate the output binning
    xbins = np.arange(1 + numra) - 0.5
    ybins = np.arange(1 + numdec) - 0.5
    spec_bins = np.arange(1 + numwav) - 0.5
    voxedges = (xbins, ybins, spec_bins)
    return cubewcs, voxedges, reference_image


def generate_WCS(crval, cdelt, numra, equinox=2000.0, name="PYP_SPEC"):
    """
    Generate a WCS that will cover all input spec2D files

    Args:
        crval (list):
            3 element list containing the [RA, DEC, WAVELENGTH] of
            the reference pixel
        cdelt (list):
            3 element list containing the delta values of the [RA,
            DEC, WAVELENGTH]
        numra (int):
            Number of RA values in the WCS. This is used to ensure
            that the convention of the WCS is so that North is up
            and East is to the left.
        equinox (float, optional):
            Equinox of the WCS

    Returns:
        `astropy.wcs.WCS`_ : astropy WCS to be used for the combined cube
    """
    # Create a new WCS object.
    msgs.info("Generating WCS")
    w = wcs.WCS(naxis=3)
    w.wcs.equinox = equinox
    w.wcs.name = name
    w.wcs.radesys = 'FK5'
    # Insert the coordinate frame
    w.wcs.cname = ['RA', 'DEC', 'Wavelength']
    w.wcs.cunit = [units.degree, units.degree, units.Angstrom]
    w.wcs.ctype = ["RA---TAN", "DEC--TAN", "WAVE"]
    w.wcs.crval = crval  # RA, DEC, and wavelength zeropoints
    w.wcs.crpix = [numra, 0, 0]  # RA, DEC, and wavelength reference pixels
    #w.wcs.cd = np.array([[cdval[0], 0.0, 0.0], [0.0, cdval[1], 0.0], [0.0, 0.0, cdval[2]]])
    w.wcs.cdelt = cdelt
    w.wcs.lonpole = 180.0  # Native longitude of the Celestial pole
    w.wcs.latpole = 0.0  # Native latitude of the Celestial pole
    return w


def compute_weights_frompix(raImg, decImg, waveImg, sciImg, ivarImg, slitidImg, dspat, dwv, mnmx_wv, wghtsImg,
                            all_wcs, all_tilts, all_slits, all_align, all_dar, ra_offsets, dec_offsets,
                            ra_min=None, ra_max=None, dec_min=None, dec_max=None, wave_min=None, wave_max=None,
                            sn_smooth_npix=None, weight_method='auto', reference_image=None, whitelight_range=None,
                            correct_dar=True, specname="PYPSPEC"):
    r"""
    Calculate wavelength dependent optimal weights. The weighting is currently
    based on a relative :math:`(S/N)^2` at each wavelength. Note, this function
    first prepares a whitelight image, and then calls compute_weights() to
    determine the appropriate weights of each pixel.

    Parameters
    ----------

    raImg : `numpy.ndarray`_, list
        A list of 2D array containing the RA of each pixel, with shape (nspec, nspat)
    decImg : `numpy.ndarray`_, list
        A list of 2D array containing the Dec of each pixel, with shape (nspec, nspat)
    waveImg : `numpy.ndarray`_, list
        A list of 2D array containing the wavelength of each pixel, with shape (nspec, nspat)
    sciImg : `numpy.ndarray`_, list
        A list of 2D array containing the science image of each pixel, with shape (nspec, nspat)
    ivarImg : `numpy.ndarray`_, list
        A list of 2D array containing the inverse variance image of each pixel, with shape (nspec, nspat)
    slitidImg : `numpy.ndarray`_, list
        A list of 2D array containing the slit ID of each pixel, with shape (nspec, nspat)
    dspat : float
        The size of each spaxel on the sky (in degrees)
    dwv : float
        The size of each wavelength pixel (in Angstroms)
    mnmx_wv : `numpy.ndarray`_
        The minimum and maximum wavelengths of every slit and frame. The shape is (Nframes, Nslits, 2),
        The minimum and maximum wavelengths are stored in the [:,:,0] and [:,:,1] indices, respectively.
    wghtsImg : `numpy.ndarray`_, list
        A list of 2D array containing the weights of each pixel, with shape (nspec, nspat)
    all_wcs : `astropy.wcs.WCS`_, list
        A list of WCS objects, one for each frame.
    all_tilts : `numpy.ndarray`_, list
        2D wavelength tilts frame, or a list of tilt frames
    all_slits : :class:`~pypeit.slittrace.SlitTraceSet`, list
        Information stored about the slits, or a list of SlitTraceSet objects
    all_align : :class:`~pypeit.alignframe.AlignmentSplines`, list
        A Class containing the transformation between detector pixel
        coordinates and WCS pixel coordinates, or a list of Alignment
        Splines.
    all_dar : :class:`~pypeit.coadd3d.DARcorrection`, list
        A Class containing the DAR correction information, or a list of DARcorrection
        classes. If a list, it must be the same length as astrom_trans.
    ra_offsets : float, list
        RA offsets for each frame in units of degrees
    dec_offsets : float, list
        Dec offsets for each frame in units of degrees
    ra_min : float, optional
        Minimum RA of the WCS (degrees)
    ra_max : float, optional
        Maximum RA of the WCS (degrees)
    dec_min : float, optional
        Minimum Dec of the WCS (degrees)
    dec_max : float, optional
        Maximum Dec of the WCS (degrees)
    wave_min : float, optional
        Minimum wavelength of the WCS (degrees)
    wave_max : float, optional
        Maximum wavelength of the WCS (degrees)
    sn_smooth_npix : float, optional
        Number of pixels used for determining smoothly varying S/N ratio
        weights.  This is currently not required, since a relative weighting
        scheme with a polynomial fit is used to calculate the S/N weights.
    weight_method : `str`, optional
        Weight method to be used in :func:`~pypeit.coadd.sn_weights`.
        Options are ``'auto'``, ``'constant'``, ``'uniform'``, ``'wave_dependent'``, ``'relative'``, or
        ``'ivar'``. The default is ``'auto'``.  Behavior is as follows:

            - ``'auto'``: Use constant weights if rms_sn < 3.0, otherwise
                use wavelength dependent.

            - ``'constant'``: Constant weights based on rms_sn**2

            - ``'uniform'``: Uniform weighting.

            - ``'wave_dependent'``: Wavelength dependent weights will be
                used irrespective of the rms_sn ratio. This option will not
                work well at low S/N ratio although it is useful for objects
                where only a small fraction of the spectral coverage has high
                S/N ratio (like high-z quasars).

            - ``'relative'``: Calculate weights by fitting to the ratio of
                spectra? Note, relative weighting will only work well when
                there is at least one spectrum with a reasonable S/N, and a
                continuum.  RJC note - This argument may only be better when
                the object being used has a strong continuum + emission lines.
                The reference spectrum is assigned a value of 1 for all
                wavelengths, and the weights of all other spectra will be
                determined relative to the reference spectrum. This is
                particularly useful if you are dealing with highly variable
                spectra (e.g. emission lines) and require a precision better
                than ~1 per cent.

            - ``'ivar'``: Use inverse variance weighting. This is not well
                tested and should probably be deprecated.

    reference_image : `numpy.ndarray`_
        Reference image to use for the determination of the highest S/N spaxel in the image.
    correct_dar : bool, optional
        Correct for the differential atmospheric refraction.  Default is False.
    specname : str
        Name of the spectrograph

    Returns
    -------
    weights : `numpy.ndarray`_ 
        a 1D array the same size as all_sci, containing relative wavelength
        dependent weights of each input pixel.
    """
    # Find the wavelength range where all frames overlap
    min_wl, max_wl = get_whitelight_range(np.max(mnmx_wv[:, :, 0]),  # The max blue wavelength
                                          np.min(mnmx_wv[:, :, 1]),  # The min red wavelength
                                          whitelight_range)  # The user-specified values (if any)
    # Get the good white light pixels
    slitid_img_gpm, wavediff = get_whitelight_pixels(waveImg, slitidImg, min_wl, max_wl)

    # Generate the WCS
    image_wcs, voxedge, reference_image = \
        create_wcs(raImg, decImg, waveImg, slitid_img_gpm, dspat, wavediff,
                   ra_offsets=ra_offsets, dec_offsets=dec_offsets,
                   ra_min=ra_min, ra_max=ra_max, dec_min=dec_min, dec_max=dec_max, wave_min=wave_min, wave_max=wave_max,
                   reference=reference_image, collapse=True, equinox=2000.0, specname=specname)

    # Generate the white light image
    # NOTE: hard-coding subpixel=1 in both directions for speed, and combining into a single image
    wl_full = generate_image_subpixel(image_wcs, voxedge, sciImg, ivarImg, waveImg, slitid_img_gpm, wghtsImg,
                                      all_wcs, all_tilts, all_slits, all_align, all_dar, ra_offsets, dec_offsets,
                                      spec_subpixel=1, spat_subpixel=1, slice_subpixel=1, combine=True,
                                      correct_dar=correct_dar)

    # Compute the weights
    return compute_weights(raImg, decImg, waveImg, sciImg, ivarImg, slitidImg,
                           all_wcs, all_tilts, all_slits, all_align, all_dar, ra_offsets, dec_offsets,
                           wl_full, dspat, dwv,
                           ra_min=ra_min, ra_max=ra_max, dec_min=dec_min, dec_max=dec_max, wave_min=wave_min,
                           sn_smooth_npix=sn_smooth_npix, weight_method=weight_method, correct_dar=correct_dar)


def compute_weights(raImg, decImg, waveImg, sciImg, ivarImg, slitidImg,
                    all_wcs, all_tilts, all_slits, all_align, all_dar, ra_offsets, dec_offsets,
                    whitelight_img, dspat, dwv,
                    ra_min=None, ra_max=None, dec_min=None, dec_max=None, wave_min=None, wave_max=None,
                    sn_smooth_npix=None, weight_method='auto', correct_dar=True):
    r"""
    Calculate wavelength dependent optimal weights. The weighting is currently
    based on a relative :math:`(S/N)^2` at each wavelength

    Parameters
    ----------

    raImg : `numpy.ndarray`_, list
        A list of 2D array containing the RA of each pixel, with shape (nspec, nspat)
    decImg : `numpy.ndarray`_, list
        A list of 2D array containing the Dec of each pixel, with shape (nspec, nspat)
    waveImg : `numpy.ndarray`_, list
        A list of 2D array containing the wavelength of each pixel, with shape (nspec, nspat)
    sciImg : `numpy.ndarray`_, list
        A list of 2D array containing the science image of each pixel, with shape (nspec, nspat)
    ivarImg : `numpy.ndarray`_, list
        A list of 2D array containing the inverse variance image of each pixel, with shape (nspec, nspat)
    slitidImg : `numpy.ndarray`_, list
        A list of 2D array containing the slit ID of each pixel, with shape (nspec, nspat)
    all_wcs : `astropy.wcs.WCS`_, list
        A list of WCS objects, one for each frame.
    all_tilts : `numpy.ndarray`_, list
        2D wavelength tilts frame, or a list of tilt frames
    all_slits : :class:`~pypeit.slittrace.SlitTraceSet`, list
        Information stored about the slits, or a list of SlitTraceSet objects
    all_align : :class:`~pypeit.alignframe.AlignmentSplines`, list
        A Class containing the transformation between detector pixel
        coordinates and WCS pixel coordinates, or a list of Alignment
        Splines.
    all_dar : :class:`~pypeit.coadd3d.DARcorrection`, list
        A Class containing the DAR correction information, or a list of DARcorrection
        classes. If a list, it must be the same length as astrom_trans.
    ra_offsets : float, list
        RA offsets for each frame in units of degrees
    dec_offsets : float, list
        Dec offsets for each frame in units of degrees
    whitelight_img : `numpy.ndarray`_
        A 2D array containing a white light image, that was created with the
        input ``all`` arrays.
    dspat : float
        The size of each spaxel on the sky (in degrees)
    dwv : float
        The size of each wavelength pixel (in Angstroms)
    sn_smooth_npix : float, optional
        Number of pixels used for determining smoothly varying S/N ratio
        weights.  This is currently not required, since a relative weighting
        scheme with a polynomial fit is used to calculate the S/N weights.
    correct_dar : bool, optional
        Apply the DAR correction to the input data.  The default is True.
    weight_method : `str`, optional
        Weight method to be used in :func:`~pypeit.coadd.sn_weights`.
        Options are ``'auto'``, ``'constant'``, ``'uniform'``, ``'wave_dependent'``, ``'relative'``, or
        ``'ivar'``. The default is ``'auto'``.  Behavior is as follows:

            - ``'auto'``: Use constant weights if rms_sn < 3.0, otherwise
                use wavelength dependent.

            - ``'constant'``: Constant weights based on rms_sn**2

            - ``'uniform'``: Uniform weighting.

            - ``'wave_dependent'``: Wavelength dependent weights will be
                used irrespective of the rms_sn ratio. This option will not
                work well at low S/N ratio although it is useful for objects
                where only a small fraction of the spectral coverage has high
                S/N ratio (like high-z quasars).

            - ``'relative'``: Calculate weights by fitting to the ratio of
                spectra? Note, relative weighting will only work well when
                there is at least one spectrum with a reasonable S/N, and a
                continuum.  RJC note - This argument may only be better when
                the object being used has a strong continuum + emission lines.
                The reference spectrum is assigned a value of 1 for all
                wavelengths, and the weights of all other spectra will be
                determined relative to the reference spectrum. This is
                particularly useful if you are dealing with highly variable
                spectra (e.g. emission lines) and require a precision better
                than ~1 per cent.

            - ``'ivar'``: Use inverse variance weighting. This is not well
                tested and should probably be deprecated.

    Returns
    -------
    all_wghts: list
        Either a 2D `numpy.ndarray`_ or a list of 2D `numpy.ndarray`_ arrays
        containing the optimal weights of each pixel for all frames, with shape
        (nspec, nspat).
    """
    msgs.info("Calculating the optimal weights of each pixel")
    # Check the inputs for combinations of lists or not, and then determine the number of frames
    _raImg, _decImg, _waveImg, _sciImg, _ivarImg, _slitidImg, \
        _all_wcs, _all_tilts, _all_slits, _all_align, _all_dar, _ra_offsets, _dec_offsets = \
            check_inputs([raImg, decImg, waveImg, sciImg, ivarImg, slitidImg,
                          all_wcs, all_tilts, all_slits, all_align, all_dar, ra_offsets, dec_offsets])
    numframes = len(_sciImg)

    # If there's only one frame, use uniform weighting
    if numframes == 1:
        msgs.warn("Only one frame provided.  Using uniform weighting.")
        return np.ones_like(sciImg)

    # Check the WCS bounds
    _ra_min, _ra_max, _dec_min, _dec_max, _wave_min, _wave_max = \
        wcs_bounds(_raImg, _decImg, _waveImg, _slitidImg, ra_offsets=_ra_offsets, dec_offsets=_dec_offsets,
                   ra_min=ra_min, ra_max=ra_max, dec_min=dec_min, dec_max=dec_max, wave_min=wave_min, wave_max=wave_max)

    # Find the location of the object with the highest S/N in the combined white light image
    med_filt_whitelight = signal.medfilt2d(whitelight_img, kernel_size=3)
    idx_max = np.unravel_index(np.argmax(med_filt_whitelight), med_filt_whitelight.shape)
    # TODO: Taking the maximum pixel of the whitelight image is extremely brittle to the case where
    #  their are hot pixels in the white light image, which there are plenty of since the edges of the slits are very
    #  poorly behaved.
    #idx_max = np.unravel_index(np.argmax(whitelight_img), whitelight_img.shape)
    msgs.info("Highest S/N object located at spaxel (x, y) = {0:d}, {1:d}".format(idx_max[0], idx_max[1]))

    # Make the bin edges to be at +/- 1 pixels around the maximum (i.e. summing 9 pixels total)
    numwav = int((_wave_max - _wave_min) / dwv)
    xbins = np.array([idx_max[0]-1, idx_max[0]+2]) - 0.5
    ybins = np.array([idx_max[1]-1, idx_max[1]+2]) - 0.5
    spec_bins = np.arange(1 + numwav) - 0.5
    bins = (xbins, ybins, spec_bins)

    # Grab cos(dec) for convenience. Use the average of the min and max dec.
    cosdec = np.cos(0.5 * (_dec_min + _dec_max) * np.pi / 180.0)
    # Number of spaxels in the RA direction
    numra = int((_ra_max - _ra_min) * cosdec / dspat)

    # Generate a 2D WCS to register all frames
    coord_min = [_ra_min, _dec_min, _wave_min]
    coord_dlt = [-dspat, dspat, dwv]
    whitelightWCS = generate_WCS(coord_min, coord_dlt, numra)
    wcs_scale = (1.0 * whitelightWCS.spectral.wcs.cunit[0]).to(units.Angstrom).value  # Ensures the WCS is in Angstroms

    # Extract the spectrum of the highest S/N object
    flux_stack = np.zeros((numwav, numframes))
    ivar_stack = np.zeros((numwav, numframes))
    for ff in range(numframes):
        msgs.info("Extracting spectrum of highest S/N detection from frame {0:d}/{1:d}".format(ff + 1, numframes))
        flxcube, sigcube, bpmcube, normcube, wave = \
            generate_cube_subpixel(whitelightWCS, bins, _sciImg[ff], _ivarImg[ff], _waveImg[ff],
                                   _slitidImg[ff], np.ones(_sciImg[ff].shape), _all_wcs[ff],
                                   _all_tilts[ff], _all_slits[ff], _all_align[ff], _all_dar[ff],
                                   _ra_offsets[ff], _dec_offsets[ff],
                                   spec_subpixel=1, spat_subpixel=1, slice_subpixel=1,
                                   skip_subpix_weights=True, correct_dar=correct_dar)
        # Store the flux and ivar spectra of the highest S/N object.
        # TODO :: This is the flux per spectral pixel, and not per detector pixel.  Is this correct?
        flux_stack[:, ff] = flxcube[:, 0, 0]
        ivar_stack[:, ff] = utils.inverse(sigcube[:, 0, 0])**2

    # Mask out any pixels that are zero in the flux or ivar stack
    mask_stack = (flux_stack != 0.0) & (ivar_stack != 0.0)
    # Obtain a wavelength of each pixel
    wcs_res = whitelightWCS.wcs_pix2world(np.vstack((np.zeros(numwav), np.zeros(numwav), np.arange(numwav))).T, 0)
    wcs_scale = (1.0 * whitelightWCS.wcs.cunit[2]).to_value(units.Angstrom)  # Ensures the WCS is in Angstroms
    wave_spec = wcs_scale * wcs_res[:, 2]
    # Compute the smoothing scale to use
    if sn_smooth_npix is None:
        sn_smooth_npix = int(np.round(0.1 * wave_spec.size))
    rms_sn, weights = coadd.sn_weights(utils.array_to_explist(flux_stack), utils.array_to_explist(ivar_stack), utils.array_to_explist(mask_stack),
                                       sn_smooth_npix=sn_smooth_npix, weight_method=weight_method)

    # Because we pass back a weights array, we need to interpolate to assign each detector pixel a weight
    all_wghts = numframes*[np.ones(_sciImg[0].shape)]
    for ff in range(numframes):
        ww = (slitidImg[ff] > 0)
        all_wghts[ff][ww] = interp1d(wave_spec, weights[ff], kind='cubic',
                                 bounds_error=False, fill_value="extrapolate")(waveImg[ff][ww])
    msgs.info("Optimal weighting complete")
    return all_wghts


def generate_image_subpixel(image_wcs, bins, sciImg, ivarImg, waveImg, slitid_img_gpm, wghtImg,
                            all_wcs, tilts, slits, astrom_trans, all_dar, ra_offset, dec_offset,
                            spec_subpixel=5, spat_subpixel=5, slice_subpixel=5, combine=False, correct_dar=True):
    """
    Generate a white light image from the input pixels

    Args:
        image_wcs (`astropy.wcs.WCS`_):
            World coordinate system to use for the white light images.
        bins (tuple):
            A 3-tuple (x,y,z) containing the histogram bin edges in x,y spatial
            and z wavelength coordinates
        sciImg (`numpy.ndarray`_, list):
            A list of 2D science images, or a single 2D image containing the
            science data.
        ivarImg (`numpy.ndarray`_, list):
            A list of 2D inverse variance images, or a single 2D image
            containing the inverse variance data.
        waveImg (`numpy.ndarray`_, list):
            A list of 2D wavelength images, or a single 2D image containing the
            wavelength data.
        slitid_img_gpm (`numpy.ndarray`_, list):
            A list of 2D slit ID images, or a single 2D image containing the
            slit ID data.
        wghtImg (`numpy.ndarray`_, list):
            A list of 2D weight images, or a single 2D image containing the
            weight data.
        all_wcs (`astropy.wcs.WCS`_, list):
            A list of WCS objects, or a single WCS object containing the WCS
            information of each image.
        tilts (`numpy.ndarray`_, list):
            2D wavelength tilts frame, or a list of tilt frames (see all_idx)
        slits (:class:`~pypeit.slittrace.SlitTraceSet`, list):
            Information stored about the slits, or a list of SlitTraceSet (see
            all_idx)
        astrom_trans (:class:`~pypeit.alignframe.AlignmentSplines`, list):
            A Class containing the transformation between detector pixel
            coordinates and WCS pixel coordinates, or a list of Alignment
            Splines (see all_idx)
        all_dar (:class:`~pypeit.coadd3d.DARcorrection`, list):
            A Class containing the DAR correction information, or a list of DARcorrection
            classes. If a list, it must be the same length as astrom_trans.
        ra_offset (:obj:`float`, list):
            The RA offset to apply to each image, or a list of RA offsets.
        dec_offset (:obj:`float`, list):
            The DEC offset to apply to each image, or a list of DEC offsets.
        spec_subpixel (:obj:`int`, optional):
            What is the subpixellation factor in the spectral direction. Higher
            values give more reliable results, but note that the time required
            goes as (``spec_subpixel * spat_subpixel * slice_subpixel``). The
            default value is 5, which divides each detector pixel into 5 subpixels
            in the spectral direction.
        spat_subpixel (:obj:`int`, optional):
            What is the subpixellation factor in the spatial direction. Higher
            values give more reliable results, but note that the time required
            goes as (``spec_subpixel * spat_subpixel * slice_subpixel``). The
            default value is 5, which divides each detector pixel into 5 subpixels
            in the spatial direction.
        slice_subpixel (:obj:`int`, optional):
            What is the subpixellation factor in the slice direction. Higher
            values give more reliable results, but note that the time required
            goes as (``spec_subpixel * spat_subpixel * slice_subpixel``). The
            default value is 5, which divides each IFU slice into 5 subpixels
            in the slice direction.
        combine (:obj:`bool`, optional):
            If True, all of the input frames will be combined into a single
            output. Otherwise, individual images will be generated.
        correct_dar (:obj:`bool`, optional):
            If True, the DAR correction will be applied to the input images
            before generating the white light images. If False, the DAR
            correction will not be applied.

    Returns:
        `numpy.ndarray`_: The white light images for all frames. If combine=True,
        this will be a single 2D image. Otherwise, it will be a 3D array with
        dimensions (numra, numdec, numframes).
    """
    # Perform some checks on the input -- note, more complete checks are performed in subpixellate()
    _sciImg, _ivarImg, _waveImg, _slitid_img_gpm, _wghtImg, _all_wcs, _tilts, _slits, _astrom_trans, _all_dar, _ra_offset, _dec_offset = \
        check_inputs([sciImg, ivarImg, waveImg, slitid_img_gpm, wghtImg, all_wcs, tilts, slits, astrom_trans, all_dar, ra_offset, dec_offset])

    # Generate the white light images
    if combine:
        # Subpixellate
        img, _, _, _ = subpixellate(image_wcs, bins, _sciImg, _ivarImg, _waveImg, _slitid_img_gpm, _wghtImg,
                                 _all_wcs, _tilts, _slits, _astrom_trans, _all_dar, _ra_offset, _dec_offset,
                                 spec_subpixel=spec_subpixel, spat_subpixel=spat_subpixel, slice_subpixel=slice_subpixel,
                                 skip_subpix_weights=True, correct_dar=correct_dar)
        return img[:, :, 0]
    else:
        # Prepare the array of white light images to be stored
        numframes = len(_sciImg)
        numra = bins[0].size - 1
        numdec = bins[1].size - 1
        all_wl_imgs = np.zeros((numra, numdec, numframes))
        # Loop through all frames and generate white light images
        for fr in range(numframes):
            msgs.info(f"Creating image {fr + 1}/{numframes}")
            # Subpixellate
            img, _, _, _ = subpixellate(image_wcs, bins, _sciImg[fr], _ivarImg[fr], _waveImg[fr], _slitid_img_gpm[fr], _wghtImg[fr],
                                     _all_wcs[fr], _tilts[fr], _slits[fr], _astrom_trans[fr], _all_dar[fr], _ra_offset[fr], _dec_offset[fr],
                                     spec_subpixel=spec_subpixel, spat_subpixel=spat_subpixel, slice_subpixel=slice_subpixel,
                                     skip_subpix_weights=True, correct_dar=correct_dar)
            all_wl_imgs[:, :, fr] = img[:, :, 0]
        # Return the constructed white light images
        return all_wl_imgs


def generate_cube_subpixel(output_wcs, bins, sciImg, ivarImg, waveImg, slitid_img_gpm, wghtImg,
                           all_wcs, tilts, slits, astrom_trans, all_dar,
                           ra_offset, dec_offset,
                           spec_subpixel=5, spat_subpixel=5, slice_subpixel=5, skip_subpix_weights=False,
                           correct_dar=True):
    """
    Save a datacube using the subpixel algorithm. Refer to the subpixellate()
    docstring for further details about this algorithm

    Args:
        output_wcs (`astropy.wcs.WCS`_):
            Output world coordinate system.
        bins (tuple):
            A 3-tuple (x,y,z) containing the histogram bin edges in x,y spatial
            and z wavelength coordinates
        sciImg (`numpy.ndarray`_, list):
            A list of 2D array containing the counts of each pixel. If a list,
            the shape of each numpy array is (nspec, nspat).
        ivarImg (`numpy.ndarray`_, list):
            A list of 2D array containing the inverse variance of each pixel. If a list,
            the shape of each numpy array is (nspec, nspat).
        waveImg (`numpy.ndarray`_, list):
            A list of 2D array containing the wavelength of each pixel. If a list,
            the shape of each numpy array is (nspec, nspat).
        slitid_img_gpm (`numpy.ndarray`_, list):
            A list of 2D array containing the slitmask of each pixel. If a list,
            the shape of each numpy array is (nspec, nspat).
            A zero value indicates that a pixel is either not on a slit or it is a bad pixel.
            All other values are the slit spatial ID number.
        wghtImg (`numpy.ndarray`_, list):
            A list of 2D array containing the weights of each pixel to be used in the
            combination. If a list, the shape of each numpy array is (nspec, nspat).
        all_wcs (`astropy.wcs.WCS`_, list):
            A list of `astropy.wcs.WCS`_ objects, one for each spec2d file.
        tilts (list):
            A list of `numpy.ndarray`_ objects, one for each spec2d file,
            containing the tilts of each pixel. The shape of each numpy array
            is (nspec, nspat).
        slits (:class:`pypeit.slittrace.SlitTraceSet`, list):
            A list of :class:`pypeit.slittrace.SlitTraceSet` objects, one for each
            spec2d file, containing the properties of the slit for each spec2d file
        astrom_trans (:class:`~pypeit.alignframe.AlignmentSplines`, list):
            A Class containing the transformation between detector pixel
            coordinates and WCS pixel coordinates, or a list of Alignment
            Splines (see all_idx)
        all_dar (:class:`~pypeit.coadd3d.DARcorrection`, list):
            A Class containing the DAR correction information, or a list of DARcorrection
            classes. If a list, it must be the same length as astrom_trans.
        ra_offset (float, list):
            A float or list of floats containing the RA offset of each spec2d file
        dec_offset (float, list):
            A float or list of floats containing the DEC offset of each spec2d file
        spec_subpixel (int, optional):
            What is the subpixellation factor in the spectral direction. Higher
            values give more reliable results, but note that the time required
            goes as (``spec_subpixel * spat_subpixel``). The default value is 5,
            which divides each detector pixel into 5 subpixels in the spectral
            direction.
        spat_subpixel (int, optional):
            What is the subpixellation factor in the spatial direction. Higher
            values give more reliable results, but note that the time required
            goes as (``spec_subpixel * spat_subpixel``). The default value is 5,
            which divides each detector pixel into 5 subpixels in the spatial
            direction.
        slice_subpixel (int, optional):
            What is the subpixellation factor in the slice direction. Higher
            values give more reliable results, but note that the time required
            goes as (``slice_subpixel``). The default value is 5, which divides
            each IFU slice into 5 subslices in the slice direction.
        skip_subpix_weights (bool, optional):
            If True, the computationally expensive step to calculate the
            subpixellation weights will be skipped. If set the True, note that
            the variance cubes returned will not be accurate. However, if you
            are not interested in the variance cubes, this can save a lot of
            time, and this is an example where you might consider setting this
            variable to True. The flux datacube is unaffected by this variable.
            The default is False.

        correct_dar (bool, optional):
            If True, the DAR correction will be applied to the datacube. If the
            DAR correction is not available, the datacube will not be corrected.

    Returns:
        :obj:`tuple`: Four `numpy.ndarray`_ objects containing
        (1) the datacube generated from the subpixellated inputs. The shape of
        the datacube is (nwave, nspat1, nspat2).
        (2) the corresponding error cube (standard deviation). The shape of the
        error cube is (nwave, nspat1, nspat2).
        (3) the corresponding bad pixel mask cube. The shape of the bad pixel
        mask cube is (nwave, nspat1, nspat2).
        (4) A cube indicating the occupation number of a given pixel TODO: elaborate on this
        (5) a 1D array containing the wavelength at each spectral coordinate of the datacube. The
        shape of the wavelength array is (nwave,).
    """
    # Check the inputs
    #if whitelight_range is not None and outfile is None:
    #        msgs.error("Must provide an outfile name if whitelight_range is set")

    # Subpixellate
    flxcube, varcube, bpmcube, normcube = subpixellate(output_wcs, bins, sciImg, ivarImg, waveImg, slitid_img_gpm, wghtImg,
                                             all_wcs, tilts, slits, astrom_trans, all_dar, ra_offset, dec_offset,
                                             spec_subpixel=spec_subpixel, spat_subpixel=spat_subpixel,
                                             slice_subpixel=slice_subpixel, skip_subpix_weights=skip_subpix_weights,
                                             correct_dar=correct_dar)

    # Get wavelength of each pixel
    nspec = flxcube.shape[2]
    wcs_scale = (1.0*output_wcs.spectral.wcs.cunit[0]).to(units.Angstrom).value  # Ensures the WCS is in Angstroms
    wave = wcs_scale * output_wcs.spectral.wcs_pix2world(np.arange(nspec), 0)[0]


    # TODO :: Avoid transposing these large cubes
    return flxcube.T, np.sqrt(varcube.T), bpmcube.T, normcube.T, wave



def subpixellate(output_wcs, bins, sciImg, ivarImg, waveImg, slitid_img_gpm, wghtImg,
                 all_wcs, tilts, slits, astrom_trans, all_dar, ra_offset, dec_offset,
                 spec_subpixel=5, spat_subpixel=5, slice_subpixel=5, skip_subpix_weights=False,
                 correct_dar=True):
    r"""
    Subpixellate the input data into a datacube. This algorithm splits each
    detector pixel into multiple subpixels and each IFU slice into multiple subslices.
    Then, the algorithm assigns each subdivided detector pixel to a
    voxel. For example, if ``spec_subpixel = spat_subpixel = slice_subpixel = 5``, then each
    detector pixel is divided into :math:`5^3=125` subpixels. Alternatively,
    when spec_subpixel = spat_subpixel = slice_subpixel = 1, this corresponds to the nearest grid
    point (NGP) algorithm.

    Important Note: If spec_subpixel > 1 or spat_subpixel > 1 or slice_subpixel > 1,
    the errors will be correlated, and the covariance is not being tracked, so the
    errors will not be (quite) right. There is a tradeoff one has to make between
    sampling and better looking cubes, versus no sampling and better behaved errors.

    Args:
        output_wcs (`astropy.wcs.WCS`_):
            Output world coordinate system.
        bins (tuple):
            A 3-tuple (x,y,z) containing the histogram bin edges in x,y spatial
            and z wavelength coordinates
        sciImg (`numpy.ndarray`_, list):
            A list of 2D array containing the counts of each pixel. The shape of
            each 2D array is (nspec, nspat).
        ivarImg (`numpy.ndarray`_, list):
            A list of 2D array containing the inverse variance of each pixel. The shape of
            each 2D array is (nspec, nspat).
        waveImg (`numpy.ndarray`_, list):
            A list of 2D array containing the wavelength of each pixel. The shape of
            each 2D array is (nspec, nspat).
        slitid_img_gpm (`numpy.ndarray`_, list):
            A list of 2D array containing the slitmask of each pixel. The shape of
            each 2D array is (nspec, nspat).
            A zero value indicates that a pixel is either not on a slit or it is a bad pixel.
            All other values are the slit spatial ID number.
        wghtImg (`numpy.ndarray`_, list):
            A list of 2D array containing the weights of each pixel to be used in the
            combination. The shape of each 2D array is (nspec, nspat).
        all_wcs (`astropy.wcs.WCS`_, list):
            A list of `astropy.wcs.WCS`_ objects, one for each spec2d file
        tilts (list):
            A list of `numpy.ndarray`_ objects, one for each spec2d file,
            containing the tilts of each pixel. The shape of each 2D array is
            (nspec, nspat).
        slits (:class:`pypeit.slittrace.SlitTraceSet`, list):
            A list of :class:`pypeit.slittrace.SlitTraceSet` objects, one for each
            spec2d file, containing the properties of the slit for each spec2d file
        astrom_trans (:class:`~pypeit.alignframe.AlignmentSplines`, list):
            A Class containing the transformation between detector pixel
            coordinates and WCS pixel coordinates, or a list of Alignment
            Splines (see all_idx)
        all_dar (:class:`~pypeit.coadd3d.DARcorrection`, list):
            A Class containing the DAR correction information, or a list of DARcorrection
            classes. If a list, it must be the same length as astrom_trans.
        ra_offset (float, list):
            A float or list of floats containing the RA offset of each spec2d file
            relative to the first spec2d file
        dec_offset (float, list):
            A float or list of floats containing the DEC offset of each spec2d file
            relative to the first spec2d file
        spec_subpixel (int, optional):
            What is the subpixellation factor in the spectral direction. Higher
            values give more reliable results, but note that the time required
            goes as (``spec_subpixel * spat_subpixel``). The default value is 5,
            which divides each detector pixel into 5 subpixels in the spectral
            direction.
        spat_subpixel (int, optional):
            What is the subpixellation factor in the spatial direction. Higher
            values give more reliable results, but note that the time required
            goes as (``spec_subpixel * spat_subpixel``). The default value is 5,
            which divides each detector pixel into 5 subpixels in the spatial
            direction.
        slice_subpixel (int, optional):
            What is the subpixellation factor in the slice direction. Higher
            values give more reliable results, but note that the time required
            goes as (``slice_subpixel``). The default value is 5, which divides
            each IFU slice into 5 subslices in the slice direction.
        skip_subpix_weights (bool, optional):
            If True, the computationally expensive step to calculate the
            subpixellation weights will be skipped. If set the True, note that
            the variance cubes returned will not be accurate. However, if you
            are not interested in the variance cubes, this can save a lot of
            time, and this is an example where you might consider setting this
            variable to True. The flux datacube is unaffected by this variable.
            The default is False.
        correct_dar (bool, optional):
            If True, the DAR correction will be applied to the datacube. The
            default is True.

    Returns:
        :obj:`tuple`: Three or four `numpy.ndarray`_ objects containing (1) the
        datacube generated from the subpixellated inputs, (2) the corresponding
        variance cube, and (3) the corresponding bad pixel mask cube. (4) A cube
        indicating the occupation number of a given pixel TODO: elaborate on this
        
    """
    # Check the inputs for combinations of lists or not
    _sciImg, _ivarImg, _waveImg, _gpmImg, _wghtImg, _all_wcs, _tilts, _slits, _astrom_trans, _all_dar, _ra_offset, _dec_offset = \
        check_inputs([sciImg, ivarImg, waveImg, slitid_img_gpm, wghtImg, all_wcs, tilts, slits, astrom_trans, all_dar, ra_offset, dec_offset])
    numframes = len(_sciImg)

    # Prepare the output arrays
    outshape = (bins[0].size-1, bins[1].size-1, bins[2].size-1)
    binrng = np.array([[bins[0][0], bins[0][-1]], [bins[1][0], bins[1][-1]], [bins[2][0], bins[2][-1]]])
    flxcube, varcube, normcube = np.zeros(outshape), np.zeros(outshape), np.zeros(outshape)
    # Divide each pixel into subpixels
    spec_offs = np.arange(0.5/spec_subpixel, 1, 1/spec_subpixel) - 0.5  # -0.5 is to offset from the centre of each pixel.
    spat_offs = np.arange(0.5/spat_subpixel, 1, 1/spat_subpixel) - 0.5  # -0.5 is to offset from the centre of each pixel.
    slice_offs = np.arange(0.5/slice_subpixel, 1, 1/slice_subpixel) - 0.5  # -0.5 is to offset from the centre of each slice.
    spat_x, spec_y = np.meshgrid(spat_offs, spec_offs)
    num_subpixels = spec_subpixel * spat_subpixel  # Number of subpixels (spat & spec) per detector pixel
    num_all_subpixels = num_subpixels * slice_subpixel  # Number of subpixels, including slice subpixels
    # Loop through all exposures
    for fr in range(numframes):
        onslit_gpm = _gpmImg[fr]
        this_onslit_gpm = onslit_gpm > 0
        this_specpos, this_spatpos = np.where(this_onslit_gpm)
        this_spatid = onslit_gpm[this_onslit_gpm]

        # Extract tilts and slits for convenience
        this_tilts = _tilts[fr]
        this_slits = _slits[fr]
        this_wcs = _all_wcs[fr]
        this_astrom_trans = _astrom_trans[fr]
        this_wght_subpix = _wghtImg[fr][this_onslit_gpm]
        this_sci = _sciImg[fr][this_onslit_gpm]
        this_var = utils.inverse(_ivarImg[fr][this_onslit_gpm])
        this_wav = _waveImg[fr][this_onslit_gpm]
        # Loop through all slits
        for sl, spatid in enumerate(this_slits.spat_id):
            if numframes == 1:
                msgs.info(f"Resampling slit {sl + 1}/{this_slits.nslits}")
            else:
                msgs.info(f"Resampling slit {sl + 1}/{this_slits.nslits} of frame {fr + 1}/{numframes}")
            # Find the pixels on this slit
            this_sl = np.where(this_spatid == spatid)
            wpix = (this_specpos[this_sl], this_spatpos[this_sl])
            # Create an array to index each subpixel
            numpix = wpix[0].size
            # Generate a spline between spectral pixel position and wavelength
            yspl = this_tilts[wpix] * (this_slits.nspec - 1)
            tiltpos = np.add.outer(yspl, spec_y).flatten()
            wspl = this_wav[this_sl]
            asrt = np.argsort(yspl, kind='stable')
            wave_spl = interp1d(yspl[asrt], wspl[asrt], kind='linear', bounds_error=False, fill_value='extrapolate')
            # Calculate the wavelength at each subpixel
            this_wave_subpix = wave_spl(tiltpos)
            # Calculate the DAR correction at each sub pixel
            ra_corr, dec_corr = 0.0, 0.0
            if correct_dar:
                # NOTE :: This routine needs the wavelengths to be expressed in Angstroms
                ra_corr, dec_corr = _all_dar[fr].correction( this_wave_subpix)
            # Calculate spatial and spectral positions of the subpixels
            spat_xx = np.add.outer(wpix[1], spat_x.flatten()).flatten()
            spec_yy = np.add.outer(wpix[0], spec_y.flatten()).flatten()
            # Transform this to spatial location
            spatpos_subpix = _astrom_trans[fr].transform(sl, spat_xx, spec_yy)
            spatpos = _astrom_trans[fr].transform(sl, wpix[1], wpix[0])
            ssrt = np.argsort(spatpos, kind='stable')
            # Initialize the voxel coordinates for each spec2D pixel
            vox_coord = np.full((numpix, num_all_subpixels, 3), -1, dtype=float)
            # Loop over the subslices
            for ss in range(slice_subpixel):
                if slice_subpixel > 1:
                    # Only print this if there are multiple subslices
                    msgs.info(f"Resampling subslice {ss+1}/{slice_subpixel}")
                # Generate an RA/Dec image for this subslice
                raimg, decimg, minmax = this_slits.get_radec_image(this_wcs, this_astrom_trans, this_tilts,
                                                                   slit_compute=sl, slice_offset=slice_offs[ss])
                this_ra = raimg[this_onslit_gpm]
                this_dec = decimg[this_onslit_gpm]
                # Interpolate the RA/Dec over the subpixel spatial positions
                tmp_ra = this_ra[this_sl]
                tmp_dec = this_dec[this_sl]
                ra_spl = interp1d(spatpos[ssrt], tmp_ra[ssrt], kind='linear', bounds_error=False, fill_value='extrapolate')
                dec_spl = interp1d(spatpos[ssrt], tmp_dec[ssrt], kind='linear', bounds_error=False, fill_value='extrapolate')
                # Evaluate the RA/Dec at the subpixel spatial positions
                this_ra_int = ra_spl(spatpos_subpix)
                this_dec_int = dec_spl(spatpos_subpix)
                # Now apply the DAR correction and any user-supplied offsets
                this_ra_int += ra_corr + _ra_offset[fr]
                this_dec_int += dec_corr + _dec_offset[fr]
                # Convert world coordinates to voxel coordinates, then histogram
                sslo = ss * num_subpixels
                sshi = (ss + 1) * num_subpixels
                vox_coord[:,sslo:sshi,:] = output_wcs.wcs_world2pix(np.vstack((this_ra_int, this_dec_int, this_wave_subpix * 1.0E-10)).T, 0).reshape(numpix, num_subpixels, 3)
            # Convert the voxel coordinates to a bin index
            if num_all_subpixels == 1 or skip_subpix_weights:
                subpix_wght = 1.0
            else:
                msgs.info("Preparing subpixel weights")
                vox_index = np.floor(outshape * (vox_coord - binrng[:,0].reshape((1, 1, 3))) /
                                                (binrng[:,1] - binrng[:,0]).reshape((1, 1, 3))).astype(int)
                # Convert to a unique index
                vox_index = np.dot(vox_index, np.array([1, outshape[0], outshape[0]*outshape[1]]))
                # Calculate the number of repeated indices for each subpixel - this is the subpixel weights
                subpix_wght = np.apply_along_axis(utils.occurrences, 1, vox_index).flatten()
            # Reshape the voxel coordinates
            vox_coord = vox_coord.reshape(numpix * num_all_subpixels, 3)
            # Use the "fast histogram" algorithm, that assumes regular bin spacing
<<<<<<< HEAD
            flxcube += histogramdd(
                vox_coord, bins=outshape, range=binrng, 
                weights=np.repeat(this_sci[this_sl] * this_wght_subpix[this_sl], num_all_subpixels) * subpix_wght)
            varcube += histogramdd(
                vox_coord, bins=outshape, range=binrng, 
                weights=np.repeat(this_var[this_sl] * this_wght_subpix[this_sl]**2, num_all_subpixels) * subpix_wght**3)
            normcube += histogramdd(
                vox_coord, bins=outshape, range=binrng, weights=np.repeat(this_wght_subpix[this_sl], num_all_subpixels) * subpix_wght)
            #if (flxcube.shape[0]==77) & (flxcube.shape[1] == 78) & (flxcube.shape[2] == 2270):
            #    embed()
=======
            flxcube += histogramdd(vox_coord, bins=outshape, range=binrng, weights=np.repeat(this_sci[this_sl] * this_wght_subpix[this_sl], num_all_subpixels) * subpix_wght)
            varcube += histogramdd(vox_coord, bins=outshape, range=binrng, weights=np.repeat(this_var[this_sl] * this_wght_subpix[this_sl]**2, num_all_subpixels) * subpix_wght**2)  # NOTE :: This was changed from subpix_wght**3 to subpix_wght**2 by RJC on 2024-12-18
            normcube += histogramdd(vox_coord, bins=outshape, range=binrng, weights=np.repeat(this_wght_subpix[this_sl], num_all_subpixels) * subpix_wght)
>>>>>>> 016fc309

    # Normalise the datacube and variance cube
    nc_inverse = utils.inverse(normcube)
    flxcube *= nc_inverse
    varcube *= nc_inverse**2
    bpmcube = (normcube == 0) #.astype(np.uint8)

    # Return the datacube, variance cube and bad pixel cube
    return flxcube, varcube, bpmcube, normcube



def make_whitelight_fromcube_old(cube, bpmcube, wave=None, wavemin=None, wavemax=None):
    """
    Generate a white light image using an input cube.

    Args:
        cube (`numpy.ndarray`_):
            3D datacube (the final element contains the wavelength dimension)
        bpmcube (`numpy.ndarray`_, bool):
            3D bad pixel mask cube (the final element contains the wavelength dimension).
            A value of True indicates a bad pixel.
        wave (`numpy.ndarray`_, optional):
            1D wavelength array. Only required if wavemin or wavemax are not
            None.
        wavemin (float, optional):
            Minimum wavelength (same units as wave) to be included in the
            whitelight image.  You must provide wave as well if you want to
            reduce the wavelength range.
        wavemax (float, optional):
            Maximum wavelength (same units as wave) to be included in the
            whitelight image.  You must provide wave as well if you want to
            reduce the wavelength range.

    Returns:
        A whitelight image of the input cube (of type `numpy.ndarray`_).
    """
    # Make a wavelength cut, if requested
    if wavemin is not None or wavemax is not None:
        # Make some checks on the input
        if wave is None:
            msgs.error("wave variable must be supplied to create white light image with wavelength cuts")
        else:
            if wave.size != cube.shape[2]:
                msgs.error("wave variable should have the same length as the third axis of cube.")
        # assign wavemin & wavemax if one is not provided
        if wavemin is None:
            wavemin = np.min(wave)
        if wavemax is None:
            wavemax = np.max(wave)
        ww = np.where((wave >= wavemin) & (wave <= wavemax))[0]
        wmin, wmax = ww[0], ww[-1]+1
        cutcube = cube[:, :, wmin:wmax]
        # Cut the bad pixel mask and convert it to a good pixel mask
        cutgpmcube = np.logical_not(bpmcube[:, :, wmin:wmax])
    else:
        cutcube = cube.copy()
        cutgpmcube = np.logical_not(bpmcube)
    # Now sum along the wavelength axis
    nrmval = np.sum(cutgpmcube, axis=2)
    nrmval[nrmval == 0] = 1.0
    wl_img = np.sum(cutcube*cutgpmcube, axis=2) / nrmval
    return wl_img



    #extract_good_frac=0.005
    # If the extraction is bad do not update
    #if sobj.OPT_MASK is not None:
    #    # if there is only one good pixel `extract.fit_profile` fails
    #    if np.sum(sobj.OPT_MASK) > extract_good_frac * numwave:
    #        flux = sobj.OPT_COUNTS
    #        fluxivar = sobj.OPT_COUNTS_IVAR*sobj.OPT_MASK
    #        wave = sobj.OPT_WAVE
    #else: 
    #    flux = sobj.BOX_COUNTS
    #    fluxivar = sobj.BOX_COUNTS_IVAR
    #    wave = sobj.BOX_WAVE

    #spat_pix = np.outer(np.ones(numwave), np.arange(numspat))
    #sn_gauss = 4.0
    #force_gauss = False
    #iiter = 0
    #show_profile=True
    #sobj.FWHM = max(popt[3], popt[4])/fwhm2sigma
    #sobj.TRACE_SPAT = np.full(numwave, numspat/2.0)
    #sobj.prof_nsigma = None
    #obj_string = 'obj # {:}'.format(sobj.OBJID) + ' on slit # {:}'.format(sobj.slit_order) + \
    #    ', iter # {:}'.format(iiter) + ':'
    #profile_model, trace_new, fwhmfit, med_sn2 = extract.fit_profile(
    #    flxcube2d,ivarcube2d*gpmcube2d, waveimg, thismask, spat_pix, sobj.TRACE_SPAT,
    #                    wave, flux, fluxivar, inmask = gpmcube2d,
    #                    thisfwhm=sobj.FWHM, prof_nsigma=sobj.prof_nsigma, sn_gauss=sn_gauss, 
    #                    gauss=force_gauss, obj_string=obj_string,
    #                    show_profile=show_profile)
<|MERGE_RESOLUTION|>--- conflicted
+++ resolved
@@ -89,14 +89,14 @@
     fwhm : float, optional
         The FWHM of the image in pixels. This is used to estimate the initial
         guess for the Gaussian fit, the fit bounds, and the median filter kernel
-        width if median filtering is used. Default is 3.0 pixels. 
+        width if median filtering is used. Default is 3.0 pixels.
     median_filter : bool, optional
         If True, the object finding will be performed on a median filtered
         image with a kernel size of fwhm, instead of the image itself. Default is False.
     norm : bool, optional
         If True, the input image will be normalised to the maximum value
         of the input image.
- 
+
     Returns
     -------
     popt : `numpy.ndarray`_
@@ -111,31 +111,31 @@
     # Normalise if requested
     wlscl = np.max(image) if norm else 1.0
     # Setup the fitting params - Estimate a starting point for the fit using a median filter
-    if median_filter:    
+    if median_filter:
         int_kernel = np.clip(round(fwhm), 3, None)
         if int_kernel % 2 == 0:
             int_kernel += 1 if fwhm > int_kernel else -1
         objfind_image = signal.medfilt2d(image, kernel_size=int_kernel)
-    else: 
+    else:
         objfind_image = image
-    ## Find the objects 
-    mean, median, std = sigma_clipped_stats(objfind_image*gpm, sigma=3.0)  
-    daofind = DAOStarFinder(fwhm=fwhm, threshold=5.*std, exclude_border=True, brightest=1)  
+    ## Find the objects
+    mean, median, std = sigma_clipped_stats(objfind_image*gpm, sigma=3.0)
+    daofind = DAOStarFinder(fwhm=fwhm, threshold=5.*std, exclude_border=True, brightest=1)
     sources = daofind(objfind_image - median, mask=np.logical_not(gpm))
     msgs.info('DAOStarFinder brightest source properties')
-    for col in sources.colnames:  
+    for col in sources.colnames:
         if col not in ('id', 'npix'):
             sources[col].info.format = '%.2f'  # for consistent table output
-    sources.pprint(max_width=76)  
+    sources.pprint(max_width=76)
     idx_max = sources['ycentroid'][0], sources['xcentroid'][0]
-    
-    if debug: 
+
+    if debug:
         plt.figure(figsize=(10, 8))  # Adjust the size as needed
-        plt.imshow(objfind_image*gpm-median, origin='lower', 
+        plt.imshow(objfind_image*gpm-median, origin='lower',
                    interpolation='nearest', cmap='gray', vmin=median-2.0*std, vmax=median+8.0*std)
         plt.plot(idx_max[1], idx_max[0], 'rx', markersize=10)
         plt.title(f'Whitelight Source Position: (x={idx_max[1]:.2f}, y={idx_max[0]:.2f})', fontsize=20)
-        plt.show()        
+        plt.show()
 
     # old code
     #idx_max = np.unravel_index(np.argmax(med_filt_image), image.shape)
@@ -146,15 +146,15 @@
               [np.inf, idx_max[0]+fwhm/3.0, idx_max[1]+fwhm/3.0, fwhm    , fwhm    , np.pi , np.inf])
     # Perform the fit
     # TODO :: May want to generate the image on a finer pixel scale first
-    # TODO JFH: The 2D Gaussian fitting should be using the noise and the gpm. This should be 
+    # TODO JFH: The 2D Gaussian fitting should be using the noise and the gpm. This should be
     # implemented with scipy.optimize and a loss function instead of curve_fit
     # Setup the coordinates
     x = np.linspace(0, image.shape[0] - 1, image.shape[0])
     y = np.linspace(0, image.shape[1] - 1, image.shape[1])
-    xx, yy = np.meshgrid(x, y, indexing='ij') 
-    popt, pcov = opt.curve_fit(gaussian2D, (xx, yy), image.ravel() / wlscl, 
+    xx, yy = np.meshgrid(x, y, indexing='ij')
+    popt, pcov = opt.curve_fit(gaussian2D, (xx, yy), image.ravel() / wlscl,
                                bounds=bounds, p0=initial_guess)
-    # Generate a best fit model   
+    # Generate a best fit model
     model = gaussian2D((xx, yy), *popt).reshape(image.shape) * wlscl
     # Return the fitting results
     return popt, pcov, model
@@ -238,7 +238,7 @@
     return grat_corr
 
 
-def extract_point_source(wave, flxcube, ivarcube, bpmcube, wcscube, exptime, 
+def extract_point_source(wave, flxcube, ivarcube, bpmcube, wcscube, exptime,
                          subpixel=20, boxcar_radius=None, fwhm=1.0, optfwhm=None, whitelight_range=None,
                          fluxed=False, spectrograph='keck_kcrm'):
     """
@@ -265,10 +265,10 @@
         means that the radius will be determined from the FWHM of the 2D Gaussian fit to the whitelight image.
     fwhm : float, optional
         FWHM of the PSF in arcseconds. Use to determine the degree of smoothing of the whitelight image, and the
-        bounds of the parameters for the 2D Gaussian fit. Default is 1.0 arcseconds. 
+        bounds of the parameters for the 2D Gaussian fit. Default is 1.0 arcseconds.
     optfwhm = float, optional
-        The FWHM of the PSF in arcseconds to be used for a 2D (symmetric) Gaussian spatial profile for optimal extraction. 
-        The default is None, which means that a non-parametric spatial profile will be used for optimal extraction 
+        The FWHM of the PSF in arcseconds to be used for a 2D (symmetric) Gaussian spatial profile for optimal extraction.
+        The default is None, which means that a non-parametric spatial profile will be used for optimal extraction
         determined from the white light image.
     fluxed : bool, optional
         Is the datacube fluxed?
@@ -321,7 +321,7 @@
 
     # Generate a whitelight image, and fit a 2D Gaussian to estimate centroid and width
     msgs.info("Making white light image")
-    wl_img, wl_ivar, wl_gpm = make_whitelight_fromcube(_flxcube, _ivarcube, _gpmcube, wave=wave, 
+    wl_img, wl_ivar, wl_gpm = make_whitelight_fromcube(_flxcube, _ivarcube, _gpmcube, wave=wave,
                                       wavemin=whitelight_range[0], wavemax=whitelight_range[1])
 
     popt, pcov, model = fitGaussian2D(wl_img, gpm=wl_gpm, fwhm = fwhm/platescale, norm=False)
@@ -411,7 +411,7 @@
     # array. Then, the second brightest white light pixel is transformed to be next to the centre
     # column of the 2D array, and so on. This is done so that the optimal extraction algorithm
     # can be applied.
-    
+
     fwhm2sigma = 1.0 / (2 * np.sqrt(2 * np.log(2)))
 
     # Setup the coordinates
@@ -429,13 +429,13 @@
             (xx, yy), intflux, xobj, yobj, sigma_x, sigma_y, theta, offset).reshape(wl_img.shape)
         # Normalise the kernel
         optkern /= np.sum(optkern)
-    else: 
+    else:
         msgs.info("Using whitelight image as a non-parametric spatial profile for optimal extraction")
         sigma = 0.5*fwhm/platescale*fwhm2sigma
         smoothed_wl_img = ndimage.gaussian_filter(wl_img, sigma=sigma, mode='constant', cval=0.0)
         # Create an apodization window using the coordinates and the specified center
         radius = np.sqrt((xx - xobj)**2 + (yy - yobj)**2)
-        apodization_window = np.exp(-radius**2 / (2 * (5*sigma)**2))  
+        apodization_window = np.exp(-radius**2 / (2 * (5*sigma)**2))
         # Apply the apodization window to the smoothed image
         apo_smooth_wl_img = smoothed_wl_img * apodization_window
         optkern = apo_smooth_wl_img/np.sum(apo_smooth_wl_img)
@@ -488,19 +488,19 @@
     # Make a specobjs object
     sobjs = specobjs.SpecObjs()
     sobjs.add_sobj(sobj)
-   
+
     slit_left = np.full((numwave,1), 0.0)
     slit_righ = np.full((numwave,1), float(numspat))
-    
+
     # TODO, fix hardwired PYP_SPEC
     det_container = _spectrograph.get_detector_par(1)
-    slits = slittrace.SlitTraceSet(slit_left, slit_righ, _spectrograph.pypeline, detname=det_container.name, 
+    slits = slittrace.SlitTraceSet(slit_left, slit_righ, _spectrograph.pypeline, detname=det_container.name,
                                          nspat=numspat, PYP_SPEC=_spectrograph.name,
                                          specmin=np.zeros(1), specmax=np.full(1, float(numwave)),
                                          maskdef_id=None, maskdef_objpos=None,
                                          maskdef_offset=None, maskdef_slitcen=None,
                                          maskdef_designtab=None)
-    
+
     tilts = (waveimg - waveimg.min())/(waveimg.max() - waveimg.min())
 
 
@@ -509,15 +509,15 @@
     bitmask = ImageBitMaskArray(flxcube2d.shape)
     bitmask.turn_on('BPM', select=np.logical_not(gpmcube2d))
 
-    # Make a psuedo spec2d object with these outputs. 
+    # Make a psuedo spec2d object with these outputs.
     spec2d = spec2dobj.Spec2DObj(sciimg=flxcube2d,
                                     ivarraw=ivarcube2d,
                                     skymodel=skyimg,
                                     bkg_redux_skymodel=None,
-                                    objmodel=skyimg, 
-                                    ivarmodel=ivarcube2d, 
+                                    objmodel=skyimg,
+                                    ivarmodel=ivarcube2d,
                                     scaleimg=np.array([1.0], dtype=float),
-                                    bpmmask=bitmask, 
+                                    bpmmask=bitmask,
                                     detector=det_container,
                                     slits=slits,
                                     wavesol=None,
@@ -528,7 +528,7 @@
                                     vel_corr=None,
                                     vel_type=None,
                                     maskdef_designtab=None)
-    
+
     # Return the specobjs object and the spec2d object
     return sobjs, spec2d
 
@@ -720,12 +720,12 @@
 
 def make_whitelight(output_wcs, flxcube, ivarcube, gpmcube, wave, outfile, whitelight_range=None, overwrite=False):
     """
-    Generate a white light image using an input cube and write to a file. 
+    Generate a white light image using an input cube and write to a file.
 
     Parameters
     ----------
     output_wcs (`astropy.wcs.WCS`_):
-        Output world coordinate system.    
+        Output world coordinate system.
     whitelight_range (None, list, optional):
         A two element list that specifies the minimum and maximum
         wavelengths (in Angstroms) to use when constructing the white light
@@ -743,9 +743,9 @@
         A value of True indicates a good pixel.
     wave (`numpy.ndarray`_):
         A 1D array containing the wavelength at each spectral coordinate of the datacube. The
-        shape of the wavelength array is (nwave,).        
-    """
-    
+        shape of the wavelength array is (nwave,).
+    """
+
     whitelight_wcs = output_wcs.celestial
     # Check if the user requested a white light image
     if whitelight_range is not None:
@@ -753,7 +753,7 @@
         # Determine the wavelength range of the whitelight image
         _whitelight_range = (wave[0] if whitelight_range[0] is None else whitelight_range[0],
                              wave[-1] if whitelight_range[1] is None else whitelight_range[1])
-    else: 
+    else:
         _whitelight_range = (wave[0], wave[-1])
 
     msgs.info("White light image covers the wavelength range {0:.2f} A - {1:.2f} A".format(
@@ -772,7 +772,7 @@
     hdul.writeto(out_whitelight, overwrite=overwrite)
 
 
-def make_whitelight_fromcube(cube, ivarcube, gpmcube, sigclip=5.0, 
+def make_whitelight_fromcube(cube, ivarcube, gpmcube, sigclip=5.0,
                              wave=None, wavemin=None, wavemax=None):
     """
     Generate a white light image using an input cube.
@@ -798,7 +798,7 @@
 
     Returns
     -------
-    whitelight : `numpy.ndarray`_    
+    whitelight : `numpy.ndarray`_
         A whitelight image of the input cube (of type `numpy.ndarray`_) which is the average flux
         over the set of pixels in the wavelength range specified by wavemin and wavemax that
         are not masked by the badpixel mask cube or the sigma clipping mask.
@@ -836,14 +836,14 @@
     sigclip = SigmaClip(sigma=sigclip, maxiters=25, cenfunc='median', stdfunc=utils.nan_mad_std)
     data_clipped, lower, upper = sigclip(data, axis=2, masked=True, return_bounds=True)
     gpm_sigclip = np.logical_not(data_clipped.mask)
-    
+
     # Compute the average flux over the set of pixels that are not masked by gpm_sigclip
     npix_whitelight = np.sum(gpm_sigclip, axis=2)
     whitelight_sum = np.sum((cutcube*gpm_sigclip), axis=2)
-    gpm_whitelight = npix_whitelight > 0    
+    gpm_whitelight = npix_whitelight > 0
     whitelight = whitelight_sum*gpm_whitelight/(npix_whitelight + (npix_whitelight == 0))
 
-    # Compute the formal corresponding variance over the set of pixels that are not masked by 
+    # Compute the formal corresponding variance over the set of pixels that are not masked by
     # gpm_sigclip
     cut_var = utils.inverse(cutivar)
     var_sum_whitelight = np.sum((cut_var*gpm_sigclip), axis=2)
@@ -1895,7 +1895,7 @@
         datacube generated from the subpixellated inputs, (2) the corresponding
         variance cube, and (3) the corresponding bad pixel mask cube. (4) A cube
         indicating the occupation number of a given pixel TODO: elaborate on this
-        
+
     """
     # Check the inputs for combinations of lists or not
     _sciImg, _ivarImg, _waveImg, _gpmImg, _wghtImg, _all_wcs, _tilts, _slits, _astrom_trans, _all_dar, _ra_offset, _dec_offset = \
@@ -2001,22 +2001,9 @@
             # Reshape the voxel coordinates
             vox_coord = vox_coord.reshape(numpix * num_all_subpixels, 3)
             # Use the "fast histogram" algorithm, that assumes regular bin spacing
-<<<<<<< HEAD
-            flxcube += histogramdd(
-                vox_coord, bins=outshape, range=binrng, 
-                weights=np.repeat(this_sci[this_sl] * this_wght_subpix[this_sl], num_all_subpixels) * subpix_wght)
-            varcube += histogramdd(
-                vox_coord, bins=outshape, range=binrng, 
-                weights=np.repeat(this_var[this_sl] * this_wght_subpix[this_sl]**2, num_all_subpixels) * subpix_wght**3)
-            normcube += histogramdd(
-                vox_coord, bins=outshape, range=binrng, weights=np.repeat(this_wght_subpix[this_sl], num_all_subpixels) * subpix_wght)
-            #if (flxcube.shape[0]==77) & (flxcube.shape[1] == 78) & (flxcube.shape[2] == 2270):
-            #    embed()
-=======
             flxcube += histogramdd(vox_coord, bins=outshape, range=binrng, weights=np.repeat(this_sci[this_sl] * this_wght_subpix[this_sl], num_all_subpixels) * subpix_wght)
             varcube += histogramdd(vox_coord, bins=outshape, range=binrng, weights=np.repeat(this_var[this_sl] * this_wght_subpix[this_sl]**2, num_all_subpixels) * subpix_wght**2)  # NOTE :: This was changed from subpix_wght**3 to subpix_wght**2 by RJC on 2024-12-18
             normcube += histogramdd(vox_coord, bins=outshape, range=binrng, weights=np.repeat(this_wght_subpix[this_sl], num_all_subpixels) * subpix_wght)
->>>>>>> 016fc309
 
     # Normalise the datacube and variance cube
     nc_inverse = utils.inverse(normcube)
@@ -2091,7 +2078,7 @@
     #        flux = sobj.OPT_COUNTS
     #        fluxivar = sobj.OPT_COUNTS_IVAR*sobj.OPT_MASK
     #        wave = sobj.OPT_WAVE
-    #else: 
+    #else:
     #    flux = sobj.BOX_COUNTS
     #    fluxivar = sobj.BOX_COUNTS_IVAR
     #    wave = sobj.BOX_WAVE
@@ -2109,6 +2096,6 @@
     #profile_model, trace_new, fwhmfit, med_sn2 = extract.fit_profile(
     #    flxcube2d,ivarcube2d*gpmcube2d, waveimg, thismask, spat_pix, sobj.TRACE_SPAT,
     #                    wave, flux, fluxivar, inmask = gpmcube2d,
-    #                    thisfwhm=sobj.FWHM, prof_nsigma=sobj.prof_nsigma, sn_gauss=sn_gauss, 
+    #                    thisfwhm=sobj.FWHM, prof_nsigma=sobj.prof_nsigma, sn_gauss=sn_gauss,
     #                    gauss=force_gauss, obj_string=obj_string,
     #                    show_profile=show_profile)
