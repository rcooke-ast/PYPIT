--- conflicted
+++ resolved
@@ -535,11 +535,7 @@
             computation where we need flux*(wavelength bin width). Beacause
             delta_wave is a difference of the wavelength grid, interpolating
             in the presence of masked data requires special care.
-<<<<<<< HEAD
-        kind : str or int, optional
-=======
         kind (:obj:`int`, :obj:`str`, optional):
->>>>>>> 6a36f4e1
             Specifies the kind of interpolation as a string or as an integer
             specifying the order of the spline interpolator to use following the convention of
             scipy.interpolate.interp1d. The string has to be one of 'linear', 'nearest',
@@ -573,11 +569,7 @@
         flux_interp = flux_old[wave_gpm]/delta_wave_interp[wave_gpm]
         ivar_interp = ivar_old[wave_gpm]*delta_wave_interp[wave_gpm]**2
         if log10_blaze_function is not None:
-<<<<<<< HEAD
-            log10_blaze_interp = np.log10(np.power(10.0, log10_blaze_function[wave_gpm])/delta_wave_interp[wave_gpm])
-=======
             log10_blaze_interp = log10_blaze_function[wave_gpm] - np.log10(delta_wave_interp[wave_gpm])
->>>>>>> 6a36f4e1
     else:
         flux_interp = flux_old[wave_gpm]
         ivar_interp = ivar_old[wave_gpm]
@@ -588,16 +580,10 @@
                                     bounds_error=False, fill_value=np.nan)(wave_new)
     ivar_new = scipy.interpolate.interp1d(wave_old[wave_gpm], ivar_interp, kind=kind,
                                     bounds_error=False, fill_value=np.nan)(wave_new)
-<<<<<<< HEAD
-    if log10_blaze_function is not None:
-        log10_blaze_new = scipy.interpolate.interp1d(wave_old[wave_gpm], log10_blaze_interp, kind=kind,
-                                    bounds_error=False, fill_value=np.nan)(wave_new)
-=======
     log10_blaze_new = scipy.interpolate.interp1d(wave_old[wave_gpm], log10_blaze_interp, kind=kind,
                                                  bounds_error=False, fill_value=np.nan)(wave_new) \
         if log10_blaze_function is not None else None
 
->>>>>>> 6a36f4e1
     # Interpolate a floating-point version of the mask. Use linear interpolation here
     gpm_new_tmp = scipy.interpolate.interp1d(wave_old[wave_gpm], gpm_old.astype(float)[wave_gpm],
                                              kind='linear', bounds_error=False,
@@ -605,15 +591,8 @@
     # Don't allow the ivar to be ever be less than zero
     ivar_new = (ivar_new > 0.0)*ivar_new
     gpm_new = (gpm_new_tmp > 0.8) & (ivar_new > 0.0) & np.isfinite(flux_new) & np.isfinite(ivar_new)
-<<<<<<< HEAD
-    if log10_blaze_function is not None:
-        return flux_new, ivar_new, gpm_new, log10_blaze_new
-    else:
-        return flux_new, ivar_new, gpm_new
-=======
     return flux_new, ivar_new, gpm_new, log10_blaze_new
 
->>>>>>> 6a36f4e1
 
 
 # TODO: ``sensfunc`` should be something like "conserve_flux". It would be
@@ -706,23 +685,10 @@
         gpms_inter = np.zeros((wave_new.size, nexp), dtype=bool)
         if log10_blaze_function is not None:
             log10_blazes_inter = np.zeros((wave_new.size, nexp), dtype=float)
-<<<<<<< HEAD
-            # JFH This is amenable to lists
-=======
->>>>>>> 6a36f4e1
             for ii in range(nexp):
                 fluxes_inter[:,ii], ivars_inter[:,ii], gpms_inter[:,ii], log10_blazes_inter[:,ii] \
                     = interp_oned(wave_new, waves[:,ii], fluxes[:,ii], ivars[:,ii], gpms[:,ii],
                                   log10_blaze_function = log10_blaze_function[:, ii], sensfunc=sensfunc, kind=kind)
-<<<<<<< HEAD
-            return fluxes_inter, ivars_inter, gpms_inter, log10_blazes_inter
-        else:
-            # JFH This is amenable to lists
-            for ii in range(nexp):
-                fluxes_inter[:,ii], ivars_inter[:,ii], gpms_inter[:,ii] \
-                    = interp_oned(wave_new, waves[:,ii], fluxes[:,ii], ivars[:,ii], gpms[:,ii], sensfunc=sensfunc, kind=kind)
-            return fluxes_inter, ivars_inter, gpms_inter
-=======
         else:
             for ii in range(nexp):
                 fluxes_inter[:,ii], ivars_inter[:,ii], gpms_inter[:,ii], _ \
@@ -730,7 +696,6 @@
             log10_blazes_inter=None
 
         return fluxes_inter, ivars_inter, gpms_inter, log10_blazes_inter
->>>>>>> 6a36f4e1
 
 
     # Second case: interpolate a single spectrum onto an (nspec, nexp) array of
@@ -740,18 +705,6 @@
     gpms_inter = np.zeros_like(wave_new, dtype=bool)
     if log10_blaze_function is not None:
         log10_blazes_inter = np.zeros_like(wave_new, dtype=float)
-<<<<<<< HEAD
-        # JFH This is amenable to lists
-        for ii in range(wave_new.shape[1]):
-            fluxes_inter[:,ii], ivars_inter[:,ii], gpms_inter[:,ii], log10_blazes_inter[:, ii] \
-                = interp_oned(wave_new[:,ii], waves, fluxes, ivars, gpms, log10_blaze_function=log10_blaze_function, sensfunc=sensfunc)
-        return fluxes_inter, ivars_inter, gpms_inter, log10_blazes_inter
-    else:
-        for ii in range(wave_new.shape[1]):
-            fluxes_inter[:,ii], ivars_inter[:,ii], gpms_inter[:,ii] \
-                = interp_oned(wave_new[:,ii], waves, fluxes, ivars, gpms, log10_blaze_function=log10_blaze_function, sensfunc=sensfunc)
-        return fluxes_inter, ivars_inter, gpms_inter
-=======
         for ii in range(wave_new.shape[1]):
             fluxes_inter[:,ii], ivars_inter[:,ii], gpms_inter[:,ii], log10_blazes_inter[:, ii] \
                 = interp_oned(wave_new[:,ii], waves, fluxes, ivars, gpms, log10_blaze_function=log10_blaze_function, sensfunc=sensfunc)
@@ -762,7 +715,6 @@
         log10_blazes_inter=None
 
     return fluxes_inter, ivars_inter, gpms_inter, log10_blazes_inter
->>>>>>> 6a36f4e1
 
 
 def smooth_weights(inarr, gdmsk, sn_smooth_npix):
@@ -797,11 +749,7 @@
     sn_conv = convolution.convolve(sn_med2, gauss_kernel, boundary='extend')
     return sn_conv
 
-<<<<<<< HEAD
-def sn_weights(fluxes, ivars, gpms, sn_smooth_npix, const_weights=False,
-=======
 def sn_weights(fluxes, ivars, gpms, sn_smooth_npix=None, const_weights=False,
->>>>>>> 6a36f4e1
                ivar_weights=False, relative_weights=False, verbose=False):
 
     """
@@ -816,11 +764,7 @@
             List of len(nexp) containing the `numpy.ndarray`_ 1d float inverse variances of the spectra.
     gpms : (list)
            List of len(nexp) containing the `numpy.ndarray`_ 1d float boolean good pixel masks of the spectra.
-<<<<<<< HEAD
-    sn_smooth_npix : float
-=======
     sn_smooth_npix : float, optional
->>>>>>> 6a36f4e1
             Number of pixels used for determining smoothly varying S/N ratio weights. This can be set to None if
             const_weights is True, since then wavelength dependent weights are not used.
     const_weights : bool, optional
@@ -853,13 +797,10 @@
     if len(ivars) != nexp or len(gpms) != nexp:
         msgs.error("Input lists of spectra must have the same length")
 
-<<<<<<< HEAD
-=======
     # Check sn_smooth_npix is set if const_weights=False
     if sn_smooth_npix is None and not const_weights:
         msgs.error('sn_smooth_npix cannot be None if const_weights=False')
 
->>>>>>> 6a36f4e1
     # Give preference to ivar_weights
     if ivar_weights and relative_weights:
         msgs.warn("Performing inverse variance weights instead of relative weighting")
@@ -1080,124 +1021,6 @@
 
     return ratio
 
-<<<<<<< HEAD
-# JFH This code should probably be deprecated since it is not used anywhere.
-def order_median_scale(waves, fluxes, ivars, masks, min_good=0.05, maxiters=5,
-                       max_factor=10., sigrej=3, debug=False, show=False):
-    '''
-    Function to scaling different orders by the median S/N
-
-
-    Args:
-        waves (`numpy.ndarray`_): wavelength array of your spectra with the shape of (nspec, norder)
-        fluxes (`numpy.ndarray`_): flux array of your spectra with the shape of (nspec, norder)
-        ivars (`numpy.ndarray`_): ivar array of your spectra with the shape of (nspec, norder)
-        masks (`numpy.ndarray`_): mask for your spectra with the shape of (nspec, norder)
-        min_good (float, optional): minimum fraction of the total number of good pixels needed for estimate the median ratio
-        maxiters (int or float, optional): maximum iterations for rejecting outliers
-        max_factor (float, optional): maximum scale factor
-        sigrej (float, optional): sigma used for rejecting outliers
-        debug (bool, optional): if True show intermediate QA
-        show (bool, optional): if True show the final QA
-
-    Returns:
-        tuple: (1) fluxes_new (`numpy.ndarray`_): re-scaled fluxes with the shape
-        of (nspec, norder).  (2) ivars_new (`numpy.ndarray`_): re-scaled ivars
-        with the shape of (nspec, norder) (3) order_ratios (`numpy.ndarray`_): an
-        array of scale factor with the length of norder
-    '''
-
-    norder = np.shape(waves)[1]
-    order_ratios = np.ones(norder)
-
-    ## re-scale bluer orders to match the reddest order.
-    # scaling spectrum order by order. We use the reddest order as the reference since slit loss in redder is smaller
-    for ii in range(norder - 1):
-        iord = norder - ii - 1
-        wave_blue, flux_blue, ivar_blue, mask_blue = waves[:, iord-1], fluxes[:, iord-1],\
-                                                     ivars[:, iord-1], masks[:, iord-1]
-
-        wave_red_tmp, flux_red_tmp = waves[:, iord], fluxes[:, iord]*order_ratios[iord]
-        ivar_red_tmp, mask_red_tmp = ivars[:, iord]*1.0/order_ratios[iord]**2, masks[:, iord]
-        wave_mask = wave_red_tmp>1.0
-        wave_red, flux_red, ivar_red, mask_red = wave_red_tmp[wave_mask], flux_red_tmp[wave_mask], \
-                                                 ivar_red_tmp[wave_mask], mask_red_tmp[wave_mask],
-
-        # interpolate iord-1 (bluer) to iord-1 (redder)
-        flux_blue_inter, ivar_blue_inter, mask_blue_inter = interp_spec(wave_red, wave_blue, flux_blue, ivar_blue, mask_blue)
-
-        npix_overlap = np.sum(mask_blue_inter & mask_red)
-        percentile_iord = np.fmax(100.0 * (npix_overlap / np.sum(mask_red)-0.05), 10)
-
-        mask_both = mask_blue_inter & mask_red
-        snr_median_red = np.median(flux_red[mask_both]*np.sqrt(ivar_red[mask_both]))
-        snr_median_blue = np.median(flux_blue_inter[mask_both]*np.sqrt(ivar_blue_inter[mask_both]))
-
-        ## TODO: we set the SNR to be minimum of 300 to turn off the scaling but we need the QA plot
-        ##       need to think more about whether we need to scale different orders, it seems make the spectra
-        ##       much bluer than what it should be.
-        if (snr_median_blue>300.0) & (snr_median_red>300.0):
-            order_ratio_iord = robust_median_ratio(flux_blue_inter, ivar_blue_inter, flux_red, ivar_red, mask=mask_blue_inter,
-                                                   mask_ref=mask_red, ref_percentile=percentile_iord, min_good=min_good,
-                                                   maxiters=maxiters, max_factor=max_factor, sigrej=sigrej)
-            order_ratios[iord - 1] = np.fmax(np.fmin(order_ratio_iord, max_factor), 1.0/max_factor)
-            msgs.info('Scaled {}th order to {}th order by {:}'.format(iord-1, iord, order_ratios[iord-1]))
-        else:
-            if ii>0:
-                order_ratios[iord - 1] = order_ratios[iord]
-                msgs.warn('Scaled {}th order to {}th order by {:} using the redder order scaling '
-                          'factor'.format(iord-1, iord, order_ratios[iord-1]))
-            else:
-                msgs.warn('The SNR in the overlapped region is too low or there is not enough overlapped pixels.'+ msgs.newline() +
-                          'Median scale between order {:} and order {:} was not attempted'.format(iord-1, iord))
-
-        if debug:
-            plt.figure(figsize=(12, 8))
-            plt.plot(wave_red[mask_red], flux_red[mask_red], 'k-', label='reference spectrum')
-            plt.plot(wave_blue[mask_blue], flux_blue[mask_blue],color='dodgerblue', lw=3, label='raw spectrum')
-            plt.plot(wave_blue[mask_blue], flux_blue[mask_blue]*order_ratios[iord-1], color='r',
-                     alpha=0.5, label='re-scaled spectrum')
-            ymin, ymax = get_ylim(flux_blue, ivar_blue, mask_blue)
-            plt.ylim([ymin, ymax])
-            plt.xlim([np.min(wave_blue[mask_blue]), np.max(wave_red[mask_red])])
-            plt.legend()
-            plt.xlabel('wavelength')
-            plt.ylabel('Flux')
-            plt.show()
-
-    # Update flux and ivar
-    fluxes_new = np.zeros_like(fluxes)
-    ivars_new = np.zeros_like(ivars)
-    for ii in range(norder):
-        fluxes_new[:, ii] *= order_ratios[ii]
-        ivars_new[:, ii] *= 1.0/order_ratios[ii]**2
-
-    if show:
-        plt.figure(figsize=(12, 8))
-        ymin = []
-        ymax = []
-        for ii in range(norder):
-            wave_stack_iord = waves[:, ii]
-            flux_stack_iord = fluxes_new[:, ii]
-            ivar_stack_iord = ivars_new[:, ii]
-            mask_stack_iord = masks[:, ii]
-            med_width = (2.0 * np.ceil(0.1 / 10.0 * np.size(wave_stack_iord[mask_stack_iord])) + 1).astype(int)
-            flux_med, ivar_med = median_filt_spec(flux_stack_iord, ivar_stack_iord, mask_stack_iord, med_width)
-            plt.plot(wave_stack_iord[mask_stack_iord], flux_med[mask_stack_iord], alpha=0.7)
-            #plt.plot(wave_stack_iord[mask_stack_iord], flux_stack_iord[mask_stack_iord], alpha=0.5)
-            # plt.plot(wave_stack_iord[mask_stack_iord],1.0/np.sqrt(ivar_stack_iord[mask_stack_iord]))
-            ymin_ii, ymax_ii = get_ylim(flux_stack_iord, ivar_stack_iord, mask_stack_iord)
-            ymax.append(ymax_ii)
-            ymin.append(ymin_ii)
-        plt.xlim([np.min(waves[masks]), np.max(waves[masks])])
-        plt.ylim([-0.15*np.median(ymax), 1.5*np.median(ymax)])
-        plt.xlabel('Wavelength ($\\rm\\AA$)')
-        plt.ylabel('Flux')
-        plt.show()
-
-    return fluxes_new, ivars_new, order_ratios
-=======
->>>>>>> 6a36f4e1
 
 def scale_spec(wave, flux, ivar, sn, wave_ref, flux_ref, ivar_ref, mask=None, mask_ref=None, scale_method='auto', min_good=0.05,
                ref_percentile=70.0, maxiters=5, sigrej=3, max_median_factor=10.0,
@@ -1337,11 +1160,6 @@
 
     return flux_scale, ivar_scale, scale, method_used
 
-<<<<<<< HEAD
-# JFH This can easily accomodate lists. Replace the (nspec, nexp) arrays with a list of [(nspec1), (nspec2), ...] where
-# list dimension indicates the exposure.
-=======
->>>>>>> 6a36f4e1
 def compute_stack(wave_grid, waves, fluxes, ivars, gpms, weights, min_weight=1e-8):
     '''
     Compute a stacked spectrum from a set of exposures on the specified wave_grid with proper treatment of
@@ -1667,15 +1485,6 @@
     Parameters
     ----------
     wave: list
-<<<<<<< HEAD
-       List of `numpy.ndarray`_ float wavelength array for spectra that went into a stack.
-
-    weights: list
-       List of `numpy.ndarray`_ float (S/N)^2 weights for the exposures that went into a stack. This would have been computed by sn_weights
-
-    gpm : list
-       List of `numpy.ndarray`_ boolean good-pixel mask for the exposures that went into a stack.  Good=True.
-=======
        List of `numpy.ndarray`_ float 1d wavelength arrays for spectra that went into a stack.
 
     weights: list
@@ -1685,7 +1494,6 @@
     gpm : list
        List of `numpy.ndarray`_ boolean 1d good-pixel mask arrays
        for the exposures that went into a stack.  Good=True.
->>>>>>> 6a36f4e1
     title: str, optional
             Title for the plot.
     '''
@@ -1791,10 +1599,6 @@
         msgs.info("Wrote QA: {:s}".format(qafile))
     plt.show()
 
-<<<<<<< HEAD
-# JFH This can easily accomdate lists
-=======
->>>>>>> 6a36f4e1
 def update_errors(fluxes, ivars, masks, fluxes_stack, ivars_stack, masks_stack,
                   sn_clip=30.0, title='', debug=False):
     '''
@@ -1964,11 +1768,7 @@
     debug: bool, optional, default=False
              Show QA plots useful for debugging.
     verbose: bool, optional, default=False
-<<<<<<< HEAD
-             Level
-=======
              Level of verbosity.
->>>>>>> 6a36f4e1
 
     Returns
     -------
@@ -2025,11 +1825,7 @@
             wave_grid, waves_list, fluxes_list, ivars_list, utils.array_to_explist(this_gpms, nspec_list=nspec_list), weights_list)
         # Interpolate the individual spectra onto the wavelength grid of the stack. Use wave_grid_mid for this
         # since it has no masked values
-<<<<<<< HEAD
-        flux_stack_nat, ivar_stack_nat, gpm_stack_nat = interp_spec(
-=======
         flux_stack_nat, ivar_stack_nat, gpm_stack_nat, _ = interp_spec(
->>>>>>> 6a36f4e1
             waves, wave_grid_mid, flux_stack, ivar_stack, gpm_stack)
         ## TESTING
         #nused_stack_nat, _, _ = interp_spec(
@@ -2049,13 +1845,8 @@
 
     # print out a summary of how many pixels were rejected
     nexp = waves.shape[1]
-<<<<<<< HEAD
-    nrej = np.sum(np.invert(out_gpms) & gpms, axis=0)
-    norig = np.sum((waves > 1.0) & np.invert(gpms), axis=0)
-=======
     nrej = np.sum(np.logical_not(out_gpms) & gpms, axis=0)
     norig = np.sum((waves > 1.0) & np.logical_not(gpms), axis=0)
->>>>>>> 6a36f4e1
 
     if verbose:
         for iexp in range(nexp):
@@ -2066,15 +1857,9 @@
     wave_stack, flux_stack, ivar_stack, gpm_stack, nused = compute_stack(
         wave_grid, waves_list, fluxes_list, ivars_list, out_gpms_list, weights_list)
 
-    # JFH This loop can accomodate lists
     # Used only for plotting below
     if debug:
         # TODO Add a line here to optionally show the distribution of all pixels about the stack as we do for X-shooter.
-<<<<<<< HEAD
-        #flux_stack_nat, ivar_stack_nat, mask_stack_nat = interp_spec(waves, wave_stack, flux_stack, ivar_stack, mask_stack)
-        # JFH This loop can accomodate lists
-=======
->>>>>>> 6a36f4e1
         for iexp in range(nexp):
             # plot the residual distribution for each exposure
             title_renorm = title + ': Error distriution about stack for exposure {:d}/{:d}'.format(iexp,nexp)
@@ -2090,19 +1875,11 @@
         title_weights = title + ': Weights Used -- nrej={:d} total pixels rejected,'.format(np.sum(nrej)) + \
                         ' norig={:d} originally masked'.format(np.sum(norig))
         weights_qa(waves_list, weights_list, out_gpms_list, title=title_weights)
-<<<<<<< HEAD
-
-=======
->>>>>>> 6a36f4e1
+
 
 
     return wave_stack, flux_stack, ivar_stack, gpm_stack, nused, out_gpms_list
 
-<<<<<<< HEAD
-=======
-    return wave_stack, flux_stack, ivar_stack, gpm_stack, nused, out_gpms_list
-
->>>>>>> 6a36f4e1
 def scale_spec_stack(wave_grid, wave_grid_mid, waves, fluxes, ivars, gpms, sns, weights,
                      ref_percentile=70.0, maxiter_scale=5,
                      sigrej_scale=3.0, scale_method='auto',
@@ -2111,11 +1888,7 @@
 
     """
     Scales a set of spectra to a common flux scale. This is done by first computing a stack of the spectra and then
-<<<<<<< HEAD
-    scaling each spectrum to match the composite with the scale_spec algorithm which performs increasingly
-=======
     scaling each spectrum to match the composite with the :func:`scale_spec` algorithm which performs increasingly
->>>>>>> 6a36f4e1
     sophisticated scaling depending on the S/N ratio.
 
     Parameters
@@ -2330,15 +2103,6 @@
     '''
 
     # We cast to float64 because of a bug in np.histogram
-<<<<<<< HEAD
-    waves = [np.float64(wave) for wave in waves]
-    fluxes = [np.float64(flux) for flux in fluxes]
-    ivars = [np.float64(ivar) for ivar in ivars]
-
-    # Generate a giant wave_grid
-    wave_grid, wave_grid_mid, _ = wvutils.get_wave_grid(
-        waves=waves, gpms=gpms, wave_method=wave_method,
-=======
     _waves = [np.float64(wave) for wave in waves]
     _fluxes = [np.float64(flux) for flux in fluxes]
     _ivars = [np.float64(ivar) for ivar in ivars]
@@ -2346,30 +2110,19 @@
     # Generate a giant wave_grid
     wave_grid, wave_grid_mid, _ = wvutils.get_wave_grid(
         waves=_waves, gpms=gpms, wave_method=wave_method,
->>>>>>> 6a36f4e1
         wave_grid_min=wave_grid_min, wave_grid_max=wave_grid_max,
         wave_grid_input=wave_grid_input,
         dwave=dwave, dv=dv, dloglam=dloglam, spec_samp_fact=spec_samp_fact)
 
     # Evaluate the sn_weights. This is done once at the beginning
-<<<<<<< HEAD
-    rms_sn, weights = sn_weights(fluxes, ivars, gpms, sn_smooth_npix, const_weights=const_weights, verbose=verbose)
-    fluxes_scale, ivars_scale, scales, scale_method_used = scale_spec_stack(
-        wave_grid, wave_grid_mid, waves, fluxes, ivars, gpms, rms_sn, weights, ref_percentile=ref_percentile, maxiter_scale=maxiter_scale,
-=======
     rms_sn, weights = sn_weights(_fluxes, _ivars, gpms, sn_smooth_npix=sn_smooth_npix, const_weights=const_weights, verbose=verbose)
     fluxes_scale, ivars_scale, scales, scale_method_used = scale_spec_stack(
         wave_grid, wave_grid_mid, _waves, _fluxes, _ivars, gpms, rms_sn, weights, ref_percentile=ref_percentile, maxiter_scale=maxiter_scale,
->>>>>>> 6a36f4e1
         sigrej_scale=sigrej_scale, scale_method=scale_method, hand_scale=hand_scale,
         sn_min_polyscale=sn_min_polyscale, sn_min_medscale=sn_min_medscale, debug=debug_scale, show=show_scale)
     # Rejecting and coadding
     wave_stack, flux_stack, ivar_stack, gpm_stack, nused, outmask = spec_reject_comb(
-<<<<<<< HEAD
-        wave_grid, wave_grid_mid, waves, fluxes_scale, ivars_scale, gpms, weights, sn_clip=sn_clip, lower=lower, upper=upper,
-=======
         wave_grid, wave_grid_mid, _waves, fluxes_scale, ivars_scale, gpms, weights, sn_clip=sn_clip, lower=lower, upper=upper,
->>>>>>> 6a36f4e1
         maxrej=maxrej, maxiter_reject=maxiter_reject, debug=debug, title=title)
 
     if show:
@@ -2538,22 +2291,6 @@
 
     Parameters
     ----------
-<<<<<<< HEAD
-    waves: `numpy.ndarray`_
-        Wavelength arrays for spectra to be stacked.
-        shape=(nspec, norder, nexp)
-    fluxes: `numpy.ndarray`_
-        Flux arrays for spectra to be stacked.
-        shape=(nspec, norder, nexp)
-    ivars: `numpy.ndarray`_
-        ivar arrays for spectra to be stacked.
-        shape=(nspec, norder, nexp)
-    gpms: `numpy.ndarray`_
-        Mask array with shape (nspec, norders, nexp) containing the spectra to be coadded.
-    weights_sens: `numpy.ndarray`_
-        Sensitivity function weights required for relatively weighting of the
-        orders.  Must have the same shape as waves, etc.
-=======
     waves_arr_setup: list of `numpy.ndarray`_
         List of wavelength arrays for spectra to be stacked. The length of the list is nsetups.
         Each element of the list corresponds to a distinct setup and each numpy array has shape=(nspec, norder, nexp)
@@ -2572,7 +2309,6 @@
     setup_ids: list of strings
         List of strings indicating the name of each setup. If None uppercase letters A, B, C, etc. will be used
         Optional, default=None
->>>>>>> 6a36f4e1
     nbests: int or list, optional
         Integer or list of integers indicating the number of orders to use for estimating the per exposure weights per
         echelle setup.  Default is nbests=None, which will just use one fourth of the orders for a given setup.
@@ -2695,14 +2431,6 @@
     #                     utils.concat_to_setup_list convert between waves_setup_lists and waves_concat
 
 
-<<<<<<< HEAD
-    debug=True
-    show=True
-    show_exp=True
-    debug_global_stack=False
-    debug_order_stack=False
-    show_order_scale=False
-=======
     if debug:
         show=True
         show_exp=True
@@ -2718,7 +2446,6 @@
     #debug_global_stack=False
     #debug_order_stack=False
     #show_order_scale=False
->>>>>>> 6a36f4e1
     #debug_scale=True
 
 
@@ -2788,11 +2515,7 @@
     colors = []
     for isetup in range(nsetups):
         rms_sn_vec, _ = sn_weights(fluxes_setup_list[isetup], ivars_setup_list[isetup], gpms_setup_list[isetup],
-<<<<<<< HEAD
-                                   sn_smooth_npix, const_weights=const_weights, verbose=verbose)
-=======
                                    sn_smooth_npix=sn_smooth_npix, const_weights=const_weights, verbose=verbose)
->>>>>>> 6a36f4e1
         rms_sn = rms_sn_vec.reshape(norders[isetup], nexps[isetup])
         mean_sn_ord = np.mean(rms_sn, axis=1)
         best_orders = np.argsort(mean_sn_ord)[::-1][0:nbests[isetup]]
@@ -2845,11 +2568,7 @@
 
 
     #######################
-<<<<<<< HEAD
-    # Global Recaling Computation -- Scale each setup/order/exp to match a preliminary global stack
-=======
     # Global Rescaling Computation -- Scale each setup/order/exp to match a preliminary global stack
->>>>>>> 6a36f4e1
     #######################
     #show_order_scale=True
     fluxes_concat = utils.setup_list_to_concat(fluxes_scl_interord_setup_list)
@@ -2955,11 +2674,7 @@
             norig_setup.append(np.sum(norig))
             # Interpolate stack onto native 2d wavelength grids reshaped exposure-wise
             # JFH changed to wave_grid_mid
-<<<<<<< HEAD
-            flux_stack_2d_exps, ivar_stack_2d_exps, gpm_stack_2d_exps = interp_spec(
-=======
             flux_stack_2d_exps, ivar_stack_2d_exps, gpm_stack_2d_exps, _ = interp_spec(
->>>>>>> 6a36f4e1
                 waves_2d_exps, wave_grid_mid, flux_final_stack, ivar_final_stack, gpm_final_stack)
             if show_exp:
                 # Show QA plots for each exposure
