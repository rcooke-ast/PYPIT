--- conflicted
+++ resolved
@@ -204,10 +204,7 @@
     Perform boxcar extraction for a single SpecObj.  The size of the boxcar must
     be available as an attribute of :class:`~pypeit.specobj.SpecObj`.
 
-<<<<<<< HEAD
-=======
-
->>>>>>> 572411d9
+
     Note that the provided :class:`~pypeit.specobj.SpecObj` (``spec``) is
     modified in place.
 
