--- conflicted
+++ resolved
@@ -1005,13 +1005,7 @@
                 slitmask_stack = np.zeros(shape_sci, dtype=float)
 
             # Slit Traces and slitmask
-<<<<<<< HEAD
-            if tracefile == tracefiles[ifile]:
-                pass
-            else:
-=======
             if tracefile != tracefiles[ifile]:
->>>>>>> f73126a7
                 tslits_dict \
                     = edgetrace.EdgeTraceSet.from_file(tracefiles[ifile]).convert_to_tslits_dict()
             tracefile = tracefiles[ifile]
