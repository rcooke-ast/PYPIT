""" Module for image processing core methods
"""
import numpy as np
from scipy import signal, ndimage
from IPython import embed

from pypeit import msgs
from pypeit import utils
from pypeit.core import parse


def lacosmic(det, sciframe, saturation, nonlinear, varframe=None, maxiter=1, grow=1.5,
             remove_compact_obj=True, sigclip=5.0, sigfrac=0.3, objlim=5.0):
    """
    Identify cosmic rays using the L.A.Cosmic algorithm
    U{http://www.astro.yale.edu/dokkum/lacosmic/}
    (article : U{http://arxiv.org/abs/astro-ph/0108003})
    This routine is mostly courtesy of Malte Tewes

    Args:
        det:
        sciframe:
        saturation:
        nonlinear:
        varframe:
        maxiter:
        grow:
        remove_compact_obj:
        sigclip:
        sigfrac:
        objlim:

    Returns:
        ndarray: mask of cosmic rays (0=no CR, 1=CR)

    """

    dnum = parse.get_dnum(det)

    msgs.info("Detecting cosmic rays with the L.A.Cosmic algorithm")
#    msgs.work("Include these parameters in the settings files to be adjusted by the user")
    # Set the settings
    scicopy = sciframe.copy()
    crmask = np.cast['bool'](np.zeros(sciframe.shape))
    sigcliplow = sigclip * sigfrac

    # Determine if there are saturated pixels
    satpix = np.zeros_like(sciframe)
#    satlev = settings_det['saturation']*settings_det['nonlinear']
    satlev = saturation*nonlinear
    wsat = np.where(sciframe >= satlev)
    if wsat[0].size == 0: satpix = None
    else:
        satpix[wsat] = 1.0
        satpix = np.cast['bool'](satpix)

    # Define the kernels
    laplkernel = np.array([[0.0, -1.0, 0.0], [-1.0, 4.0, -1.0], [0.0, -1.0, 0.0]])  # Laplacian kernal
    growkernel = np.ones((3,3))
    for i in range(1, maxiter+1):
        msgs.info("Convolving image with Laplacian kernel")
        # Subsample, convolve, clip negative values, and rebin to original size
        subsam = utils.subsample(scicopy)
        conved = signal.convolve2d(subsam, laplkernel, mode="same", boundary="symm")
        cliped = conved.clip(min=0.0)
        lplus = utils.rebin_evlist(cliped, np.array(cliped.shape)/2.0)

        msgs.info("Creating noise model")
        # Build a custom noise map, and compare  this to the laplacian
        m5 = ndimage.filters.median_filter(scicopy, size=5, mode='mirror')
        if varframe is None:
            noise = np.sqrt(np.abs(m5))
        else:
            noise = np.sqrt(varframe)
        msgs.info("Calculating Laplacian signal to noise ratio")

        # Laplacian S/N
        s = lplus / (2.0 * noise)  # Note that the 2.0 is from the 2x2 subsampling

        # Remove the large structures
        sp = s - ndimage.filters.median_filter(s, size=5, mode='mirror')

        msgs.info("Selecting candidate cosmic rays")
        # Candidate cosmic rays (this will include HII regions)
        candidates = sp > sigclip
        nbcandidates = np.sum(candidates)

        msgs.info("{0:5d} candidate pixels".format(nbcandidates))

        # At this stage we use the saturated stars to mask the candidates, if available :
        if satpix is not None:
            msgs.info("Masking saturated pixels")
            candidates = np.logical_and(np.logical_not(satpix), candidates)
            nbcandidates = np.sum(candidates)

            msgs.info("{0:5d} candidate pixels not part of saturated stars".format(nbcandidates))

        msgs.info("Building fine structure image")

        # We build the fine structure image :
        m3 = ndimage.filters.median_filter(scicopy, size=3, mode='mirror')
        m37 = ndimage.filters.median_filter(m3, size=7, mode='mirror')
        f = m3 - m37
        f /= noise
        f = f.clip(min=0.01)

        msgs.info("Removing suspected compact bright objects")

        # Now we have our better selection of cosmics :

        if remove_compact_obj:
            cosmics = np.logical_and(candidates, sp/f > objlim)
        else:
            cosmics = candidates
        nbcosmics = np.sum(cosmics)

        msgs.info("{0:5d} remaining candidate pixels".format(nbcosmics))

        # What follows is a special treatment for neighbors, with more relaxed constains.

        msgs.info("Finding neighboring pixels affected by cosmic rays")

        # We grow these cosmics a first time to determine the immediate neighborhod  :
        growcosmics = np.cast['bool'](signal.convolve2d(np.cast['float32'](cosmics), growkernel, mode="same", boundary="symm"))

        # From this grown set, we keep those that have sp > sigmalim
        # so obviously not requiring sp/f > objlim, otherwise it would be pointless
        growcosmics = np.logical_and(sp > sigclip, growcosmics)

        # Now we repeat this procedure, but lower the detection limit to sigmalimlow :

        finalsel = np.cast['bool'](signal.convolve2d(np.cast['float32'](growcosmics), growkernel, mode="same", boundary="symm"))
        finalsel = np.logical_and(sp > sigcliplow, finalsel)

        # Unmask saturated pixels:
        if satpix is not None:
            msgs.info("Masking saturated stars")
            finalsel = np.logical_and(np.logical_not(satpix), finalsel)

        ncrp = np.sum(finalsel)

        msgs.info("{0:5d} pixels detected as cosmics".format(ncrp))

        # We find how many cosmics are not yet known :
        newmask = np.logical_and(np.logical_not(crmask), finalsel)
        nnew = np.sum(newmask)

        # We update the mask with the cosmics we have found :
        crmask = np.logical_or(crmask, finalsel)

        msgs.info("Iteration {0:d} -- {1:d} pixels identified as cosmic rays ({2:d} new)".format(i, ncrp, nnew))
        if ncrp == 0: break
    # Additional algorithms (not traditionally implemented by LA cosmic) to remove some false positives.
    msgs.work("The following algorithm would be better on the rectified, tilts-corrected image")
    filt  = ndimage.sobel(sciframe, axis=1, mode='constant')
    filty = ndimage.sobel(filt/np.sqrt(np.abs(sciframe)), axis=0, mode='constant')
    filty[np.where(np.isnan(filty))]=0.0

    sigimg = cr_screen(filty)

    sigsmth = ndimage.filters.gaussian_filter(sigimg,1.5)
    sigsmth[np.where(np.isnan(sigsmth))]=0.0
    sigmask = np.cast['bool'](np.zeros(sciframe.shape))
    sigmask[np.where(sigsmth>sigclip)] = True
    crmask = np.logical_and(crmask, sigmask)
    msgs.info("Growing cosmic ray mask by 1 pixel")
    crmask = grow_masked(crmask.astype(np.float), grow, 1.0)

    return crmask.astype(bool)


def cr_screen(a, mask_value=0.0, spatial_axis=1):
    r"""
    Calculate the significance of pixel deviations from the median along
    the spatial direction.

    No type checking is performed of the input array; however, the
    function assumes floating point values.

    Args:
        a (numpy.ndarray): Input 2D array
        mask_value (float): (**Optional**) Values to ignore during the
            calculation of the median.  Default is 0.0.
        spatial_axis (int): (**Optional**) Axis along which to calculate
            the median.  Default is 1.

    Returns:
        numpy.ndarray: Returns a map of :math:`|\Delta_{i,j}|/\sigma_j`,
        where :math:`\Delta_{i,j}` is the difference between the pixel
        value and the median along axis :math:`i` and :math:`\sigma_j`
        is robustly determined using the median absolute deviation,
        :math:`sigma_j = 1.4826 MAD`.
    """
    # Check input
    if len(a.shape) != 2:
        msgs.error('Input array must be two-dimensional.')
    if spatial_axis not in [0,1]:
        msgs.error('Spatial axis must be 0 or 1.')

    # Mask the pixels equal to mask value: should use np.isclose()
    _a = np.ma.MaskedArray(a, mask=(a==mask_value))
    # Get the median along the spatial axis
    meda = np.ma.median(_a, axis=spatial_axis)
    # Get a robust measure of the standard deviation using the median
    # absolute deviation; 1.4826 factor is the ratio of sigma/MAD
    d = np.absolute(_a - meda[:,None])
    mada = 1.4826*np.ma.median(d, axis=spatial_axis)
    # Return the ratio of the difference to the standard deviation
    return np.ma.divide(d, mada[:,None]).filled(mask_value)


def grow_masked(img, grow, growval):

    if not np.any(img == growval):
        return img

    _img = img.copy()
    sz_x, sz_y = img.shape
    d = int(1+grow)
    rsqr = grow*grow

    # Grow any masked values by the specified amount
    for x in range(sz_x):
        for y in range(sz_y):
            if img[x,y] != growval:
                continue

            mnx = 0 if x-d < 0 else x-d
            mxx = x+d+1 if x+d+1 < sz_x else sz_x
            mny = 0 if y-d < 0 else y-d
            mxy = y+d+1 if y+d+1 < sz_y else sz_y

            for i in range(mnx,mxx):
                for j in range(mny, mxy):
                    if (i-x)*(i-x)+(j-y)*(j-y) <= rsqr:
                        _img[i,j] = growval
    return _img


def gain_frame(amp_img, gain):
    """
    Generate an image with the gain for each pixel.

    Args:
        amp_img (`numpy.ndarray`_):
            Integer array that identifies which (1-indexed) amplifier
            was used to read each pixel.
        gain (:obj:`list`):
            List of amplifier gain values.  Must be that the gain for
            amplifier 1 is provided by `gain[0]`, etc.

    Returns:
        `numpy.ndarray`: Image with the gain for each pixel.
    """
    #msgs.warn("Should probably be measuring the gain across the amplifier boundary")

    # Build the gain image
    gain_img = np.zeros_like(amp_img, dtype=float)
    for i,_gain in enumerate(gain):
        gain_img[amp_img == i+1] = _gain

    # Return the image, trimming if requested
    return gain_img




def rn_frame(datasec_img, gain, ronoise, numamplifiers=1):
    """ Generate a RN image

    Parameters
    ----------

    Returns
    -------
    rn_img : ndarray
      Read noise *variance* image (i.e. RN**2)
    """
    _gain = np.asarray(gain) if isinstance(gain, (list, np.ndarray)) else np.array([gain])
    _ronoise = np.asarray(ronoise) if isinstance(ronoise, (list, np.ndarray)) \
                        else np.array([ronoise])
    if len(_gain) != numamplifiers:
        raise ValueError('Must provide a gain for each amplifier.')
    if len(_ronoise) != numamplifiers:
        raise ValueError('Must provide a read-noise for each amplifier.')
    if np.any(datasec_img > numamplifiers):
        raise ValueError('Pixel amplifier IDs do not match number of amplifiers.')

    # ToDO We should not be using numpy masked arrays!!!

    # Get the amplifier indices
    indx = datasec_img.astype(int) == 0
    amp = np.ma.MaskedArray(datasec_img.astype(int) - 1, mask=indx).filled(0)

    # Return the read-noise image.  Any pixels without an assigned
    # amplifier are given a noise of 0.
    return np.ma.MaskedArray(np.square(_ronoise[amp]) + np.square(0.5*_gain[amp]),
                             mask=indx).filled(0.0)


def rect_slice_with_mask(image, mask, mask_val=1):
    """
    Generate rectangular slices from a mask image

    Args:
        image (np.ndarray): Image to mask
        mask (np.ndarray): Mask image
        mask_val (int,optiona): Value to mask on

    Returns:
        np.ndarray, list:  Image at mask values, slices describing the mask

    """
    pix = np.where(mask == mask_val)
    slices = [slice(np.min(pix[0]), np.max(pix[0])+1),
              slice(np.min(pix[1]), np.max(pix[1])+1)]
    sub_img = image[slices]
    #
    return sub_img, slices


def subtract_overscan(rawframe, datasec_img, oscansec_img,
                          method='savgol', params=[5, 65]):
    """
    Subtract overscan

    Args:
        rawframe (:obj:`numpy.ndarray`):
            Frame from which to subtract overscan
        numamplifiers (int):
            Number of amplifiers for this detector.
        datasec_img (np.ndarray):
        oscansec_img (np.ndarray):
        method (:obj:`str`, optional):
            The method used to fit the overscan region.  Options are
            polynomial, savgol, median.
        params (:obj:`list`, optional):
            Parameters for the overscan subtraction.  For
            method=polynomial, set params = order, number of pixels,
            number of repeats ; for method=savgol, set params = order,
            window size ; for method=median, params are ignored.

    Returns:
        :obj:`numpy.ndarray`: The input frame with the overscan region
        subtracted
    """
    # Copy the data so that the subtraction is not done in place
    no_overscan = rawframe.copy()

    # Amplifiers
    amps = np.unique(datasec_img[datasec_img > 0]).tolist()

    # Perform the bias subtraction for each amplifier
    for amp in amps:
        # Pull out the overscan data
        overscan, _ = rect_slice_with_mask(rawframe, oscansec_img, amp)
        # Pull out the real data
        data, data_slice = rect_slice_with_mask(rawframe, datasec_img, amp)

        # Shape along at least one axis must match
        data_shape = data.shape
        if not np.any([dd == do for dd, do in zip(data_shape, overscan.shape)]):
            msgs.error('Overscan sections do not match amplifier sections for'
                       'amplifier {0}'.format(amp))
        compress_axis = 1 if data_shape[0] == overscan.shape[0] else 0

        # Fit/Model the overscan region
        osfit = np.median(overscan) if method.lower() == 'median' \
            else np.median(overscan, axis=compress_axis)
        if method.lower() == 'polynomial':
            # TODO: Use np.polynomial.polynomial.polyfit instead?
            c = np.polyfit(np.arange(osfit.size), osfit, params[0])
            ossub = np.polyval(c, np.arange(osfit.size))
        elif method.lower() == 'savgol':
            ossub = signal.savgol_filter(osfit, params[1], params[0])
        elif method.lower() == 'median':
            # Subtract scalar and continue
            no_overscan[data_slice] -= osfit
            continue
        else:
            raise ValueError('Unrecognized overscan subtraction method: {0}'.format(method))

        # Subtract along the appropriate axis
        no_overscan[data_slice] -= (ossub[:, None] if compress_axis == 1 else ossub[None, :])

    return no_overscan

'''
def subtract_overscan(rawframe, numamplifiers, datasec, oscansec, method='savgol', params=[5,65]):
    """
    Subtract overscan

    TODO: Describe the method.

    Args:
        rawframe (:obj:`numpy.ndarray`):
            Frame from which to subtract overscan
        numamplifiers (int):
            Number of amplifiers for this detector.
        datasec (list):
            List of tuples, one per amplifier, with the slice along each
            dimension that selects the data section of the provided raw
            frame.  See :func:`parse.sec2slice` to convert a string
            section (as read from a file header) into a list of slices.
        oscansec (list):
            List of tuples, one per amplifier, with the slice along each
            dimension that selects the overscan section of the provided
            raw frame.  See :func:`parse.sec2slice` to convert a string
            section (as read from a file header) into a list of slices.
        method (:obj:`str`, optional):
            The method used to fit the overscan region.  Options are
            polynomial, savgol, median.
        params (:obj:`list`, optional):
            Parameters for the overscan subtraction.  For
            method=polynomial, set params = order, number of pixels,
            number of repeats ; for method=savgol, set params = order,
            window size ; for method=median, params are ignored.

    Returns:
        :obj:`numpy.ndarray`: The input frame with the overscan region
        subtracted
    """
    # Check input
    if len(datasec) != numamplifiers or len(oscansec) != numamplifiers:
        msgs.error('Number of amplifiers does not match provided image sections.')

    # If the input image sections are strings, convert them
    if not isinstance(datasec[0], tuple):
        msgs.error('Data section must be a tuple of slice objects.')
    if not isinstance(oscansec[0], tuple):
        msgs.error('Overscan section must be a tuple of slice objects.')

    # Check that there are no overlapping data sections
    testframe = np.zeros_like(rawframe, dtype=int)
    for i in range(numamplifiers):
        testframe[datasec[i]] += 1
    if np.any(testframe > 1):
        raise ValueError('Image has overlapping data sections!')

    # Copy the data so that the subtraction is not done in place
    nobias = rawframe.copy()

    # Perform the bias subtraction for each amplifier
    for i in range(numamplifiers):
        # Pull out the overscan data
        overscan = rawframe[oscansec[i]]

        # Shape along at least one axis must match
        data_shape = rawframe[datasec[i]].shape
        if not np.any([ dd == do for dd, do in zip(data_shape, overscan.shape)]):
            msgs.error('Overscan sections do not match amplifier sections for'
                       'amplifier {0}'.format(i+1))
        compress_axis = 1 if data_shape[0] == overscan.shape[0] else 0
        
        # Fit/Model the overscan region
        osfit = np.median(overscan) if method.lower() == 'median' \
                        else np.median(overscan, axis=compress_axis) 
        if method.lower() == 'polynomial':
            # TODO: Use np.polynomial.polynomial.polyfit instead?
            c = np.polyfit(np.arange(osfit.size), osfit, params[0])
            ossub = np.polyval(c, np.arange(osfit.size))
        elif method.lower() == 'savgol':
            ossub = signal.savgol_filter(osfit, params[1], params[0])
        elif method.lower() == 'median':
            # Subtract scalar and continue
            nobias[datasec[i]] -= osfit
            continue
        else:
            raise ValueError('Unrecognized overscan subtraction method: {0}'.format(method))

        # Subtract along the appropriate axis
        nobias[datasec[i]] -= (ossub[:,None] if compress_axis == 1 else ossub[None,:])

    return nobias
'''


# TODO: Provide a replace_pixels method that does this on a pixel by
# pixel basis instead of full columns.
def replace_columns(img, bad_cols, replace_with='mean', copy=False):
    """
    Replace bad image columns.

    Args:
        img (`numpy.ndarray`_):
            A 2D array with image values to replace.
        bad_cols (`numpy.ndarray`_):
            Boolean array selecting bad columns in `img`.  Must have the
            correct shape.
        replace_with (:obj:`str`, optional):
            Method to use for the replacements.  Can be 'mean' (see
            :func:`replace_column_mean`) or 'linear' (see
            :func:`replace_column_linear`).
        copy (:obj:`bool`, optional):
            Copy `img` to a new array before making any
            modifications.  Otherwise, `img` is modified in-place.

    Returns:
        `numpy.ndarray`_: The modified image, which is either a new
        array or points to the in-place modification of `img` according
        to the value of `copy`.
    """
    # Check
    if img.ndim != 2:
        msgs.error('Images must be 2D!')
    if bad_cols.size != img.shape[1]:
        msgs.error('Bad column array has incorrect length!')
    if np.all(bad_cols):
        msgs.error('All columns are bad!')

    _img = img.copy() if copy else img

    if np.sum(bad_cols) == 0:
        # No bad columns
        return _img

    # Find the starting/ending indices of adjacent bad columns
    borders = np.zeros(img.shape[1], dtype=int)
    borders[bad_cols] = 1
    borders = borders - np.roll(borders,1)
    if borders[0] == -1:
        borders[0] = 0

    # Get edge indices and deal with edge cases
    lindx = borders == 1
    ledges = np.where(lindx)[0] if np.any(lindx) else [0]
    rindx = borders == -1
    redges = np.where(rindx)[0] if np.any(rindx) else [img.shape[1]]
    if ledges[0] > redges[0]:
        ledges = np.append([0], ledges)
    if ledges[-1] > redges[-1]:
        redges = np.append(redges, [img.shape[1]])
    # If this is tripped, there's a coding error
    assert len(ledges) == len(redges), 'Problem in edge setup'

    # Replace the image values
    if replace_with == 'mean':
        for l,r in zip(ledges, redges):
            replace_column_mean(_img, l, r)
    elif replace_with == 'linear':
        for l,r in zip(ledges, redges):
            replace_column_linear(_img, l, r)
    else:
        msgs.error('Unknown replace_columns method.  Must be mean or linear.')
    return _img


def replace_column_mean(img, left, right):
    """
    Replace the column values between left and right indices for all
    rows by the mean of the columns just outside the region.

    Columns at the end of the image with no left or right reference
    column (`left==0` or `right==img.shape[1]`) are just replaced by the
    closest valid column.

    Args:
        img (`numpy.ndarray`_):
            Image with values to both use and replace.
        left (:obj:`int`):
            Inclusive starting column index.
        right (:obj:`int`):
            Exclusive ending column index.
    """
    if left == 0:
        img[:,left:right] = img[:,right][:,None]
        return
    if right == img.shape[1]:
        img[:,left:] = img[:,left-1][:,None]
        return
    img[:,left:right] = 0.5*(img[:,left-1]+img[:,right])[:,None]




def replace_column_linear(img, left, right):
    """
    Replace the column values between left and right indices for all
    rows by a linear interpolation between the columns just outside the
    region.

    If possible, extrapolation is used for columns at the end of the
    image with no left or right reference column (`left==0` or
    `right==img.shape[1]`) using the two most adjacent columns.
    Otherwise, this function calls :func:`replace_column_mean`.

    Args:
        img (`numpy.ndarray`_):
            Image with values to both use and replace.
        left (:obj:`int`):
            Inclusive starting column index.
        right (:obj:`int`):
            Exclusive ending column index.
    """
    if left == 0 and right > img.shape[1]-2 or right == img.shape[1] and left < 2:
        # No extrapolation available so revert to mean
        return replace_column_mean(img, left, right)
    if left == 0:
        # Extrapolate down
        img[:,:right] = (img[:,right+1]-img[:,right])[:,None]*np.arange(right)[None,:] \
                            + img[:,right][:,None]
        return
    if right == img.shape[1]:
        # Extrapolate up
        img[:,left:] = (img[:,left-1]-img[:,left-2])[:,None]*np.arange(right-left)[None,:] \
                            + img[:,left-2][:,None]
        return
    # Interpolate
    img[:,left:right] = np.divide(img[:,right]-img[:,left-1],right-left+1)[:,None] \
                            * (np.arange(right-left)+1)[None,:] + img[:,left-1][:,None]


def old_replace_columns(img, bad_cols, replace_with='mean'):
    """ Replace bad columns with values from the neighbors

    Parameters
    ----------
    img : ndarray
    bad_cols: ndarray (bool, 1D, shape[1] of img)
      True = bad column
      False = ok column
    replace_with : str, optional
      Option for replacement
       mean -- Use the mean of the closest left/right columns

    Returns
    -------
    img2 : ndarray
      Copy of the input image with the bad columns replaced
    """
    # Prep
    img2 = img.copy()
    # Find the starting/ends of the bad column sets
    tmp = np.zeros(img.shape[1], dtype=int)
    tmp[bad_cols] = 1
    tmp2 = tmp - np.roll(tmp,1)
    # Deal with first column
    if bad_cols[0]:
        tmp2[0]=1
    # Deal with last column
    if bad_cols[-1]:
        tmp2[-1]=-1
    ledges = np.where(tmp2 == 1)[0]
    redges = np.where(tmp2 == -1)[0]
    # Last column?
    if tmp2[-1] == 1:
        redges = np.concatenate([redges, np.array([bad_cols.size-1])])
    # Loop on em
    for kk, ledge in enumerate(ledges):
        lval = img[:,redges[kk]+1] if ledge == 0 else img[:,ledge-1]
        rval = img[:, redges[kk]]
        # First columns?
        # Replace
        if replace_with == 'mean':
            mval = (lval+rval)/2.
            for ii in range(ledge, redges[kk]+1):
                img2[:,ii] = mval
        else:
            msgs.error("Bad option to replace_columns")
    # Return
    return img2


def trim_frame(frame, mask):
    """
    Trim the masked regions from a frame.

    Args:
        frame (:obj:`numpy.ndarray`):
            Image to be trimmed
        mask (:obj:`numpy.ndarray`):
            Boolean image set to True for values that should be trimmed
            and False for values to be returned in the output trimmed
            image.

    Return:
        :obj:`numpy.ndarray`:
            Trimmed image

    Raises:
        PypitError:
            Error raised if the trimmed image includes masked values
            because the shape of the valid region is odd.
    """
    # TODO: Should check for this failure mode earlier
    if np.any(mask[np.invert(np.all(mask,axis=1)),:][:,np.invert(np.all(mask,axis=0))]):
        msgs.error('Data section is oddly shaped.  Trimming does not exclude all '
                   'pixels outside the data sections.')
    return frame[np.invert(np.all(mask,axis=1)),:][:,np.invert(np.all(mask,axis=0))]


def init_process_steps(bias, proc_par):
    """
    Initialize the processing steps
    This first set is related to bias and overscan subtraction

    Could include dark subtraction someday

    Args:
<<<<<<< HEAD
        bias (None or np.ndarray):
=======
        #TODO JFH Other means nothing. These docs need to be more clear. Apparently this needs to be either None
        # or a string indicating the bias mode so why not just state that?
        bias (None or other):
>>>>>>> a38c3dea
        proc_par (ProcessImagesPar):

    Returns:
        list: List of the processing steps to begin with.  Can be empty

    """
    process_steps = []
    # Bias image
    if proc_par['bias'].lower() == 'as_available':
        if bias is not None:
            process_steps.append('subtract_bias')
    elif proc_par['bias'].lower() == 'force':
        if bias is None:
            msgs.error("Must provide bias frames!")
        process_steps.append('subtract_bias')
    elif proc_par['bias'].lower() == 'skip':
        pass
    # Overscan
    if proc_par['overscan'].lower() != 'none':
        process_steps.append('subtract_overscan')
    # Return
    return process_steps


def variance_frame(datasec_img, sciframe, gain, ronoise, numamplifiers=1, darkcurr=None,
                   exptime=None, skyframe=None, objframe=None, adderr=0.01, rnoise=None):
    """
    Calculate the variance image including detector noise.

    .. todo::
        This needs particular attention because exptime and darkcurr;
        used to be dnoise

    Args:
        datasec_img (:obj:`numpy.ndarray`):
            Image that identifies which amplifier (1-indexed) was used
            to read each pixel.  Anything less than 1 is ignored.
        sciframe (:obj:`numpy.ndarray`):
            Science frame with counts in ?
        gain (:obj:`float`, array-like):
            Gain for each amplifier
        ronoise (:obj:`float`, array-like):
            Read-noise for each amplifier
        numamplifiers (:obj:`int`, optional):
            Number of amplifiers.  Default is 1.  (TODO: This is
            superfluous.  Could get the number of amplifiers from the
            maximum value in datasec_img or the length of the
            gain/ronoise lists.)
        ronoise (:obj:`float`, array-like):

        darkcurrent (:noise (:

        adderr: float, default = 0.01
            Error floor. The quantity adderr**2*sciframe**2 is added in qudarature to the variance to ensure that the
            S/N is never > 1/adderr, effectively setting a floor on the noise or a ceiling on the S/N.
        rnoise (:obj:`numpy.ndarray`, optional):
            Read noise image
            If not provided, it will be generated

    objframe : ndarray, optional
      Model of object counts
    Returns
    -------
    variance image : ndarray
    """

    # ToDO JFH: I would just add the darkcurrent here into the effective read noise image
    # The effective read noise (variance image)
    if rnoise is None:
        rnoise = rn_frame(datasec_img, gain, ronoise, numamplifiers=numamplifiers)

    # No sky frame provided
    if skyframe is None:
        _darkcurr = 0 if darkcurr is None else darkcurr
        if exptime is not None:
            _darkcurr *= exptime/3600.
        var = np.abs(sciframe - np.sqrt(2.0)*np.sqrt(rnoise)) + rnoise + _darkcurr
        var = var + adderr**2*(np.abs(sciframe))**2
        return var

    # TODO: There's some complicated logic here.  Why is objframe
    # needed?  Can't a users just use objframe in place of sciframe and
    # get the same behavior?  Why is darkcurr (what was dnoise) used
    # with sciframe and not objframe?

    # ToDO JFH: shouldn't dark current be added here as well??
    _objframe = np.zeros_like(skyframe) if objframe is None else objframe
    var = np.abs(skyframe + _objframe - np.sqrt(2.0)*np.sqrt(rnoise)) + rnoise
    var = var + adderr ** 2 * (np.abs(sciframe)) ** 2
    embed(header='this appears to be broken!')
    return



<|MERGE_RESOLUTION|>--- conflicted
+++ resolved
@@ -697,13 +697,7 @@
     Could include dark subtraction someday
 
     Args:
-<<<<<<< HEAD
         bias (None or np.ndarray):
-=======
-        #TODO JFH Other means nothing. These docs need to be more clear. Apparently this needs to be either None
-        # or a string indicating the bias mode so why not just state that?
-        bias (None or other):
->>>>>>> a38c3dea
         proc_par (ProcessImagesPar):
 
     Returns:
