--- conflicted
+++ resolved
@@ -351,11 +351,7 @@
     # Dump into a linetools.spectra.xspectrum1d.XSpectrum1D
 '''
 
-<<<<<<< HEAD
-def save_1d_spectra_fits(specObjs, header, instrume, outfile, helio_dict=None, telescope=None, overwrite=True,
-=======
 def save_1d_spectra_fits(specObjs, header, pypeline, outfile, helio_dict=None, telescope=None, overwrite=True,
->>>>>>> bc3f374e
                          update_det=None):
     """ Write 1D spectra to a multi-extension FITS file
 
