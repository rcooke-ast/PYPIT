--- conflicted
+++ resolved
@@ -137,13 +137,8 @@
     # Sky pixels for fitting
     gpm = thismask & (ivar > 0.0) & inmask & np.logical_not(edgmask)
     bad_pixel_frac = np.sum(thismask & np.logical_not(gpm))/np.sum(thismask)
-<<<<<<< HEAD
-    if bad_pixel_frac > 0.8:
-        msgs.warn('This slit/order has {:5.3f}% of the pixels masked, which exceeds the threshold of 80%. '.format(bad_pixel_frac*100.0)
-=======
     if bad_pixel_frac > max_mask_frac:
         msgs.warn('This slit/order has {:5.3f}% of the pixels masked, which exceeds the threshold of {:f}%. '.format(100.0*bad_pixel_frac, 100.0*max_mask_frac)
->>>>>>> f680ae82
                   + msgs.newline() + 'There is likely a problem with this slit. Giving up on global sky-subtraction.')
         return np.zeros(np.sum(thismask))
 
