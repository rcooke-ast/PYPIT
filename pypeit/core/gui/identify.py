"""
.. include:: ../include/links.rst
"""
from datetime import datetime
import os
import copy
import re
from pathlib import Path
import numpy as np
import matplotlib
try:
    matplotlib.use('Qt5Agg')
except:
    pass
import matplotlib.pyplot as plt
from matplotlib.lines import Line2D
from matplotlib.colors import LinearSegmentedColormap, Normalize
from matplotlib.cm import ScalarMappable
import matplotlib.transforms as mtransforms
from matplotlib.widgets import Button, Slider

from IPython import embed

from pypeit.par import pypeitpar
from pypeit.core.wavecal import wv_fitting, waveio, wvutils
from pypeit import msgs
from astropy.io import ascii as ascii_io
from astropy.table import Table

operations = dict({'cursor': "Select lines (LMB click)\n" +
                    "         Select regions (LMB drag = add, RMB drag = remove)\n" +
                    "         Navigate (LMB drag = pan, RMB drag = zoom)",
                   'left'  : "Advance the line list slider to the left by one",
                   'right' : "Advance the line list slider to the right by one",
                   'p' : "Toggle pan/zoom with the cursor",
                   'q' : "Close Identify window and continue PypeIt reduction",
                   'a' : "Automatically identify lines using current solution",
                   'c' : "Clear automatically identified lines",
                   'd' : "Delete all line identifications (start from scratch)",
                   'f' : "Fit the wavelength solution",
                   'g' : "Toggle ghost solution (show predicted line positions when wavelength is on the x-axis)",
                   'h' : "Reset ghost parameters",
                   'i' : "Include an undetected line to the detected line list\n" +
                         "         First select fitting pixels (LMB drag = add, RMB drag = remove)\n" +
                         "         Then press 'i' to perform a fit." +
                         "         NOTE: ghost solution must be turned off to select fit regions.",
                   'l' : "Load saved line IDs from file (waveids.ascii in local directory)",
                   'm' : "Select a line",
                   'r' : "Refit a line",
                   's' : "Save current line IDs to a file",
                   'w' : "Toggle wavelength/pixels on the x-axis of the main panel",
                   'y' : "Toggle the y-axis scale between logarithmic and linear",
                   'z' : "Delete a single line identification",
                   '+/-' : "Raise/Lower the order of the fitting polynomial"
                   })


class Identify:
    """
    GUI to interactively identify arc lines. The GUI can be run within
    PypeIt during data reduction, or as a standalone script outside of
    PypeIt. To initialise the GUI, call the initialise() function in this
    file.
    """

    def __init__(self, canvas, axes, spec, specres, detns, line_lists, par, lflag_color,
                 slit=0, spatid='0', wv_calib=None, pxtoler=None, specname="", y_log=True,
                 rescale_resid=False):
        """Controls for the Identify task in PypeIt.

        The main goal of this routine is to interactively identify arc lines
        to be used for wavelength calibration.

        Parameters
        ----------
        canvas : Matploltib figure canvas
            The canvas on which all axes are contained
        axes : dict
            Dictionary of four Matplotlib axes instances (Main spectrum panel, two for residuals, one for information)
        spec : Matplotlib.Line2D
            Matplotlib Line2D instance which contains plotting information of the plotted arc spectrum
        specres : dict
            Three element list of Matplotlib Line2D/path instances, used for residuals plotting
        detns : ndarray
            Detections from the arc spectrum
        line_lists : astropy.Table
            Contains information about the line list to be used for wavelength calibration
        par : class
            WavelengthSolutionPar Calibration parameters
        lflag_color : list
            List of colors used for plotting
        slit : int
            The slit to be used for wavelength calibration
        spatid : str
            Spatial ID corresponding to slit
        wv_calib : :obj:`dict`, None, optional
            If a best-fitting solution exists, and you wish to load it, provide the wv_calib dictionary.
        pxtoler : float, optional
            Tolerance in pixels for adding lines with the auto option
        specname : str, optional
            The name of the spectrograph
        y_log : bool, optional
            Scale the Y-axis logarithmically instead of linearly?  (Default: True)
        rescale_resid : bool, optional
            Rescale the residuals plot to include all points?  (Default: False)
        """
        # Store the axes
        self.axes = axes
        # Initialise the spectrum properties
        self.spec = spec
        self.specres = specres   # Residual information
        self.specdata = spec.get_ydata()  # This only saves the specdata as a vector for a single slit wavelength solution
        self.specx = np.arange(self.specdata.size)
        self.plotx = self.specx.copy()
        self.specname = specname
        self.y_log = y_log
        self.rescale_resid = rescale_resid
        # Detections, linelist, line IDs, and fitting params
        self._slit = slit
        self._spatid = spatid
        self._detns = detns
        self._detnsy = self.get_ann_ypos()  # Get the y locations of the annotations
        self._line_lists = line_lists
        self._lines = np.sort(line_lists['wave'].data)  # Remove mask (if any) and then sort
        self._lineids = np.zeros(self._detns.size, dtype=float)
        self._lineflg = np.zeros(self._detns.size, dtype=int)  # Flags: 0=no ID, 1=user ID, 2=auto ID, 3=flag reject
        self._lflag_color = lflag_color
        self.par = par
        # Auto ID
        self.pxtoler = 0.1 if pxtoler is None else pxtoler
        # Fitting properties
        self._fitdict = dict(polyorder=1,
                             scale=self.specdata.size-1,
                             coeff=None,
                             fitc=None,
                             full_fit=None,
                             res_stats=[]
                             )
        # Initialise the residuals colormap
        residcmap = LinearSegmentedColormap.from_list("my_list", ['grey', 'blue', 'orange', 'red'], N=4)
        self.residmap = ScalarMappable(norm=Normalize(vmin=0, vmax=3), cmap=residcmap)
        # Initialise the annotations
        self.annlines = []
        self.anntexts = []

        # Unset some of the matplotlib keymaps
        for key in plt.rcParams.keys():
            if 'keymap' in key:
                plt.rcParams[key] = []
        # Enable some useful ones, though
        matplotlib.pyplot.rcParams['keymap.pan'] = ['p']

        # Initialise the main canvas tools
        canvas.mpl_connect('draw_event', self.draw_callback)
        canvas.mpl_connect('button_press_event', self.button_press_callback)
        canvas.mpl_connect('key_press_event', self.key_press_callback)
        canvas.mpl_connect('button_release_event', self.button_release_callback)
        canvas.mpl_connect('motion_notify_event', self.motion_notify_event)
        self.canvas = canvas
        self.background = self.canvas.copy_from_bbox(self.axes['main'].bbox)

        # Interaction variables
        self._detns_idx = -1
        self._fitr = None  # Matplotlib shaded fit region (for refitting lines)
        self._fitregions = np.zeros(self.specdata.size, dtype=int)  # Mask of the pixels to be included in a fit
        self._addsub = 0   # Adding a region (1) or removing (0)
        self._msedown = False  # Is the mouse button being held down (i.e. dragged)
        self._respreq = [False, None]  # Does the user need to provide a response before any other operation will be permitted? Once the user responds, the second element of this array provides the action to be performed.
        self._qconf = False  # Confirm quit message
        self._changes = False
        self._wavepix = 1   # Show wavelength (0) or pixels (1) on the x-axis of the main panel
        # Setup ghost properties
        # The ghost params correspond to the central wavelength and dispersion, as measured at the middle pixel of the display
        self._ghosttrans = mtransforms.blended_transform_factory(self.axes['main'].transData, self.axes['main'].transAxes)
        self._ghostmode = False  # Display a ghost wavelength solution
        self._ghostdown = False
        self._ghostparam = [0.0, 1.0]  # Ghost params [shift, scale] = [wavecen, disp]
        self.gstlines = []
        self.gsttexts = []

        # Setup slider for the linelist
        self._slideval = 0  # Default starting point for the linelist slider
        self.linelist_init()


        # If an initial solution is available, load it
        if wv_calib is not None:
            self.load_IDs(wv_calib=wv_calib)
            self.fitsol_fit()

        # Draw the spectrum
        self.replot()

    @classmethod
    def initialise(cls, arccen, lamps, slits, slit=0, par=None, wv_calib_all=None,
                   wavelim=None, nonlinear_counts=None, test=False,
                   pxtoler=0.1, fwhm=4., specname="", y_log=True,
                   sigdetect=None, rescale_resid=False):
        """Initialise the 'Identify' window for real-time wavelength calibration

        .. todo::

            * Implement multislit functionality

        Parameters
        ----------
        arccen : `numpy.ndarray`_
            Arc spectrum
        lamps : :obj:`list`
            List of arc lamps to be used for wavelength calibration.
            E.g., ['ArI','NeI','KrI','XeI']
        slits : :class:`~pypeit.slittrace.SlitTraceSet`
            Data container with slit trace information
        slit : int, optional
            The slit to be used for wavelength calibration
        par : :obj:`int`, optional
            The slit to be used for wavelength calibration
        wv_calib_all : :obj:`dict`, None, optional
            If a best-fitting solution exists, and you wish to load it, provide the wv_calib dictionary.
        wavelim : :obj:`list`, None, optional
            A two element list containing the desired minimum and maximum wavelength of the linelist
        test : bool, optional
            If True, do not show the plots
        nonlinear_counts : float, optional
            Counts where the arc is presumed to go non-linear
            Passed to arc_lines_from_spec()
            Defaults to 1e10 if None is input
        fwhm : float, optional
            FWHM of arc lines in pixels for detection
        sigdetect : float, optional
            sigma detection limit for arc lines; defaults to par['sigdetect']
        pxtoler : float, optional
            Tolerance in pixels for adding lines with the auto option
        specname : str, optional
            The name of the spectrograph
        y_log : bool, optional
            Scale the Y-axis logarithmically instead of linearly?  (Default: True)
        rescale_resid : bool, optional
            Rescale the residuals plot to include all points?  (Default: False)

        Returns
        -------
        object : :class:`Identify`
            Returns an instance of the :class:`Identify` class, which contains the results of the fit
        """

        # Double check that a WavelengthSolutionPar was input
        par = pypeitpar.WavelengthSolutionPar() if par is None else par

        if sigdetect is None:
            sigdetect = par['sigdetect']
            if isinstance(sigdetect, list):
                sigdetect = sigdetect[slit]
        print(f"Using {sigdetect} for sigma detection")

        # If a wavelength calibration has been performed already, load it:
        msgs.info(f"Slit ID = {slit}  (SPAT ID = {slits.spat_id[slit]})")
        if wv_calib_all is not None:
            wv_calib = wv_calib_all.wv_fits[slit]
            if wv_calib.spat_id != slits.spat_id[slit]:
                msgs.warn("Wavelength calibration slits did not match!")
                msgs.info("Best-fitting wavelength solution will not be loaded.")
                wv_calib = None
            msgs.info(f"Loading lamps from wavelength solution: {wv_calib_all.lamps}")
            lamps = wv_calib_all.lamps.split(",")
        # Must specify `wv_calib = None` otherwise
        else:
            msgs.warn("No wavelength calibration supplied!")
            msgs.info("No wavelength solution will be loaded.")
            wv_calib = None

        # Extract the lines that are detected in arccen
        thisarc = arccen[:, slit]
        if nonlinear_counts is None:
            nonlinear_counts = 1e10
        tdetns, _, _, icut, _ = wvutils.arc_lines_from_spec(thisarc,
                                                            fwhm=fwhm,
                                                            sigdetect=sigdetect,
                                                            nonlinear_counts=nonlinear_counts)
        detns = tdetns[icut]

        # Load line lists
        line_lists, _, _ = waveio.load_line_lists(lamps, include_unknown=False)

        # Trim the wavelength scale if requested
        if wavelim is not None:
            ww = np.ones(len(line_lists), dtype=bool)
            if wavelim[0] is not None:
                ww &= line_lists['wave'] > wavelim[0]
            if wavelim[1] is not None:
                ww &= line_lists['wave'] < wavelim[1]
            line_lists = line_lists[ww]

        # Create a Line2D instance for the arc spectrum
        spec = Line2D(np.arange(thisarc.size), thisarc,
                      linewidth=1, linestyle='solid', color='k',
                      drawstyle='steps-mid', animated=True)

        # Add the main figure axis
        fig, ax = plt.subplots(figsize=(16, 9), facecolor="white")
        plt.subplots_adjust(bottom=0.05, top=0.85, left=0.05, right=0.65)
        ax.add_line(spec)
        if y_log:
            ax.set_yscale('log')
            ax.set_ylim( (max(1., spec.get_ydata().min()),
                        4.0 * spec.get_ydata().max()))
        else:
            ax.set_yscale('linear')
            ax.set_ylim((0.0, 1.1 * spec.get_ydata().max()))
        ax.set_xlabel('Pixel')
        ax.set_ylabel('Flux')

        # Add two residual fitting axes
        axfit = fig.add_axes([0.7, .5, .28, 0.35])
        axres = fig.add_axes([0.7, .1, .28, 0.35])
        # Residuals
        lflag_color = ['grey', 'blue', 'yellow', 'red']
        residcmap = LinearSegmentedColormap.from_list("my_list", lflag_color, N=len(lflag_color))
        resres = axres.scatter(detns, np.zeros(detns.size), marker='x',
                               c=np.zeros(detns.size), cmap=residcmap, norm=Normalize(vmin=0.0, vmax=3.0))
        axres.axhspan(-1*pxtoler, pxtoler, alpha=0.5, color='grey')
        axres.axhline(0.0, color='r', linestyle='-')  # Zero level
        axres.set_xlim((0, thisarc.size - 1))
        axres.set_ylim((-0.3, 0.3))
        axres.set_xlabel('Pixel')
        axres.set_ylabel('Residuals (Pix)')

        # pixel vs wavelength
        respts = axfit.scatter(detns, np.zeros(detns.size), marker='x',
                               c=np.zeros(detns.size), cmap=residcmap, norm=Normalize(vmin=0.0, vmax=3.0))
        resfit = Line2D(np.arange(thisarc.size), np.zeros(thisarc.size), linewidth=1, linestyle='-', color='r')
        axfit.add_line(resfit)
        axfit.set_xlim((0, thisarc.size - 1))
        axfit.set_ylim((-0.3, 0.3))  # This will get updated as lines are identified
        axfit.set_xlabel('Pixel')
        axfit.set_ylabel('Wavelength')

        # Add an information GUI axis
        axinfo = fig.add_axes([0.15, .92, .7, 0.07])
        axinfo.get_xaxis().set_visible(False)
        axinfo.get_yaxis().set_visible(False)
        axinfo.text(0.5, 0.5, "Press '?' to list the available options", transform=axinfo.transAxes,
                    horizontalalignment='center', verticalalignment='center')
        axinfo.set_xlim((0, 1))
        axinfo.set_ylim((0, 1))
        specres = dict(pixels=respts, model=resfit, resid=resres)

        axes = dict(main=ax, fit=axfit, resid=axres, info=axinfo)
        # Initialise the identify window and display to screen
        fig.canvas.manager.set_window_title('PypeIt - Identify')
        ident = Identify(fig.canvas, axes, spec, specres, detns, line_lists, par,
                         lflag_color, slit=slit, y_log=y_log, wv_calib=wv_calib,
                         spatid=str(slits.spat_id[slit]), pxtoler=pxtoler,
                         specname=specname, rescale_resid=rescale_resid)

        # For testing, do not show the plots
        if not test:
            plt.show()

        # Now return the results
        return ident

    def print_help(self):
        """Print the keys and descriptions that can be used for Identification
        """
        keys = operations.keys()
        print("===============================================================")
        print(" Colored lines in main panels:")
        print("   gray   : wavelength has not been assigned to this detection")
        print("   red    : currently selected line")
        print("   blue   : user has assigned wavelength to this detection")
        print("   yellow : detection has been automatically assigned")
        print(" Colored symbols in residual panels:")
        print("   gray   : wavelength has not been assigned to this detection")
        print("   blue   : user has assigned wavelength to this detection")
        print("   yellow : detection has been automatically assigned")
        print("   red    : automatically assigned wavelength was rejected")
        print("---------------------------------------------------------------")
        print("       IDENTIFY OPERATIONS")
        for key in keys:
            print("{0:6s} : {1:s}".format(key, operations[key]))
        print("---------------------------------------------------------------")

    def replot(self):
        """Redraw the entire canvas
        """
        # First set the xdata to be shown
        self.canvas.restore_region(self.background)
        self.toggle_wavepix()
        self.draw_residuals()
        self.draw_lines()
        self.draw_ghost()
        self.canvas.draw()

    def linelist_update(self, val):
        """For a given detection, set the linelist value to be the best guess based on the wavelength solution

        When a user selects a detection, reset the current value of the linelist
        to reflect the best candidate wavelength for that detection (given the current
        wavelength solution)

        Args:
            val (int): The index corresponding to the closest match
        """
        val = int(val)
        self._slidell.label.set_text("{0:.4f}".format(self._lines[val]))
        self._slideval = val

    def linelist_select(self, event):
        """Assign a wavelength to a detection

        Note, only the LMB works.

        Args:
            event (`matplotlib.backend_bases.Event`_): A matplotlib event instance
        """
        if event.button == 1:
            self.update_line_id()
            self._detns_idx = -1
            # Try to perform a fit
            self.fitsol_fit()
            # Now replot everything
            self.replot()

    def linelist_init(self):
        """Initialise the linelist Slider (used to assign a line to a detection)
        """
        axcolor = 'lightgoldenrodyellow'
        # Slider
        self.axl = plt.axes([0.15, 0.87, 0.7, 0.04], facecolor=axcolor)
        self._slidell = Slider(self.axl, "{0:.4f}".format(self._lines[self._slideval]), self._slideval,
                               self._lines.size-1, valinit=0, valstep=1)
        self._slidell.valtext.set_visible(False)
        self._slidell.on_changed(self.linelist_update)
        # Select button
        selax = plt.axes([0.86, 0.87, 0.1, 0.04])
        self._select = Button(selax, 'Assign Line', color=axcolor, hovercolor='y')
        self._select.on_clicked(self.linelist_select)

    def toggle_wavepix(self, toggled=False):
        if toggled:
            self._wavepix = 1 - self._wavepix
        self.plotx = self.specx.copy()  # Plot pixels on the x-axis
        if self._wavepix == 0:
            # Check that a wavelength solution exists
            if self._fitdict['coeff'] is None:
                self.update_infobox(message="Unable to show wavelength until a guess at the solution is available",
                                    yesno=False)
            else:
                self.plotx = self._fitdict['wave_soln'].copy()
        # Update the x-axis data and axis range
        self.spec.set_xdata(self.plotx)
        if toggled:
            self.axes['main'].set_xlim([self.plotx.min(), self.plotx.max()])

    def toggle_yscale(self):
        self.y_log = not self.y_log
        # Update the y-axis scale and axis range
        if self.y_log:
            self.axes['main'].set_yscale('log')
            self.axes['main'].set_ylim((max(1., self.spec.get_ydata().min()),
                                       4.0 * self.spec.get_ydata().max()))
        else:
            self.axes['main'].set_yscale('linear')
            self.axes['main'].set_ylim((0.0, 1.1 * self.spec.get_ydata().max()))

    def draw_ghost(self):
        """Draw tick marks at the location of the ghost
        """
        for i in self.gstlines:
            try:
                i.remove()
            except TypeError:
                i[0].remove()
        for i in self.gsttexts:
            i.remove()
        self.gstlines = []
        self.gsttexts = []
        # Must have ghost mode on, plotting in wavelength, and have an estimated wavelength solution
        if not self._ghostmode or self._wavepix != 0 or self._fitdict['fitc'] is None:
            return

        xmn, xmx = self.axes['main'].get_xlim()
        cent = 0.5*(xmn+xmx)
        plotx = cent + (self._lines + self._ghostparam[0] - cent)*self._ghostparam[1]

        # Plot the lines
        w = np.where((plotx > xmn) & (plotx < xmx))[0]
        for i in range(w.size):
            self.gstlines.append(self.axes['main'].plot([plotx[w[i]], plotx[w[i]]], [0.45, 0.55],
                                                        color='g', transform=self._ghosttrans))
            txt = "{0:.2f}".format(self._lines[w[i]])
            self.gsttexts.append(
                self.axes['main'].annotate(txt, (plotx[w[i]], 0.6), rotation=90.0, alpha=0.5,
                                 color='g', ha='center', xycoords=self._ghosttrans))

    def draw_lines(self):
        """Draw the lines and annotate with their IDs
        """
        for i in self.annlines:
            i.remove()
        for i in self.anntexts:
            i.remove()
        self.annlines = []
        self.anntexts = []
        # Decide if pixels or wavelength is being plotted
        plotx = self._detns
        if self._wavepix == 0 and self._fitdict['fitc'] is not None:
            # Plot wavelength
            pixel_fit = self._detns
            xnorm = self._fitdict['xnorm']

            # Calculate the estimated wavelength of the detections
            plotx = self._fitdict['full_fit'].eval(pixel_fit / xnorm)
            #plotx = utils.func_val(self._fitdict['fitc'],
            #                       pixel_fit / xnorm,
            #                       self._fitdict["function"],
            #                       minx=self._fitdict['fmin'],
            #                       maxx=self._fitdict['fmax'])
        # Plot the lines
        xmn, xmx = self.axes['main'].get_xlim()
        w = np.where((plotx > xmn) & (plotx < xmx))[0]
        for i in range(w.size):
            if self._lineflg[w[i]] in [0, 3]:
                if w[i] == self._detns_idx:
                    self.annlines.append(self.axes['main'].axvline(plotx[w[i]], color='r'))
                else:
                    self.annlines.append(self.axes['main'].axvline(plotx[w[i]], color='grey', alpha=0.5))
                continue
            else:
                if w[i] == self._detns_idx:
                    self.annlines.append(self.axes['main'].axvline(plotx[w[i]], color='r'))
                else:
                    self.annlines.append(self.axes['main'].axvline(plotx[w[i]],
                                                                   color=self._lflag_color[self._lineflg[w[i]]]))
                txt = "{0:.2f}".format(self._lineids[w[i]])
                self.anntexts.append(
                    self.axes['main'].annotate(txt, (plotx[w[i]], self._detnsy[w[i]]), rotation=90.0,
                                     color='b', ha='right', va='bottom'))

    def draw_residuals(self):
        """Update the subplots that show the residuals
        """
        if self._fitdict["coeff"] is None:
            nid = np.where((self._lineflg == 1) | (self._lineflg == 2))[0].size
            msg = "Cannot plot residuals until more lines have been identified\n" +\
                  "Polynomial order = {0:d}, Number of line IDs = {1:d}".format(self._fitdict["polyorder"], nid)
            self.update_infobox(message=msg, yesno=False)
        else:
            # Remove the annotated residual statistics
            for i in self._fitdict["res_stats"]:
                i.remove()
            self._fitdict["res_stats"] = []

            # Update the line IDs
            for ii in range(self._fitdict['pixel_fit'].size):
                idx = np.argmin(np.abs(self._detns-self._fitdict['pixel_fit'][ii]))
                self._lineids[idx] = self._fitdict['wave_fit'][ii]

            # Extract the fitting info
            wave_soln = self._fitdict['wave_soln']
            pixel_fit = self._detns
            wave_fit = self._lineids
            xnorm = self._fitdict['xnorm']
            ymin, ymax = np.min(wave_soln[wave_soln != 0.0]) * .95, np.max(wave_soln) * 1.05

            # Calculate some stats
            wave_soln_fit = self._fitdict['full_fit'].eval(pixel_fit / xnorm)
            dwv_pix = np.median(np.abs(wave_soln - np.roll(wave_soln, 1)))
            resvals = (wave_fit - wave_soln_fit) / dwv_pix

            # Pixel vs wavelength
            self.specres['pixels'].set_offsets(np.c_[pixel_fit, wave_fit])
            self.specres['model'].set_ydata(wave_soln)
            self.axes['fit'].set_ylim((ymin, ymax))
            self.specres['pixels'].set_color(self.residmap.to_rgba(self._lineflg))

            # Pixel residuals -- scaling based on input parameter
            self.specres['resid'].set_offsets(np.c_[pixel_fit, resvals])
            if self.rescale_resid:
                plot_resvals = resvals[np.abs(resvals) < 500]
                self.axes['resid'].set_ylim((plot_resvals.min(), plot_resvals.max()))
            else:
                self.axes['resid'].set_ylim((-1.0, 1.0))
            self.specres['resid'].set_color(self.residmap.to_rgba(self._lineflg))

            # Write some statistics on the plot
            disptxt = r'$\Delta\lambda$={:.3f}$\AA$ (per pix)'.format(dwv_pix)
            rmstxt = 'RMS={:.3f} (pixels)'.format(self._fitdict['rms'])
            self._fitdict["res_stats"].append(self.axes['fit'].text(0.1 * self.specdata.size,
                                                                    ymin + 0.90 * (ymax - ymin),
                                                                    disptxt, size='small'))
            self._fitdict["res_stats"].append(self.axes['fit'].text(0.1 * self.specdata.size,
                                                                    ymin + 0.80 * (ymax - ymin),
                                                                    rmstxt, size='small'))

    def draw_callback(self, event):
        """Draw the lines and annotate with their IDs

        Args:
            event (`matplotlib.backend_bases.Event`_): A matplotlib event instance
        """
        # Get the background
        self.background = self.canvas.copy_from_bbox(self.axes['main'].bbox)
        # Set the axis transform
        trans = mtransforms.blended_transform_factory(self.axes['main'].transData, self.axes['main'].transAxes)
        self.draw_fitregions(trans)
        self.axes['main'].draw_artist(self.spec)
        self.draw_lines()
        self.draw_ghost()

    def draw_fitregions(self, trans):
        """Refresh the fit regions

        Args:
            trans (AxisTransform): A matplotlib axis transform from data to axes coordinates
        """
        if self._fitr is not None:
            self._fitr.remove()
        # Find all regions
        regwhr = np.copy(self._fitregions == 1)
        # Fudge to get the leftmost pixel shaded in too
        regwhr[np.where((self._fitregions[:-1] == 0) & (self._fitregions[1:] == 1))] = True
        self._fitr = self.axes['main'].fill_between(self.plotx, 0, 1, where=regwhr, facecolor='green',
                                          alpha=0.5, transform=trans)

    def get_ann_ypos(self, scale=1.02):
        """Calculate the y locations of the annotated IDs

        Args:
            scale (float):
                Scale the location relative to the maximum value of the spectrum

        Returns:
            `numpy.ndarray`_: y locations of the annotations
        """
        ypos = np.zeros(self._detns.size)
        for xx in range(self._detns.size):
            wmin = np.argmin(np.abs(self.specx-self._detns[xx]))
            ypos[xx] = scale * np.max(self.specdata[wmin-1:wmin+2])
        return ypos

    def get_detns(self):
        """Get the index of the detection closest to the cursor
        """
        return np.argmin(np.abs(self._detns-self.specx[self._end]))

    def get_ind_under_point(self, event):
        """Get the index of the line closest to the cursor

        Args:
            event (`matplotlib.backend_bases.Event`_):
                Matplotlib event instance containing information about the event

        Returns:
            int: Index of the spectrum where the event occurred
        """
        ind = np.argmin(np.abs(self.plotx - event.xdata))
        return ind

    def get_axisID(self, event):
        """Get the ID of the axis where an event has occurred

        Args:
            event (`matplotlib.backend_bases.Event`_):
                Matplotlib event instance containing information about the event

        Returns:
            int: Axis where the event has occurred
        """
        if event.inaxes == self.axes['main']:
            return 0
        elif event.inaxes == self.axes['resid']:
            return 1
        elif event.inaxes == self.axes['fit']:
            return 2
        elif event.inaxes == self.axes['info']:
            return 3
        return None

    def get_results(self):
        """Perform the final wavelength calibration

        Using the line IDs perform the final fit according
        to the wavelength calibration parameters set by the
        user. This routine must be called after the user has
        manually identified all lines.

        Returns:
            dict: Dict of wavelength calibration solutions
        """
        wvcalib = {}
        # Check that a result exists:
        if self._fitdict['coeff'] is None:
            wvcalib[str(self._slit)] = None
        else:
            # Perform an initial fit to the user IDs
            self.fitsol_fit()
            # Now perform a detailed fit
            gd_det = np.where((self._lineflg == 1) | (self._lineflg == 2))[0]
            bdisp = self.fitsol_deriv(self.specdata.size/2) # Angstroms/pixel at the centre of the spectrum
            try:
                #n_final = wvutils.parse_param(self.par, 'n_final', self._slit)
                final_fit = wv_fitting.iterative_fitting(self.specdata, self._detns, gd_det,
                                                      self._lineids[gd_det], self._line_lists, bdisp,
                                                      verbose=False, n_first=self._fitdict["polyorder"],
                                                      match_toler=self.par['match_toler'],
                                                      func=self.par['func'],
                                                      n_final=self._fitdict["polyorder"], input_only=True,
                                                      sigrej_first=self.par['sigrej_first'],
                                                      sigrej_final=self.par['sigrej_final'])
            except TypeError:
                wvcalib = None
            else:
                wvcalib = copy.deepcopy(final_fit)
        return wvcalib
    
    def make_order_vec(order_str):
        """Parse the order string and return the order vector

        Args:
            order_str (str): The string containing the order information

        Returns:
            `numpy.ndarray`_: Vector of orders
        """
        mtch = re.search(r"(\d+):(\d+)", order_str)
        if mtch is None:
            msgs.warn(f"Input string {order_str} is not in the correct format, e.g. (45:122)")
            return None
        start_order = int(mtch.groups()[0])
        end_order = int(mtch.groups()[1])
        order_vec = np.arange(start_order, end_order+1)
        return order_vec

    def store_solution(self, final_fit, binspec, rmstol=0.15,
                       force_save=False, wvcalib=None, multi=False,
                       fits_dicts=None, specdata_multi=None, slits=None,
                       lines_pix_arr=None, lines_wav_arr=None, lines_fit_ord=None,
                       custom_wav=None, custom_wav_ind=None):
        """Check if the user wants to store this solution in the reid arxiv, when doing the wavelength solution
        for multiple traces

        Parameters
        ----------

        final_fit : dict
            Dict of wavelength calibration solutions (see self.get_results())
        binspec : int
            Spectral binning
        rmstol : float, optional
            RMS tolerance allowed for the wavelength solution to be stored in the archive
        force_save : bool, optional
            Force save
        multi : bool, optional
            Flag if the template has multiple slits/traces.
        fits_dict : list, optional
            List of dictionaries containing the _fitdict of previous calls, if multi-trace data
        specdata_multi : array, optional
            Numpy array containing the flux information from all the traces, if multiple traces are 
            being fit. 
        wvcalib : :class:`pypeit.wavecalib.WaveCalib`, optional
            Wavelength solution
        lines_pix_arr : array, optional
            Numpy array containing the pixel locations of all ID'd lines
        lines_wav_arr : array, optional
            Numpy array containing wavelengths of all the ID'd lines

        Returns
        -------

        wvarxiv_name : :obj:`str`
            The name of the wvarxiv file if saved. "None" if not saved
        """
        # For return
        wvarxiv_name = None

        # Line IDs
        ans = ''
        # I am guessing we want to save the line IDs only if we are not dealing with a multi-trace solution
        if not multi:
            if not force_save:
                while ans != 'y' and ans != 'n':
                    ans = input("Would you like to store the line IDs? (y/n): ")
            else:
                msgs.info("The line IDs are being saved to disk")
                ans = 'y'
            if ans == 'y':
                self.save_IDs()
        # Solution
        if 'rms' not in final_fit.keys():
            msgs.warn("No wavelength solution available")
            return
        elif final_fit['rms'] < rmstol or multi:
            ans = ''
            if not force_save:
                while ans != 'y' and ans != 'n':
                    ans = input("Would you like to write this wavelength solution to disk? (y/n): ")
            else:
                msgs.info('Saving the wavelength solution to disk')
                ans = 'y'
            if ans == 'y':
                # Arxiv solution
                # prompt the user to give the orders that were used here
                if wvcalib is not None and '"echelle": true' in wvcalib.strpar:
                    while True:
                        try:
                            print('')
<<<<<<< HEAD
                            order_str = input("Which orders were we fitting? e.g. (32:39):  ")
                            order_vec = np.arange(int(order_str[1:3]), int(order_str[4:6])+1)
=======
                            order_str = input("Which orders were we fitting? e.g. (32:39):  ")    
                            order_vec = make_order_vec(order_str)
                            if order_vec is None:
                                #better try again... Return to the start of the loop
                                continue
>>>>>>> b9bedc59
                            if len(order_vec) != len(wvcalib.wv_fits):
                                msgs.warn(f'The number of orders in this list, {order_vec} '+msgs.newline()+
                                f'does not match the number of traces: {len(wvcalib.wv_fits)}' + msgs.newline() +
                                'Please try again...')
                                continue
                        else:
                            #orders were successfully parsed!
                            #we're ready to exit the loop.
                            break
                else: 
                    order_vec = None
                make_arxiv = ''
                if not force_save:
                    while make_arxiv != 'y' and make_arxiv != 'n':
                        print('          ')
                        if multi:
                            make_arxiv = input("Save the wavelength solution as a multi-trace arxiv? ([y]/n): ")
                        else:
                            make_arxiv = input("Save the wavelength solution as an arxiv? ([y]/n): ")
                else:
                    msgs.info('Saving the wavelength solution as an arxiv file.')
                    make_arxiv = 'y'

                if make_arxiv != 'n':
                    if multi:
                        # check that specdata is defined
                        if specdata_multi is None:
                            msgs.warn('Skipping arxiv save because arc line spectra are not defined by pypeit/scripts/identify.py')
                        # check that the number of spectra in specdata is the same as the number of wvcalib solutions
                        elif specdata_multi is not None and np.shape(specdata_multi)[0] != len(wvcalib.wv_fits):
                            msgs.warn('Skipping arxiv save because there are not enough orders for full template')
                            msgs.warn('To generate a valid arxiv to save, please rerun with the "--slits all" option.')
                        else:
                            norder = np.shape(specdata_multi)[0]
                            wavelengths = np.copy(specdata_multi)
                            for iord in range(norder):
                                if fits_dicts is not None:
                                    fitdict = fits_dicts[iord]
                                else:
                                    msgs.warn('skipping saving fits because fits_dicts is not defined by pypeit/scripts/identify.py')
                                    fitdict = None
                                if fitdict is not None and fitdict['full_fit'] is not None:
                                    wavelengths[iord,:] = fitdict['full_fit'].eval(np.arange(specdata_multi[iord,:].size) /
                                                                            (specdata_multi[iord,:].size - 1))
                                elif wvcalib is not None and wvcalib.wv_fits[iord] is None and iord in custom_wav_ind:
                                    wavelengths[iord,:] = custom_wav[np.where(iord == custom_wav_ind)[0]]
                    else:
                        wavelengths = self._fitdict['full_fit'].eval(np.arange(self.specdata.size) /
                                                                    (self.specdata.size - 1))
                        order_vec = None; lines_fit_ord = None; lines_pix_arr = None; lines_wav_arr = None
                    # Instead of a generic name, save the wvarxiv with a unique identifier
                    date_str = datetime.now().strftime("%Y%m%dT%H%M")
                    wvarxiv_name = f"wvarxiv_{self.specname}_{date_str}.fits"

                    if not force_save:
                        # we ask the user if they want to use a different name only if they are not forcing the save
                        name_check = input(f'Do you want to use the default arxiv name? ({wvarxiv_name}) [y]/n: ')
                        if name_check == 'n':
                            wvarxiv_name_new = ''
                            while len(wvarxiv_name_new) < 2:
                                wvarxiv_name_new = input('Please enter the desired filename: ')
                            if '.fits' not in wvarxiv_name_new:
                                wvarxiv_name_new += '.fits'
                            wvarxiv_name = wvarxiv_name_new

                    # Write the wvarxiv file
                    _specdata = specdata_multi if specdata_multi is not None else self.specdata
                    order_vec = np.flip(order_vec, axis=0) if order_vec is not None else None
                    wvutils.write_template(wavelengths, _specdata, binspec, './',
                                        wvarxiv_name, to_cache=True, order = order_vec,
                                        lines_pix_arr = lines_pix_arr, lines_wav_arr = lines_wav_arr,
                                        lines_fit_ord = lines_fit_ord)
                # Write the WVCalib file
                outfname = "wvcalib.fits"
                if wvcalib is not None:
                    wvcalib.to_file(outfname, overwrite=True)
                    msgs.info("A WaveCalib container was written to wvcalib.fits")

                    # Ask if overwrite the existing WVCalib file only if force_save=False, otherwise don't overwrite
                    ow_wvcalib = ''
                    if not force_save:
                        while ow_wvcalib != 'y' and ow_wvcalib != 'n':
                            print('')
                            msgs.warn('Do you want to overwrite existing Calibrations/WaveCalib*.fits file? ' + msgs.newline() +
                                    'NOTE: To use this WaveCalib file the user will need to delete the other files in Calibrations/ ' + msgs.newline() +
                                    ' and re-run run_pypeit. ')
                            print('')
                            ow_wvcalib = input('Proceed with overwrite? (y/[n]): ')

                    if ow_wvcalib == 'y':
                        wvcalib.to_file()
                        if multi:
                            slit_list_str = ''
                            slit_list = np.arange(np.shape(specdata_multi)[0])
                            for islit in slit_list:
                                if islit < len(slit_list) - 1:
                                    slit_list_str += str(islit) + ','
                                else: slit_list_str += str(islit)

                            if slits:
                                print(' '*10)
                                msgs.info('Unflagging Slits from WaveCalib: ')
                                slits.mask = np.zeros(slits.nslits, dtype=slits.bitmask.minimum_dtype())
                                slits.ech_order = order_vec
                                slits.to_file()
                                print(' '*10)
                        print(' '*10)
                        # ask to clean up the Calibrations directory only if force_save=False, otherwise don't clean up
                        if not force_save:
                            clean_calib = input('Clean up the Calibrations/ directory? This will delete all of the existing'
                                                ' calibrations except the Arcs and WaveCalib files. y/[n]: ')
                            if clean_calib == 'y':
                                cal_root = Path('Calibrations').resolve()
                                for cal in ['Tilt', 'Flat', 'Edge', 'Slit']:
                                    for f in cal_root.glob(f'{cal}*'):
                                        f.unlink()

                # Print some helpful information
                print("\n\nPlease visit the following site if you want to include your solution in PypeIt:")
                print("https://pypeit.readthedocs.io/en/release/calibrations/construct_template.html")
                print("You will need the following information:")
                print("  (1) spectral binning = {0:d}".format(binspec))
                print("  (2) slit spat_id = {0:s}".format(self._spatid))
                print("  (3) the {0:s} file".format(outfname))
                print("\nPlease consider sending your solution to the PypeIt team!\n")

        else:
            print("\nFinal fit RMS: {0:0.3f} is larger than the allowed tolerance: {1:0.3f}".format(final_fit['rms'], rmstol))
            print("Set the variable --rmstol on the command line to allow a more flexible RMS tolerance\n")
            # I am guessing we want to save the line IDs only if we are not dealing with a multi-trace solution
            if not multi:
                if ans != 'y':
                    # If we make it here, the user has not chosen to save the IDs, and the rms tol was bad
                    ans = ''
                    if not force_save:
                        while ans != 'y' and ans != 'n':
                            ans = input("A solution has not been saved - would you like to write the IDs to disk? (y/n): ")
                    else:
                        msgs.info("The line IDs are being saved to disk")
                        ans = 'y'
                    if ans == 'y':
                        self.save_IDs()

        # For the cases that need the wvarxiv name, return it
        return wvarxiv_name

    def button_press_callback(self, event):
        """What to do when the mouse button is pressed

        Args:
            event (`matplotlib.backend_bases.Event`_):
                Matplotlib event instance containing information about the event
        """
        if event.inaxes is None:
            return
        if self.canvas.toolbar.mode != "":
            return
        if event.button == 1:
            self._addsub = 1
        elif event.button == 3:
            self._addsub = 0
        if event.inaxes == self.axes["main"]:
            self._msedown = True
        axisID = self.get_axisID(event)
        self._start = self.get_ind_under_point(event)
        self._startdata = event.xdata
        self._oldghostscl = self._ghostparam[1]

    def motion_notify_event(self, event):
        if event.inaxes is None:
            return
        self._middata = event.xdata
        if self._ghostmode and self._msedown:
            self.update_ghosts()
            # Now plot
            trans = mtransforms.blended_transform_factory(self.axes['main'].transData, self.axes['main'].transAxes)
            self.canvas.restore_region(self.background)
            self.draw_fitregions(trans)
            # Now replot everything
            self.replot()

    def button_release_callback(self, event):
        """What to do when the mouse button is released

        Args:
            event (`matplotlib.backend_bases.Event`_):
                Matplotlib event instance containing information about the event
        """
        self._msedown = False
        if event.inaxes is None:
            return
        if event.inaxes == self.axes['info']:
            if (event.xdata > 0.8) and (event.xdata < 0.9):
                answer = "y"
            elif event.xdata >= 0.9:
                answer = "n"
            else:
                return
            self.operations(answer, -1)
            self.update_infobox(default=True)
            return
        elif self._respreq[0]:
            # The user is trying to do something before they have responded to a question
            return
        if self.canvas.toolbar.mode != "":
            return
        # Draw an actor
        axisID = self.get_axisID(event)
        if axisID is not None:
            if axisID <= 2:
                self._end = self.get_ind_under_point(event)
                if self._end == self._start:
                    # The mouse button was pressed (not dragged)
                    self.operations('m', axisID, event)
                elif self._end != self._start:
                    # The mouse button was dragged
                    if axisID == 0:
                        if not self._ghostmode:
                            if self._start > self._end:
                                tmp = self._start
                                self._start = self._end
                                self._end = tmp
                            self.update_regions()
        # Now plot
        trans = mtransforms.blended_transform_factory(self.axes['main'].transData, self.axes['main'].transAxes)
        self.canvas.restore_region(self.background)
        self.draw_fitregions(trans)
        # Now replot everything
        self.replot()

    def key_press_callback(self, event):
        """What to do when a key is pressed

        Args:
            event (`matplotlib.backend_bases.Event`_):
                Matplotlib event instance containing information about the event
        """
        # Check that the event is in an axis...
        if not event.inaxes:
            return
        # ... but not the information box!
        if event.inaxes == self.axes['info']:
            return
        axisID = self.get_axisID(event)
        self.operations(event.key, axisID, event)

    def operations(self, key, axisID, event):
        """Canvas operations

        Args:
            key (str): Which key has been pressed
            axisID (int): The index of the axis where the key has been pressed (see get_axisID)
        """
        # Check if the user really wants to quit
        if key == 'q' and self._qconf:
            if self._changes:
                self.update_infobox(message="WARNING: There are unsaved changes!!\nPress q again to exit", yesno=False)
                self._qconf = True
            else:
                msgs.bug("Need to change this to kill and return the results to PypeIt")
                plt.close()
        elif self._qconf:
            self.update_infobox(default=True)
            self._qconf = False

        # Manage responses from questions posed to the user.
        if self._respreq[0]:
            if key != "y" and key != "n":
                return
            else:
                # Switch off the required response
                self._respreq[0] = False
                # Deal with the response
                if self._respreq[1] == "write":
                    # First remove the old file, and save the new one
                    msgs.work("Not implemented yet!")
                    self.write()
                else:
                    return
            # Reset the info box
            self.update_infobox(default=True)
            return

        if key == '?':
            self.print_help()
        elif key == 'left':
            widx = self._slideval - 1
            if widx < 0:
                widx = self._lines.size-1
            self.linelist_update(widx)
        elif key == 'right':
            widx = self._slideval + 1
            if widx >= self._lines.size:
                widx = 0
            self.linelist_update(widx)
        elif key == 'a':
            if self._fitdict['coeff'] is not None:
                self.auto_id()
            else:
                msgs.info("You must identify a few lines first")
        elif key == 'c':
            wclr = np.where((self._lineflg == 2) | (self._lineflg == 3))
            self._lineflg[wclr] = 0
            self.replot()
        elif key == 'd':
            self._lineflg *= 0
            self._lineids *= 0.0
            self._fitdict['coeff'] = None
            self.replot()
        elif key == 'f':
            self.fitsol_fit()
            self.replot()
        elif key == 'i':
            self.add_new_detection()
            self.replot()
        elif key == 'l':
            self.load_IDs()
        elif key == 'm':
            self._end = self.get_ind_under_point(event)
            self._detns_idx = self.get_detns()
            # Estimate the wavelength, if a solution is available
            if self._fitdict['coeff'] is not None:
                # Find closest line
                waveest = self.fitsol_value(idx=self._detns_idx)
                widx = np.argmin(np.abs(waveest - self._lines))
                self.linelist_update(widx)
                self._slidell.set_val(self._slideval)
                # Print to the information panel
                self.update_infobox(message="Pixel position = {0:.1f}  Estimated wavelength = {1:.3f}".format(
                    self._detns[self._detns_idx], waveest), yesno=False)
            self.replot()
        elif key == 'q':
            if self._changes:
                self.update_infobox(message="WARNING: There are unsaved changes!!\nPress q again to exit", yesno=False)
                self._qconf = True
            else:
                plt.close()
        elif key == 'r':
            if self._detns_idx == -1:
                msgs.info("You must select a line first")
            elif self._fitr is None:
                msgs.info("You must select a fitting region first")
            else:
                msgs.work("Feature not yet implemented")
        elif key == 's':
            self.save_IDs()
        elif key == 'w':
            self.toggle_wavepix(toggled=True)
            self.replot()
        elif key == 'y':
            self.toggle_yscale()
            self.replot()
        elif key == 'z':
            self.delete_line_id()
            self.operations('f', axisID, event)
        elif key == '+':
            if self._fitdict["polyorder"] < 10:
                self._fitdict["polyorder"] += 1
                self.update_infobox(message="Polynomial order = {0:d}".format(self._fitdict["polyorder"]), yesno=False)
                self.fitsol_fit()
                self.replot()
            else:
                self.update_infobox(message="Polynomial order must be <= 10", yesno=False)
        elif key == '-':
            if self._fitdict["polyorder"] > 1:
                self._fitdict["polyorder"] -= 1
                self.update_infobox(message="Polynomial order = {0:d}".format(self._fitdict["polyorder"]), yesno=False)
                self.fitsol_fit()
                self.replot()
            else:
                self.update_infobox(message="Polynomial order must be >= 1", yesno=False)
        elif key == 'g':
            if self._wavepix == 0:
                self._ghostmode = not self._ghostmode
                self.replot()
            else:
                self.update_infobox(message="To enable ghost mode, you need to identify some lines.\nYou also need to set wavelength as the x-axis scale", yesno=False)
        elif key == 'h':
            self._ghostparam = [0.0, 1.0]
            self.replot()
        self.canvas.draw()

    def auto_id(self):
        """Automatically assign lines based on a few lines identified by the user

        Using the current line IDs and approximate wavelength solution,
        automatically assign a wavelength to all line detections.
        """

        # If the IDs are within an acceptable tolerance, flag them as such
        wave_est = self._fitdict['full_fit'].eval(self._detns / self._fitdict['xnorm'])
        for wav in range(wave_est.size):
            if self._lineflg[wav] == 1:
                # User has manually identified this line already
                continue
            pixdiff = np.abs(wave_est[wav]-self._lines)
            amin = np.argmin(pixdiff)
            pxtst = pixdiff[amin]/self._fitdict['cen_disp']
            self._lineids[wav] = self._lines[amin]
            if pxtst < self.pxtoler:
                # Acceptable
                self._lineflg[wav] = 2
            else:
                # Unacceptable
                self._lineflg[wav] = 3
        # Now that we've automatically identified lines, update the canvas
        self.replot()

    def delete_line_id(self):
        """Remove an incorrect line ID
        """
        rmid = self.get_detns()
        self._lineids[rmid] = 0.0
        self._lineflg[rmid] = 0

    def fitsol_value(self, xfit=None, idx=None):
        """
        Calculate the wavelength at a pixel

        Parameters
        ----------
        xfit : `numpy.ndarray`_, float
            Pixel values that the user wishes to evaluate the wavelength
        idx : `numpy.ndarray`_, int
            Index of the arc line detections that the user wishes to evaluate the wavelength

        Returns
        -------
        disp : `numpy.ndarray`_, float
            The wavelength (Angstroms) of the requested pixels
        """
        if xfit is None:
            xfit = self._detns
        if self._fitdict['coeff'] is not None:
            if idx is None:
                return np.polyval(self._fitdict["coeff"], xfit / self._fitdict["scale"])
            else:
                return np.polyval(self._fitdict["coeff"], xfit[idx] / self._fitdict["scale"])
        else:
            msgs.bug("Cannot predict wavelength value - no fit has been performed")
            return None

    def fitsol_deriv(self, xfit=None, idx=None):
        """Calculate the dispersion as a function of wavelength

        Args:
            xfit (`numpy.ndarray`_, float):
                Pixel values that the user wishes to evaluate the wavelength
            idx (int):
                Index of the arc line detections that the user wishes to
                evaluate the wavelength

        Returns:
            ndarray, float: The dispersion (Angstroms/pixel) as a function of
            wavelength
        """
        if xfit is None:
            xfit = self._detns
        if self._fitdict['coeff'] is not None:
            cder = np.polyder(self._fitdict["coeff"])
            if idx is None:
                return np.polyval(cder, xfit / self._fitdict["scale"]) / self._fitdict["scale"]
            else:
                return np.polyval(cder, xfit[idx] / self._fitdict["scale"]) / self._fitdict["scale"]
        else:
            msgs.bug("Cannot predict wavelength value - no fit has been performed")
            return None

    def add_new_detection(self):
        """
        Perform a local Gaussian fit to the pixels near the mouse cursor.
        If the fit is accetable, a new line will be added to the detections
        provided that the line is not too close to another line already in
        the detections list.
        """
        # Define the minimum distance between lines (in pixels)
        mindist = 4
        # Get the selected regions
        ww = np.where(self._fitregions == 1)
        xfit = self.specx.copy()[ww]
        yfit = self.specdata.copy()[ww]
        from scipy.optimize import curve_fit
        # Make sure there are enough pixels for the fit
        npix = len(xfit)
        if npix <= 3:
            return
        # Some starting parameters
        ampl = np.max(yfit)
        mean = sum(xfit * yfit) / sum(yfit)
        sigma = sum(yfit * (xfit - mean) ** 2) / sum(yfit)
        # Perform a gaussian fit
        gaus = lambda x, a, x0, sigma: a * np.exp(-(x - x0) ** 2 / (2 * sigma ** 2))
        popt, pcov = curve_fit(gaus, xfit, yfit, p0=[ampl, mean, sigma])
        print(ampl, mean, sigma, popt[1])
        # Get the new detection
        new_detn = popt[1]
        # Check that the detection doesn't already exist
        cls_line = np.min(np.abs(self._detns - new_detn))
        if cls_line > mindist:
            detns = np.append(self._detns, new_detn)
            arsrt = np.argsort(detns)
            self._detns = detns[arsrt]
            self._detnsy = self.get_ann_ypos()  # Get the y locations of the annotations
            self._lineids = np.append(self._lineids, 0)[arsrt]
            self._lineflg = np.append(self._lineflg, 0)[arsrt]  # Flags: 0=no ID, 1=user ID, 2=auto ID, 3=flag reject
        else:
            # self.update_infobox("New detection is <{0:d} pixels of a detection - ignoring".format(mindist))
            print("New detection is <{0:d} pixels of a detection - replacing closest detection".format(mindist))
            self._detns[np.argmin(np.abs(self._detns - new_detn))] = new_detn
        # Reset the fit regions
        self._fitregions = np.zeros_like(self._fitregions)
        return

    def fitsol_fit(self):
        """Perform a fit to the line identifications
        """
        # Calculate the dispersion
        # disp = (ids[-1] - ids[0]) / (tcent[idx_str[-1]] - tcent[idx_str[0]])
        # final_fit = fitting.iterative_fitting(censpec, tcent, idx_str, ids,
        #                                       llist, disp, verbose=False,
        #                                       n_first=2, n_final=self._fitdict["polyorder"])
        ord = self._fitdict["polyorder"]
        gd_det = np.where((self._lineflg == 1) | (self._lineflg == 2))  # Use the user IDs or acceptable auto IDs only!
        # Check if there are enough points to perform a fit
        if gd_det[0].size < ord+1:
            msg = "Polynomial order must be >= number of line IDs\n" +\
                  "Polynomial order = {0:d}, Number of line IDs = {1:d}".format(ord, gd_det[0].size)
            self.update_infobox(message=msg, yesno=False)
        else:
            # Start by performing a basic fit
            xpix = self._detns[gd_det] / self._fitdict["scale"]
            ylam = self._lineids[gd_det]
            self._fitdict["coeff"] = np.polyfit(xpix, ylam, ord)
            bdisp = self.fitsol_deriv(self.specdata.size / (2*self._fitdict["scale"]))  # Angstroms/pixel at the centre of the spectrum
            # Then try a detailed fit
            try:
                final_fit = wv_fitting.iterative_fitting(
                    self.specdata, self._detns, gd_det[0],
                    self._lineids[gd_det[0]], self._line_lists, bdisp,
                    verbose=False, n_first=min(2, self._fitdict["polyorder"]),
                    match_toler=self.par['match_toler'],
                    func=self.par['func'], input_only=True,
                    n_final=self._fitdict["polyorder"],
                    sigrej_first=self.par['sigrej_first'],
                    sigrej_final=self.par['sigrej_final'])
                final_fit.spat_id = int(self._spatid)

                # Update the fitdict
                #for key in final_fit:
                #    self._fitdict[key] = final_fit[key]
                self._fitdict['polyorder'] = final_fit.pypeitfit['order'][0]
                self._fitdict['fitc'] = final_fit.pypeitfit['fitc']
                self._fitdict['full_fit'] = final_fit.pypeitfit
                self._fitdict['pixel_fit'] = final_fit.pixel_fit
                self._fitdict['wave_fit'] = final_fit.wave_fit
                self._fitdict['wave_soln'] = final_fit.wave_soln
                self._fitdict['xnorm'] = final_fit.xnorm
                self._fitdict['rms'] = final_fit.rms
                self._fitdict['tcent'] = final_fit.tcent
                self._fitdict['cen_disp'] = final_fit.cen_disp
                self._fitdict['cen_wave'] = final_fit.cen_wave
                self._fitdict['WaveFit'] = final_fit

            except TypeError:
                # Just stick use the basic fit
                self._fitdict["fitc"] = None

    def update_infobox(self, message="Press '?' to list the available options",
                       yesno=True, default=False):
        """Send a new message to the information window at the top of the canvas

        Args:
            message (str): Message to be displayed
        """

        self.axes['info'].clear()
        if default:
            self.axes['info'].text(0.5, 0.5, "Press '?' to list the available options", transform=self.axes['info'].transAxes, horizontalalignment='center', verticalalignment='center')
            self.canvas.draw()
            return
        # Display the message
        self.axes['info'].text(0.5, 0.5, message, transform=self.axes['info'].transAxes,
                      horizontalalignment='center', verticalalignment='center')
        if yesno:
            self.axes['info'].fill_between([0.8, 0.9], 0, 1, facecolor='green', alpha=0.5, transform=self.axes['info'].transAxes)
            self.axes['info'].fill_between([0.9, 1.0], 0, 1, facecolor='red', alpha=0.5, transform=self.axes['info'].transAxes)
            self.axes['info'].text(0.85, 0.5, "YES", transform=self.axes['info'].transAxes,
                          horizontalalignment='center', verticalalignment='center')
            self.axes['info'].text(0.95, 0.5, "NO", transform=self.axes['info'].transAxes,
                          horizontalalignment='center', verticalalignment='center')
        self.axes['info'].set_xlim((0, 1))
        self.axes['info'].set_ylim((0, 1))
        self.canvas.draw()

    def update_line_id(self):
        """Find the nearest wavelength in the linelist
        """
        if self._detns_idx != -1:
            self._lineids[self._detns_idx] = self._lines[self._slideval]
            self._lineflg[self._detns_idx] = 1

    def update_regions(self):
        """Update the regions used to fit Gaussian
        """
        self._fitregions[self._start:self._end] = self._addsub

    def update_ghosts(self):
        """Update the ghosts
        """
        if self._addsub == 0:  # RMB
            # Stretching factor
            xmn, xmx = self.axes['main'].get_xlim()
            self._ghostparam[1] = self._oldghostscl*(1.0 + (self._middata - self._startdata) / (xmx - xmn))
        else:  # LMB
            if self._wavepix == 0:
                # Plotting wavelength
                self._ghostparam[0] = self._middata - self._startdata
            elif self._fitdict['fitc'] is not None:
                # Plotting pixels and have a wavelength solution
                xnorm = self._fitdict['xnorm']

                # Calculate the estimated wavelength of the detections
                specy = self._fitdict['full_fit'].eval(np.array([self._startdata, self._middata]) / xnorm)
                self._ghostparam[0] = specy[1] - specy[0]
            else:
                # Plotting pixels, but don't have a wavelength solution
                scale = (np.max(self._lines) - np.min(self._lines))/self.specx.size # Angstroms per pixel
                self._ghostparam[0] = (self._middata - self._startdata) * scale # Calculate the shift in Angstroms
            # grad_orig = self.specx.size / (np.max(self._lines) - np.min(self._lines))
            # plotx = self._ghostparam[1] * grad_orig * (self._lines - np.min(self._lines) + self._ghostparam[0])

    def load_IDs(self, wv_calib=None, fname='waveid.ascii'):
        """Load line IDs
        """
        if wv_calib is not None:
            for ii in range(wv_calib.pixel_fit.size):
                idx = np.argmin(np.abs(self._detns-wv_calib.pixel_fit[ii]))
                self._lineids[idx] = wv_calib.wave_fit[ii]
                self._lineflg[idx] = 2
            self._fitdict['polyorder'] = wv_calib.pypeitfit.order[0]
            msgs.info("Loaded line IDs")
        elif os.path.exists(fname):
            data = ascii_io.read(fname, format='fixed_width')
            self._detns = data['pixel'].data
            self._lineids = data['wavelength'].data
            self._lineflg = data['flag'].data
            msgs.info("Loaded line IDs:" + msgs.newline() + fname)
        else:
            msgs.info("Could not find line IDs:" + msgs.newline()+fname)
        self._detnsy = self.get_ann_ypos()  # Get the y locations of the annotations
        self.replot()

    def save_IDs(self, fname='waveid.ascii'):
        """Save the current IDs
        """
        meta = dict(comments=["flags:",
                              "   0 = wavelength has not been assigned to this detection",
                              "   1 = user has assigned wavelength to this detection",
                              "   2 = detection has been automatically assigned",
                              "   3 = automatically assigned wavelength was rejected"])
        data = Table({'pixel' : self._detns,
                      'wavelength' : self._lineids,
                      'flag' : self._lineflg},
                     names=['pixel', 'wavelength', 'flag'],
                     meta=meta)
        ascii_io.write(data, fname, format='fixed_width', overwrite=True)
        msgs.info("Line IDs saved as:" + msgs.newline() + fname)
        self.update_infobox(message="Line IDs saved as: {0:s}".format(fname), yesno=False)<|MERGE_RESOLUTION|>--- conflicted
+++ resolved
@@ -714,7 +714,7 @@
             else:
                 wvcalib = copy.deepcopy(final_fit)
         return wvcalib
-    
+
     def make_order_vec(order_str):
         """Parse the order string and return the order vector
 
@@ -757,8 +757,8 @@
         fits_dict : list, optional
             List of dictionaries containing the _fitdict of previous calls, if multi-trace data
         specdata_multi : array, optional
-            Numpy array containing the flux information from all the traces, if multiple traces are 
-            being fit. 
+            Numpy array containing the flux information from all the traces, if multiple traces are
+            being fit.
         wvcalib : :class:`pypeit.wavecalib.WaveCalib`, optional
             Wavelength solution
         lines_pix_arr : array, optional
@@ -806,16 +806,11 @@
                     while True:
                         try:
                             print('')
-<<<<<<< HEAD
                             order_str = input("Which orders were we fitting? e.g. (32:39):  ")
-                            order_vec = np.arange(int(order_str[1:3]), int(order_str[4:6])+1)
-=======
-                            order_str = input("Which orders were we fitting? e.g. (32:39):  ")    
                             order_vec = make_order_vec(order_str)
                             if order_vec is None:
                                 #better try again... Return to the start of the loop
                                 continue
->>>>>>> b9bedc59
                             if len(order_vec) != len(wvcalib.wv_fits):
                                 msgs.warn(f'The number of orders in this list, {order_vec} '+msgs.newline()+
                                 f'does not match the number of traces: {len(wvcalib.wv_fits)}' + msgs.newline() +
@@ -825,7 +820,7 @@
                             #orders were successfully parsed!
                             #we're ready to exit the loop.
                             break
-                else: 
+                else:
                     order_vec = None
                 make_arxiv = ''
                 if not force_save:
