--- conflicted
+++ resolved
@@ -108,11 +108,7 @@
     """
     ndet = 3
     url = 'http://www.gemini.edu/instrumentation/gmos'
-<<<<<<< HEAD
-    allowed_extensions = ['.fits', '.fits.bz2', 'fits.gz']
-=======
     allowed_extensions = ['.fits', '.fits.bz2', '.fits.gz']
->>>>>>> dd282af7
 
     def __init__(self):
         super().__init__()
