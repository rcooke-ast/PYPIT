"""
Implements KCWI-specific functions.

.. include common links, assuming primary doc root is up one directory
.. include:: ../include/links.rst
"""

import glob

from IPython import embed

import numpy as np

from astropy import wcs, units
from astropy.io import fits
from astropy.time import Time
from astropy.coordinates import SkyCoord, EarthLocation
from scipy.optimize import curve_fit
from pypeit import msgs
from pypeit import telescopes
from pypeit import io
from pypeit.core import parse
from pypeit.core import procimg
from pypeit.core import framematch
from pypeit.spectrographs import spectrograph
from pypeit.images import detector_container


class KeckKCWIKCRMSpectrograph(spectrograph.Spectrograph):
    """
    Parent to handle Keck/KCWI+KCRM specific code

    .. todo::
        * Need to apply spectral flexure and heliocentric correction to waveimg -- done?
        * Copy fast_histogram code into PypeIt?
        * Re-write flexure code with datamodel + implement spectral flexure QA in find_objects.py
        * When making the datacube, add an option to apply a spectral flexure correction from a different frame?
        * Write some detailed docs about the corrections that can be used when making a datacube
        * Consider introducing a new method (par['flexure']['spec_method']) for IFU flexure corrections (see find-objects.py)
    """
    ndet = 1
    telescope = telescopes.KeckTelescopePar()
    pypeline = 'IFU'
    supported = True

    def __init__(self):
        super().__init__()

        # TODO :: Might need to change the tolerance of disperser angle in
        # pypeit setup (two BH2 nights where sufficiently different that this
        # was important).

        # TODO :: Might consider changing TelescopePar to use the astropy
        # EarthLocation. KBW: Fine with me!
        self.location = EarthLocation.of_site('Keck Observatory')

    def init_meta(self):
        """
        Define how metadata are derived from the spectrograph files.

        That is, this associates the PypeIt-specific metadata keywords
        with the instrument-specific header cards using :attr:`meta`.
        """
        self.meta = {}

        # Required (core)
        self.meta['ra'] = dict(ext=0, card=None, compound=True)
        self.meta['dec'] = dict(ext=0, card=None, compound=True)
        self.meta['target'] = dict(ext=0, card='TARGNAME')
        self.meta['decker'] = dict(ext=0, card='IFUNAM')
        self.meta['binning'] = dict(card=None, compound=True)

        self.meta['mjd'] = dict(ext=0, card='MJD')
        self.meta['exptime'] = dict(card=None, compound=True)
        self.meta['airmass'] = dict(ext=0, card='AIRMASS')

        # Extras for config and frametyping
        self.meta['hatch'] = dict(ext=0, card='HATPOS')
        #        self.meta['idname'] = dict(ext=0, card='CALXPOS')
        self.meta['idname'] = dict(ext=0, card='IMTYPE')
        self.meta['calpos'] = dict(ext=0, card='CALMNAM')
        self.meta['slitwid'] = dict(card=None, compound=True)

        # Get atmospheric conditions (note, these are the conditions at the end of the exposure)
        self.meta['obstime'] = dict(card=None, compound=True, required=False)
        self.meta['pressure'] = dict(card=None, compound=True, required=False)
        self.meta['temperature'] = dict(card=None, compound=True, required=False)
        self.meta['humidity'] = dict(card=None, compound=True, required=False)
        self.meta['instrument'] = dict(ext=0, card='INSTRUME')

<<<<<<< HEAD
        # Lamps
        lamp_names = ['LMP0', 'LMP1', 'LMP2', 'LMP3']  # FeAr, ThAr, Aux, Continuum
        for kk, lamp_name in enumerate(lamp_names):
            self.meta['lampstat{:02d}'.format(kk + 1)] = dict(ext=0, card=lamp_name + 'STAT')
        for kk, lamp_name in enumerate(lamp_names):
            if lamp_name == 'LMP3':
                # There is no shutter on LMP3
                self.meta['lampshst{:02d}'.format(kk + 1)] = dict(ext=0, card=None, default=1)
                continue
            self.meta['lampshst{:02d}'.format(kk + 1)] = dict(ext=0, card=lamp_name + 'SHST')
        # Add in the dome lamp
        self.meta['lampstat{:02d}'.format(len(lamp_names) + 1)] = dict(ext=0, card='FLSPECTR')
        self.meta['lampshst{:02d}'.format(len(lamp_names) + 1)] = dict(ext=0, card=None, default=1)
=======
        detector = dict(det             = det,
                        binning         = binning,
                        dataext         = 0,
                        specaxis        = 0,
                        specflip        = specflip,
                        spatflip        = False,
                        platescale      = 0.145728,  # arcsec/pixel
                        darkcurr        = 1.0,  # e-/hour/unbinned pixel
                        mincounts       = -1e10,
                        saturation      = 65535.,
                        nonlinear       = 0.95,       # For lack of a better number!
                        numamplifiers   = numamps,
                        gain            = gainarr,
                        ronoise         = ronarr,
# TODO: These are never used because the image reader sets these up using the
# file headers data.
#                        datasec         = dsecarr, #.copy(),     # <-- This is provided in the header
#                        oscansec        = dsecarr, #.copy(),     # <-- This is provided in the header
                        )
        # Return
        return detector_container.DetectorContainer(**detector)
>>>>>>> ec4d94de

    def config_specific_par(self, scifile, inp_par=None):
        """
        Modify the PypeIt parameters to hard-wired values used for
        specific instrument configurations.

        Args:
            scifile (:obj:`str`):
                File to use when determining the configuration and how
                to adjust the input parameters.
            inp_par (:class:`~pypeit.par.parset.ParSet`, optional):
                Parameter set used for the full run of PypeIt.  If None,
                use :func:`default_pypeit_par`.

        Returns:
            :class:`~pypeit.par.parset.ParSet`: The PypeIt parameter set
            adjusted for configuration specific parameter values.
        """
        par = super().config_specific_par(scifile, inp_par=inp_par)

        headarr = self.get_headarr(scifile)

        # Templates
        par['calibrations']['wavelengths']['method'] = 'full_template'
        par['calibrations']['wavelengths']['lamps'] = ['FeI', 'ArI', 'ArII']
        if self.get_meta_value(headarr, 'dispname') == 'BH2':
            par['calibrations']['wavelengths']['reid_arxiv'] = 'keck_kcwi_BH2.fits'
        elif self.get_meta_value(headarr, 'dispname') == 'BM':
            par['calibrations']['wavelengths']['reid_arxiv'] = 'keck_kcwi_BM.fits'
        elif self.get_meta_value(headarr, 'dispname') == 'BL':
            par['calibrations']['wavelengths']['reid_arxiv'] = 'keck_kcwi_BL.fits'
        elif self.get_meta_value(headarr, 'dispname') == 'RM1':
            par['calibrations']['wavelengths']['reid_arxiv'] = 'keck_kcrm_RM1.fits'
        elif self.get_meta_value(headarr, 'dispname') == 'RM2':
            par['calibrations']['wavelengths']['reid_arxiv'] = 'keck_kcrm_RM2.fits'
        elif self.get_meta_value(headarr, 'dispname') == 'RH3':
            par['calibrations']['wavelengths']['reid_arxiv'] = 'keck_kcrm_RH3.fits'
        else:
            msgs.warn("Full template solution is unavailable")
            msgs.info("Adopting holy-grail algorithm - Check the wavelength solution!")
            par['calibrations']['wavelengths']['method'] = 'holy-grail'
        # FWHM
        # binning = parse.parse_binning(self.get_meta_value(headarr, 'binning'))
        # par['calibrations']['wavelengths']['fwhm'] = 6.0 / binning[1]

        # Return
        return par

    def configuration_keys(self):
        """
        Return the metadata keys that define a unique instrument
        configuration.

        This list is used by :class:`~pypeit.metadata.PypeItMetaData` to
        identify the unique configurations among the list of frames read
        for a given reduction.

        Returns:
            :obj:`list`: List of keywords of data pulled from file headers
            and used to constuct the :class:`~pypeit.metadata.PypeItMetaData`
            object.
        """
        return ['dispname', 'decker', 'binning', 'dispangle']

    def compound_meta(self, headarr, meta_key):
        """
        Methods to generate metadata requiring interpretation of the header
        data, instead of simply reading the value of a header card.

        Args:
            headarr (:obj:`list`):
                List of `astropy.io.fits.Header`_ objects.
            meta_key (:obj:`str`):
                Metadata keyword to construct.

        Returns:
            object: Metadata value read from the header(s).
        """
        if meta_key == 'binning':
            binspatial, binspec = parse.parse_binning(headarr[0]['BINNING'])
            binning = parse.binning2string(binspec, binspatial)
            return binning
        elif meta_key == 'exptime':
            try:
                return headarr[0]['ELAPTIME']
            except KeyError:
                return headarr[0]['TELAPSE']
        elif meta_key == 'slitwid':
            # Get the slice scale
            slicescale = 0.00037718  # Degrees per 'large slicer' slice
            ifunum = headarr[0]['IFUNUM']
            if ifunum == 2:
                slicescale /= 2.0
            elif ifunum == 3:
                slicescale /= 4.0
            return slicescale
        elif meta_key == 'ra' or meta_key == 'dec':
            try:
                if self.is_nasmask(headarr[0]):
                    hdrstr = 'RABASE' if meta_key == 'ra' else 'DECBASE'
                else:
                    hdrstr = 'RA' if meta_key == 'ra' else 'DEC'
            except KeyError:
                try:
                    hdrstr = 'TARGRA' if meta_key == 'ra' else 'TARGDEC'
                except KeyError:
                    hdrstr = ''
            return headarr[0][hdrstr]
        elif meta_key == 'pressure':
            try:
                return headarr[0]['WXPRESS'] * 0.001  # Must be in astropy.units.bar
            except KeyError:
                msgs.warn("Pressure is not in header")
                msgs.info("The default pressure will be assumed: 0.611 bar")
                return 0.611
        elif meta_key == 'temperature':
            try:
                return headarr[0]['WXOUTTMP']  # Must be in astropy.units.deg_C
            except KeyError:
                msgs.warn("Temperature is not in header")
                msgs.info("The default temperature will be assumed: 1.5 deg C")
                return 1.5  # van Kooten & Izett, arXiv:2208.11794
        elif meta_key == 'humidity':
            try:
                return headarr[0]['WXOUTHUM'] / 100.0
            except KeyError:
                msgs.warn("Humidity is not in header")
                msgs.info("The default relative humidity will be assumed: 20 %")
                return 0.2  # van Kooten & Izett, arXiv:2208.11794
        elif meta_key == 'obstime':
            return Time(headarr[0]['DATE-END'])
        else:
            msgs.error("Not ready for this compound meta")


    @classmethod
    def default_pypeit_par(cls):
        """
        Return the default parameters to use for this instrument.

        Returns:
            :class:`~pypeit.par.pypeitpar.PypeItPar`: Parameters required by
            all of PypeIt methods.
        """
        par = super().default_pypeit_par()

        # Set the default exposure time ranges for the frame typing
        par['calibrations']['biasframe']['exprng'] = [None, 0.001]
        par['calibrations']['darkframe']['exprng'] = [0.01, None]

        # Set the number of alignments in the align frames
        par['calibrations']['alignment']['locations'] = [0.1, 0.3, 0.5, 0.7, 0.9]  # TODO:: Check this - is this accurate enough?

        # LACosmics parameters
        par['scienceframe']['process']['sigclip'] = 4.0
        par['scienceframe']['process']['objlim'] = 1.5
        par['scienceframe']['process']['use_illumflat'] = True  # illumflat is applied when building the relative scale image in reduce.py, so should be applied to scienceframe too.
        par['scienceframe']['process']['use_specillum'] = True  # apply relative spectral illumination
        par['scienceframe']['process']['spat_flexure_correct'] = False  # don't correct for spatial flexure - varying spatial illumination profile could throw this correction off. Also, there's no way to do astrometric correction if we can't correct for spatial flexure of the contbars frames
        par['scienceframe']['process']['use_biasimage'] = False
        par['scienceframe']['process']['use_darkimage'] = False

        # Don't do 1D extraction for 3D data - it's meaningless because the DAR correction must be performed on the 3D data.
        par['reduce']['extraction']['skip_extraction'] = True  # Because extraction occurs before the DAR correction, don't extract

        # Make sure that this is reduced as a slit (as opposed to fiber) spectrograph
        par['reduce']['cube']['slit_spec'] = True
        par['reduce']['cube']['combine'] = False  # Make separate spec3d files from the input spec2d files

        # Sky subtraction parameters
        par['reduce']['skysub']['no_poly'] = True
        par['reduce']['skysub']['bspline_spacing'] = 0.6
        par['reduce']['skysub']['joint_fit'] = False

        # Don't correct flexure by default, but you should use slitcen,
        # because this is a slit-based IFU where no objects are extracted.
        par['flexure']['spec_method'] = 'skip'
        par['flexure']['spec_maxshift'] = 3  # Just in case someone switches on spectral flexure, this needs to be minimal

        # Flux calibration parameters
        par['sensfunc']['UVIS']['extinct_correct'] = False  # This must be False - the extinction correction is performed when making the datacube

        return par

    def pypeit_file_keys(self):
        """
        Define the list of keys to be output into a standard PypeIt file.

        Returns:
            :obj:`list`: The list of keywords in the relevant
            :class:`~pypeit.metadata.PypeItMetaData` instance to print to the
            :ref:`pypeit_file`.
        """
        return super().pypeit_file_keys() + ['idname', 'calpos']

    def check_frame_type(self, ftype, fitstbl, exprng=None):
        """
        Check for frames of the provided type.

        Args:
            ftype (:obj:`str`):
                Type of frame to check. Must be a valid frame type; see
                frame-type :ref:`frame_type_defs`.
            fitstbl (`astropy.table.Table`_):
                The table with the metadata for one or more frames to check.
            exprng (:obj:`list`, optional):
                Range in the allowed exposure time for a frame of type
                ``ftype``. See
                :func:`pypeit.core.framematch.check_frame_exptime`.

        Returns:
            `numpy.ndarray`_: Boolean array with the flags selecting the
            exposures in ``fitstbl`` that are ``ftype`` type frames.
        """
        good_exp = framematch.check_frame_exptime(fitstbl['exptime'], exprng)
        if ftype == 'science':
            return good_exp & (fitstbl['idname'] == 'OBJECT') & (fitstbl['calpos'] == 'Sky') \
                    & self.lamps(fitstbl, 'off') & (fitstbl['hatch'] == 'Open')
        if ftype == 'bias':
            return good_exp & (fitstbl['idname'] == 'BIAS')
        if ftype == 'pixelflat':
            # Use internal lamp
            return good_exp & (fitstbl['idname'] == 'FLATLAMP') & (fitstbl['calpos'] == 'Mirror') \
                    & self.lamps(fitstbl, 'cont_noarc')
        if ftype in ['illumflat', 'trace']:
            # Use dome flats
            return good_exp & (fitstbl['idname'] == 'DOMEFLAT') & (fitstbl['calpos'] == 'Sky') \
                    & self.lamps(fitstbl, 'dome_noarc') & (fitstbl['hatch'] == 'Open')
        if ftype == 'dark':
            # Dark frames
            return good_exp & (fitstbl['idname'] == 'DARK') & self.lamps(fitstbl, 'off') \
                    & (fitstbl['hatch'] == 'Closed')
        if ftype == 'align':
            # Alignment frames
            # NOTE: Different from previous versions, this now only warns the user if everyth
            is_align = good_exp & (fitstbl['idname'] == 'CONTBARS') \
                        & (fitstbl['calpos'] == 'Mirror') & self.lamps(fitstbl, 'cont')
            if np.any(is_align & np.logical_not(self.lamps(fitstbl, 'cont_noarc'))):
                msgs.warn('Alignment frames have both the continuum and arc lamps on (although '
                          'arc-lamp shutter might be closed)!')
            return is_align
        if ftype in ['arc', 'tilt']:
            return good_exp & (fitstbl['idname'] == 'ARCLAMP') & (fitstbl['calpos'] == 'Mirror') \
                    & self.lamps(fitstbl, 'arcs')
        if ftype == 'pinhole':
            # Don't type pinhole frames
            return np.zeros(len(fitstbl), dtype=bool)

        msgs.warn('Cannot determine if frames are of type {0}.'.format(ftype))
        return np.zeros(len(fitstbl), dtype=bool)

    def lamps(self, fitstbl, status):
        """
        Check the lamp status.

        Args:
            fitstbl (`astropy.table.Table`_):
                The table with the fits header meta data.
            status (:obj:`str`):
                The status to check. Can be ``'off'``, ``'arcs'``, or
                ``'dome'``.

        Returns:
            `numpy.ndarray`_: A boolean array selecting fits files that meet
            the selected lamp status.

        Raises:
            ValueError:
                Raised if the status is not one of the valid options.
        """
        if status == 'off':
            # Check if all are off
            lampstat = np.array([np.isin(fitstbl[k], ['0', 'None', 'off'])
                                    for k in fitstbl.keys() if 'lampstat' in k])
            return np.all(lampstat, axis=0)  # Lamp has to be off
        if status == 'arcs':
            # Check if any arc lamps are on (FeAr | ThAr)
            arc_lamp_stat = ['lampstat{0:02d}'.format(i) for i in range(1, 3)]
            arc_lamp_shst = ['lampshst{0:02d}'.format(i) for i in range(1, 3)]
            lamp_stat = np.array([fitstbl[k] == '1' for k in fitstbl.keys()
                                  if k in arc_lamp_stat])
            lamp_shst = np.array([fitstbl[k] == '1' for k in fitstbl.keys()
                                  if k in arc_lamp_shst])
            # Make sure the continuum frames are off
            dome_lamps = ['lampstat{0:02d}'.format(i) for i in range(4, 5)]
            dome_lamp_stat = np.array([fitstbl[k] == '0' for k in fitstbl.keys()
                                       if k in dome_lamps])
            return np.any(lamp_stat & lamp_shst & dome_lamp_stat, axis=0)  # i.e. lamp on and shutter open
        if status in ['cont_noarc', 'cont']:
            # Check if any internal lamps are on (Continuum) - Ignore lampstat03 (Aux) - not sure what this is used for
            cont_lamp_stat = ['lampstat{0:02d}'.format(4)]
            lamp_stat = np.array([fitstbl[k] == '1' for k in fitstbl.keys()
                                  if k in cont_lamp_stat])
            if status == 'cont_noarc':
                # Make sure arcs are off - it seems even with the shutter closed, the arcs
                arc_lamps = ['lampstat{0:02d}'.format(i) for i in range(1, 3)]
                arc_lamp_stat = np.array([fitstbl[k] == '0' for k in fitstbl.keys()
                                        if k in arc_lamps])
                lamp_stat = lamp_stat & arc_lamp_stat
            return np.any(lamp_stat, axis=0)  # i.e. lamp on
        if status in ['dome_noarc', 'dome']:
            # Check if any dome lamps are on (Continuum) - Ignore lampstat03 (Aux) - not sure what this is used for
            dome_lamp_stat = ['lampstat{0:02d}'.format(5)]
            lamp_stat = np.array([fitstbl[k] == 'on' for k in fitstbl.keys()
                                  if k in dome_lamp_stat])
            if status == 'dome_noarc':
                # Make sure arcs are off - it seems even with the shutter closed, the arcs
                arc_lamps = ['lampstat{0:02d}'.format(i) for i in range(1, 3)]
                arc_lamp_stat = np.array([fitstbl[k] == '0' for k in fitstbl.keys()
                                          if k in arc_lamps])
                lamp_stat = lamp_stat & arc_lamp_stat
            return np.any(lamp_stat, axis=0)  # i.e. lamp on
        raise ValueError('No implementation for status = {0}'.format(status))

    def get_lamps_status(self, headarr):
        """
        Return a string containing the information on the lamp status.

        Args:
            headarr (:obj:`list`):
                A list of 1 or more `astropy.io.fits.Header`_ objects.

        Returns:
            :obj:`str`: A string that uniquely represents the lamp status.
        """
        # Loop through all lamps and collect their status
        kk = 1
        lampstat = []
        while True:
            lampkey1 = 'lampstat{:02d}'.format(kk)
            if lampkey1 not in self.meta.keys():
                break
            ext1, card1 = self.meta[lampkey1]['ext'], self.meta[lampkey1]['card']
            lampkey2 = 'lampshst{:02d}'.format(kk)
            if self.meta[lampkey2]['card'] is None:
                lampstat += [str(headarr[ext1][card1])]
            else:
                ext2, card2 = self.meta[lampkey2]['ext'], self.meta[lampkey2]['card']
                lampstat += ["{0:s}-{1:s}".format(str(headarr[ext1][card1]), str(headarr[ext2][card2]))]
            kk += 1
        return "_".join(lampstat)


    def calc_pattern_freq(self, frame, rawdatasec_img, oscansec_img, hdu):
        """
        Calculate the pattern frequency using the overscan region that covers
        the overscan and data sections. Using a larger range allows the
        frequency to be pinned down with high accuracy.

        NOTE: The amplifiers are arranged as follows:

        |   (0,ny)  --------- (nx,ny)
        |           | 3 | 4 |
        |           ---------
        |           | 1 | 2 |
        |     (0,0) --------- (nx, 0)

        .. todo::

            PATTERN FREQUENCY ALGORITHM HAS NOT BEEN TESTED WHEN BINNING != 1x1

        Parameters
        ----------
        frame : `numpy.ndarray`_
            Raw data frame to be used to estimate the pattern frequency.
        rawdatasec_img : `numpy.ndarray`_
            Array the same shape as ``frame``, used as a mask to identify the
            data pixels (0 is no data, non-zero values indicate the amplifier
            number).
        oscansec_img : `numpy.ndarray`_
            Array the same shape as ``frame``, used as a mask to identify the
            overscan pixels (0 is no data, non-zero values indicate the
            amplifier number).
        hdu : `astropy.io.fits.HDUList`_
            Opened fits file.

        Returns
        -------
        patt_freqs : :obj:`list`
            List of pattern frequencies.
        """
        msgs.info("Calculating pattern noise frequency")

        # Make a copy of te original frame
        raw_img = frame.copy()

        # Get a unique list of the amplifiers
        unq_amps = np.sort(np.unique(oscansec_img[np.where(oscansec_img >= 1)]))
        num_amps = unq_amps.size

        # Loop through amplifiers and calculate the frequency
        patt_freqs = []
        for amp in unq_amps:
            # Grab the pixels where the amplifier has data
            pixs = np.where((rawdatasec_img == amp) | (oscansec_img == amp))
            rmin, rmax = np.min(pixs[1]), np.max(pixs[1])
            # Deal with the different locations of the overscan regions in 2- and 4- amp mode
            if num_amps == 2:
                cmin = 1+np.max(pixs[0])
                frame = raw_img[cmin:, rmin:rmax].astype(float)
            elif num_amps == 4:
                if amp in [1, 2]:
                    pixalt = np.where((rawdatasec_img == amp+2) | (oscansec_img == amp+2))
                    cmin = 1+np.max(pixs[0])
                    cmax = (np.min(pixalt[0]) + cmin)//2  # Average of the bottom of the top amp, and top of the bottom amp
                else:
                    pixalt = np.where((rawdatasec_img == amp-2) | (oscansec_img == amp-2))
                    cmax = 1+np.min(pixs[0])
                    cmin = (np.max(pixalt[0]) + cmax)//2
                frame = raw_img[cmin:cmax, rmin:rmax].astype(float)
            # Calculate the pattern frequency
            freq = procimg.pattern_frequency(frame)
            patt_freqs.append(freq)
            msgs.info("Pattern frequency of amplifier {0:d}/{1:d} = {2:f}".format(amp, num_amps, freq))

        # Return the list of pattern frequencies
        return patt_freqs

    def get_wcs(self, hdr, slits, platescale, wave0, dwv, spatial_scale=None):
        """
        Construct/Read a World-Coordinate System for a frame.

        Args:
            hdr (`astropy.io.fits.Header`_):
                The header of the raw frame. The information in this
                header will be extracted and returned as a WCS.
            slits (:class:`~pypeit.slittrace.SlitTraceSet`):
                Slit traces.
            platescale (:obj:`float`):
                The platescale of an unbinned pixel in arcsec/pixel (e.g.
                detector.platescale). See also 'spatial_scale'
            wave0 (:obj:`float`):
                The wavelength zeropoint.
            dwv (:obj:`float`):
                Change in wavelength per spectral pixel.
            spatial_scale (:obj:`float`, None, optional):
                The spatial scale (units=arcsec/pixel) of the WCS to be used.
                This variable is fixed, and is independent of the binning.
                If spatial_scale is set, it will be used for the spatial size
                of the WCS and the platescale will be ignored. If None, then
                the platescale will be used.

        Returns:
            `astropy.wcs.WCS`_: The world-coordinate system.
        """
        msgs.info(f"Generating {self.camera} WCS")
        # Get the x and y binning factors, and the typical slit length
        binspec, binspat = parse.parse_binning(self.get_meta_value([hdr], 'binning'))

        # Get the pixel and slice scales
        pxscl = platescale * binspat / 3600.0  # 3600 is to convert arcsec to degrees
        slscl = self.get_meta_value([hdr], 'slitwid')
        if spatial_scale is not None:
            if pxscl > spatial_scale / 3600.0:
                msgs.warn("Spatial scale requested ({0:f}'') is less than the pixel scale ({1:f}'')".format(spatial_scale, pxscl*3600.0))
            # Update the pixel scale
            pxscl = spatial_scale / 3600.0  # 3600 is to convert arcsec to degrees

        # Get the typical slit length (this changes by ~0.3% over all slits, so a constant is fine for now)
        slitlength = int(np.round(np.median(slits.get_slitlengths(initial=True, median=True))))

        # Get RA/DEC
        raval = self.compound_meta([hdr], 'ra')
        decval = self.compound_meta([hdr], 'dec')

        # Create a coordinate
        coord = SkyCoord(raval, decval, unit=(units.deg, units.deg))

        # Get rotator position
        if 'ROTPOSN' in hdr:
            rpos = hdr['ROTPOSN']
        else:
            rpos = 0.
        if 'ROTREFAN' in hdr:
            rref = hdr['ROTREFAN']
        else:
            rref = 0.
        # Get the offset and PA
        rotoff = 0.0  # IFU-SKYPA offset (degrees)
        skypa = rpos + rref  # IFU position angle (degrees)
        crota = np.radians(-(skypa + rotoff))

        # Calculate the fits coordinates
        cdelt1 = -slscl
        cdelt2 = pxscl
        if coord is None:
            ra = 0.
            dec = 0.
            crota = 1
        else:
            ra = coord.ra.degree
            dec = coord.dec.degree
        # Calculate the CD Matrix
        cd11 = cdelt1 * np.cos(crota)                          # RA degrees per column
        cd12 = abs(cdelt2) * np.sign(cdelt1) * np.sin(crota)   # RA degrees per row
        cd21 = -abs(cdelt1) * np.sign(cdelt2) * np.sin(crota)  # DEC degress per column
        cd22 = cdelt2 * np.cos(crota)                          # DEC degrees per row
        # Get reference pixels (set these to the middle of the FOV)
        crpix1 = 24/2   # i.e. 24 slices/2
        crpix2 = slitlength / 2.
        crpix3 = 1.
        # Get the offset
        porg = hdr['PONAME']
        ifunum = hdr['IFUNUM']
        if 'IFU' in porg:
            # if ifunum == 1:  # Large slicer
            #     off1 = 1.0
            #     off2 = 4.0
            # elif ifunum == 2:  # Medium slicer
            #     off1 = 1.0
            #     off2 = 5.0
            # elif ifunum == 3:  # Small slicer
            #     off1 = 0.05
            #     off2 = 5.6
            # else:
            #     msgs.warn("Unknown IFU number: {0:d}".format(ifunum))
            off1 = 0.
            off2 = 0.
            off1 /= binspec
            off2 /= binspat
            crpix1 += off1
            crpix2 += off2

        # Create a new WCS object.
        w = wcs.WCS(naxis=3)
        w.wcs.equinox = hdr['EQUINOX']
        w.wcs.name = self.camera
        w.wcs.radesys = 'FK5'
        w.wcs.lonpole = 180.0  # Native longitude of the Celestial pole
        w.wcs.latpole = 0.0  # Native latitude of the Celestial pole
        # Insert the coordinate frame
        w.wcs.cname = ['RA', 'DEC', 'Wavelength']
        w.wcs.cunit = [units.degree, units.degree, units.Angstrom]
        w.wcs.ctype = ["RA---TAN", "DEC--TAN", "WAVE"]  # Note, WAVE is vacuum wavelength
        w.wcs.crval = [ra, dec, wave0]  # RA, DEC, and wavelength zeropoints
        w.wcs.crpix = [crpix1, crpix2, crpix3]  # RA, DEC, and wavelength reference pixels
        w.wcs.cd = np.array([[cd11, cd12, 0.0], [cd21, cd22, 0.0], [0.0, 0.0, dwv]])
        return w

    def get_datacube_bins(self, slitlength, minmax, num_wave):
        r"""
        Calculate the bin edges to be used when making a datacube.

        Args:
            slitlength (:obj:`int`):
                Length of the slit in pixels
            minmax (`numpy.ndarray`_):
                An array with the minimum and maximum pixel locations on each
                slit relative to the reference location (usually the centre
                of the slit). Shape must be :math:`(N_{\rm slits},2)`, and is
                typically the array returned by
                :func:`~pypeit.slittrace.SlitTraceSet.get_radec_image`.
            num_wave (:obj:`int`):
                Number of wavelength steps.  Given by::
                    int(round((wavemax-wavemin)/delta_wave))

        Args:
            :obj:`tuple`: Three 1D `numpy.ndarray`_ providing the bins to use
            when constructing a histogram of the spec2d files. The elements
            are :math:`(x,y,\lambda)`.
        """
        xbins = np.arange(1 + 24) - 24/2 - 0.5
        ybins = np.linspace(np.min(minmax[:, 0]), np.max(minmax[:, 1]), 1+slitlength) - 0.5
        spec_bins = np.arange(1+num_wave) - 0.5
        return xbins, ybins, spec_bins

    def bpm(self, filename, det, shape=None, msbias=None):
        """
        Generate a default bad-pixel mask for KCWI and KCRM.

        Even though they are both optional, either the precise shape for
        the image (``shape``) or an example file that can be read to get
        the shape (``filename`` using :func:`get_image_shape`) *must* be
        provided.

        Args:
            filename (:obj:`str` or None):
                An example file to use to get the image shape.
            det (:obj:`int`):
                1-indexed detector number to use when getting the image
                shape from the example file.
            shape (tuple, optional):
                Processed image shape
                Required if filename is None
                Ignored if filename is not None
            msbias (`numpy.ndarray`_, optional):
                Processed bias frame used to identify bad pixels. **This is
                ignored for KCWI.**

        Returns:
            `numpy.ndarray`_: An integer array with a masked value set
            to 1 and an unmasked value set to 0.  All values are set to
            0.
        """
        # Call the base-class method to generate the empty bpm; msbias is always set to None.
        bpm_img = super().bpm(filename, det, shape=shape, msbias=None)

        # Extract some header info
        head0 = fits.getheader(filename, ext=0)
        ampmode = head0['AMPMODE']
        binning = head0['BINNING']

        # Construct a list of the bad columns
        # KCWI --> AMPMODE = 'ALL', 'TBO', 'TUP'
        # KCRM --> AMPMODE = 'L2U2', 'L2U2L1U1'
        bc = None
        if ampmode == 'ALL':
            # TODO: There are several bad columns in this mode, but this is typically only used for arcs.
            #       It's the same set of bad columns seen in the TBO and TUP amplifier modes.
            if binning == '1,1':
                bc = [[3676, 3676, 2056, 2244]]
            elif binning == '2,2':
                bc = [[1838, 1838, 1028, 1121]]
        elif ampmode == 'TBO':
            if binning == '1,1':
                bc = [[2622, 2622,  619,  687],
                      [2739, 2739, 1748, 1860],
                      [3295, 3300, 2556, 2560],
                      [3675, 3676, 2243, 4111]]
            elif binning == '2,2':
                bc = [[1311, 1311,  310,  354],
                      [1369, 1369,  876,  947],
                      [1646, 1650, 1278, 1280],
                      [1838, 1838, 1122, 2055]]
        elif ampmode == 'TUP':
            if binning == '1,1':
#                bc = [[2622, 2622, 3492, 3528],
                bc = [[2622, 2622, 3492, 4111],   # Extending this BPM, as sometimes the bad column is larger than this.
                      [3295, 3300, 1550, 1555],
                      [3676, 3676, 1866, 4111]]
            elif binning == '2,2':
#                bc = [[1311, 1311, 1745, 1788],
                bc = [[1311, 1311, 1745, 2055],   # Extending this BPM, as sometimes the bad column is larger than this.
                      [1646, 1650,  775,  777],
                      [1838, 1838,  933, 2055]]
        elif ampmode == 'L2U2':
            if binning == '1,1':
                bc = [[3458, 3462, 0, 613]]
            elif binning == '2,2':
                bc = [[1730, 1730, 0, 307]]
        elif ampmode == "L2U2L1U1":
            pass
            # Currently unchecked...
            # if binning == '1,1':
            #     bc = [[3460, 3460, 2064, 3520]]
            # elif binning == '2,2':
            #     bc = [[1838, 1838, 1028, 1121]]

        # Check if the bad columns haven't been set
        if bc is None:
            msgs.warn("KCRM bad pixel mask is not available for ampmode={0:s} binning={1:s}".format(ampmode, binning))
            bc = []

        # Apply these bad columns to the mask
        for bb in range(len(bc)):
            bpm_img[bc[bb][2]:bc[bb][3]+1, bc[bb][0]:bc[bb][1]+1] = 1

        return np.flipud(bpm_img)


class KeckKCWISpectrograph(KeckKCWIKCRMSpectrograph):
    """
    Child to handle Keck/KCWI specific code
    """
    name = 'keck_kcwi'
    camera = 'KCWI'
    url = 'https://www2.keck.hawaii.edu/inst/kcwi/'
    header_name = 'KCWI'
    comment = 'Supported setups: BL, BM, BH2; see :doc:`keck_kcwi`'

    def get_detector_par(self, det, hdu=None):
        """
        Return metadata for the selected detector.

        .. warning::

            Many of the necessary detector parameters are read from the file
            header, meaning the ``hdu`` argument is effectively **required** for
            KCWI.  The optional use of ``hdu`` is only viable for automatically
            generated documentation.

        Args:
            det (:obj:`int`):
                1-indexed detector number.
            hdu (`astropy.io.fits.HDUList`_, optional):
                The open fits file with the raw image of interest.

        Returns:
            :class:`~pypeit.images.detector_container.DetectorContainer`:
            Object with the detector metadata.
        """
        if hdu is None:
            binning = '2,2'
            specflip = None
            numamps = None
            gainarr = None
            ronarr = None
#            dsecarr = None
#            msgs.error("A required keyword argument (hdu) was not supplied")
        else:
            # Some properties of the image
            binning = self.compound_meta(self.get_headarr(hdu), "binning")
            numamps = hdu[0].header['NVIDINP']
            specflip = True if hdu[0].header['AMPID1'] == 2 else False
            gainmul, gainarr = hdu[0].header['GAINMUL'], np.zeros(numamps)
            ronarr = np.zeros(numamps)  # Set this to zero (determine the readout noise from the overscan regions)
#            dsecarr = np.array(['']*numamps)

            for ii in range(numamps):
                # Assign the gain for this amplifier
                gainarr[ii] = hdu[0].header["GAIN{0:1d}".format(ii + 1)]# * gainmul

        detector = dict(det             = det,
                        binning         = binning,
                        dataext         = 0,
                        specaxis        = 0,
                        specflip        = specflip,
                        spatflip        = False,
                        platescale      = 0.145728,  # arcsec/pixel
                        darkcurr        = None,  # <-- TODO : Need to set this
                        mincounts       = -1e10,
                        saturation      = 65535.,
                        nonlinear       = 0.95,       # For lack of a better number!
                        numamplifiers   = numamps,
                        gain            = gainarr,
                        ronoise         = ronarr,
                        # These are never used because the image reader sets these up using the file headers data.
                        # datasec         = dsecarr, #.copy(),     # <-- This is provided in the header
                        # oscansec        = dsecarr, #.copy(),     # <-- This is provided in the header
                        )
        # Return
        return detector_container.DetectorContainer(**detector)

    def init_meta(self):
        """
        Define how metadata are derived from the spectrograph files.

        That is, this associates the PypeIt-specific metadata keywords
        with the instrument-specific header cards using :attr:`meta`.
        """
        super().init_meta()
        self.meta['dispname'] = dict(ext=0, card='BGRATNAM')
        self.meta['dispangle'] = dict(ext=0, card='BGRANGLE', rtol=0.01)

    def raw_header_cards(self):
        """
        Return additional raw header cards to be propagated in
        downstream output files for configuration identification.

        The list of raw data FITS keywords should be those used to populate
        the :meth:`~pypeit.spectrographs.spectrograph.Spectrograph.configuration_keys`
        or are used in :meth:`~pypeit.spectrographs.spectrograph.Spectrograph.config_specific_par`
        for a particular spectrograph, if different from the name of the
        PypeIt metadata keyword.

        This list is used by :meth:`~pypeit.spectrographs.spectrograph.Spectrograph.subheader_for_spec`
        to include additional FITS keywords in downstream output files.

        Returns:
            :obj:`list`: List of keywords from the raw data files that should
            be propagated in output files.
        """
        return ['BGRATNAM', 'IFUNAM', 'BGRANGLE']

    @classmethod
    def default_pypeit_par(cls):
        """
        Return the default parameters to use for this instrument.

        Returns:
            :class:`~pypeit.par.pypeitpar.PypeItPar`: Parameters required by
            all of PypeIt methods.
        """
        par = super().default_pypeit_par()

        # Subtract the detector pattern from certain frames.
        # NOTE: The pattern subtraction is time-consuming, meaning we don't
        # perform it (by default) for the high S/N pixel flat images but we do
        # for everything else.
        par['calibrations']['biasframe']['process']['use_pattern'] = True
        par['calibrations']['darkframe']['process']['use_pattern'] = True
        par['calibrations']['pixelflatframe']['process']['use_pattern'] = False
        par['calibrations']['illumflatframe']['process']['use_pattern'] = True
        par['calibrations']['standardframe']['process']['use_pattern'] = True
        par['scienceframe']['process']['use_pattern'] = True

        # Correct the illumflat for pixel-to-pixel sensitivity variations
        par['calibrations']['illumflatframe']['process']['use_pixelflat'] = True

        # Make sure the overscan is subtracted from the dark
        par['calibrations']['darkframe']['process']['use_overscan'] = True

        # Set the slit edge parameters
        par['calibrations']['slitedges']['fit_order'] = 4
        par['calibrations']['slitedges']['pad'] = 2  # Need to pad out the tilts for the astrometric transform when creating a datacube.
        par['calibrations']['slitedges']['edge_thresh'] = 5  # 5 works well with a range of setups tested by RJC (mostly 1x1 binning)

        # KCWI has non-uniform spectral resolution across the field-of-view
        par['calibrations']['wavelengths']['fwhm_spec_order'] = 1
        par['calibrations']['wavelengths']['fwhm_spat_order'] = 2

        # Alter the method used to combine pixel flats
        par['calibrations']['pixelflatframe']['process']['combine'] = 'median'
        par['calibrations']['flatfield']['spec_samp_coarse'] = 20.0
        #par['calibrations']['flatfield']['tweak_slits'] = False  # Do not tweak the slit edges (we want to use the full slit)
        par['calibrations']['flatfield']['tweak_slits_thresh'] = 0.0  # Make sure the full slit is used (i.e. when the illumination fraction is > 0.5)
        par['calibrations']['flatfield']['tweak_slits_maxfrac'] = 0.0  # Make sure the full slit is used (i.e. no padding)
        par['calibrations']['flatfield']['slit_trim'] = 3  # Trim the slit edges
        # Relative illumination correction
        par['calibrations']['flatfield']['slit_illum_relative'] = True  # Calculate the relative slit illumination
        par['calibrations']['flatfield']['slit_illum_ref_idx'] = 14  # The reference index - this should probably be the same for the science frame
        par['calibrations']['flatfield']['slit_illum_smooth_npix'] = 5  # Sufficiently small value so less structure in relative weights
        par['calibrations']['flatfield']['fit_2d_det_response'] = True  # Include the 2D detector response in the pixelflat.

        return par

    @staticmethod
    def is_nasmask(hdr):
        """
        Determine if a frame used nod-and-shuffle.

        Args:
            hdr (`astropy.io.fits.Header`_):
                The header of the raw frame.

        Returns:
            :obj:`bool`: True if NAS used.
        """
        return 'Mask' in hdr['BNASNAM']

    def get_rawimage(self, raw_file, det):
        """
        Read a raw KCWI data frame

        NOTE: The amplifiers are arranged as follows:

        |   (0,ny)  --------- (nx,ny)
        |           | 3 | 4 |
        |           ---------
        |           | 1 | 2 |
        |     (0,0) --------- (nx, 0)

        Parameters
        ----------
        raw_file : :obj:`str`
            File to read
        det : :obj:`int`
            1-indexed detector to read

        Returns
        -------
        detector_par : :class:`pypeit.images.detector_container.DetectorContainer`
            Detector metadata parameters.
        raw_img : `numpy.ndarray`_
            Raw image for this detector.
        hdu : `astropy.io.fits.HDUList`_
            Opened fits file
        exptime : :obj:`float`
            Exposure time read from the file header
        rawdatasec_img : `numpy.ndarray`_
            Data (Science) section of the detector as provided by setting the
            (1-indexed) number of the amplifier used to read each detector
            pixel. Pixels unassociated with any amplifier are set to 0.
        oscansec_img : `numpy.ndarray`_
            Overscan section of the detector as provided by setting the
            (1-indexed) number of the amplifier used to read each detector
            pixel. Pixels unassociated with any amplifier are set to 0.
        """
        # Check for file; allow for extra .gz, etc. suffix
        fil = glob.glob(raw_file + '*')
        if len(fil) != 1:
            msgs.error("Found {:d} files matching {:s}".format(len(fil), raw_file))

        # Read
        msgs.info("Reading KCWI file: {:s}".format(fil[0]))
        hdu = io.fits_open(fil[0])
        detpar = self.get_detector_par(det if det is not None else 1, hdu=hdu)
        head0 = hdu[0].header
        raw_img = hdu[detpar['dataext']].data.astype(float)

        # Some properties of the image
        numamps = head0['NVIDINP']
        # Exposure time (used by ProcessRawImage)
        headarr = self.get_headarr(hdu)
        exptime = self.get_meta_value(headarr, 'exptime')

        # Always assume normal FITS header formatting
        one_indexed = True
        include_last = True
        for section in ['DSEC', 'BSEC']:

            # Initialize the image (0 means no amplifier)
            pix_img = np.zeros(raw_img.shape, dtype=int)
            for aa, ampid in enumerate(1+np.arange(numamps)):
                # Get the data section
                sec = head0[section+"{0:1d}".format(ampid)]

                # Convert the data section from a string to a slice
                # TODO :: RJC - I think something has changed here... and the BPM is flipped (or not flipped) for different amp modes.
                # RJC - Note, KCWI records binned sections, so there's no need to pass binning in as an argument
                datasec = parse.sec2slice(sec, one_indexed=one_indexed, include_end=include_last, require_dim=2)
                # Flip the datasec
                datasec = datasec[::-1]

                # Assign the amplifier
                pix_img[datasec] = aa+1

            # Finish
            if section == 'DSEC':
                rawdatasec_img = pix_img.copy()
            elif section == 'BSEC':
                oscansec_img = pix_img.copy()

        # Return
        return detpar, raw_img, hdu, exptime, rawdatasec_img, oscansec_img

    def fit_2d_det_response(self, det_resp, gpmask):
        r"""
        Perform a 2D model fit to the KCWI detector response.
        A few different setups were inspected (BH2 & BM with different
        grating angles), and a very similar response pattern was found for all
        setups, indicating that this structure is something to do with
        the detector. The starting parameters and functional form are
        assumed to be sufficient for all setups.

        Args:
            det_resp (`numpy.ndarray`_):
                An image of the flatfield structure.
            gpmask (`numpy.ndarray`_):
                Good pixel mask (True=good), the same shape as ff_struct.

        Returns:
            `numpy.ndarray`_: A model fit to the flatfield structure.
        """
        msgs.info("Performing a 2D fit to the detector response")

        # Define a 2D sine function, which is a good description of KCWI data
        def sinfunc2d(x, amp, scl, phase, wavelength, angle):
            """
            2D Sine function
            """
            xx, yy = x
            angle *= np.pi / 180.0
            return 1 + (amp + xx * scl) * np.sin(
                2 * np.pi * (xx * np.cos(angle) + yy * np.sin(angle)) / wavelength + phase)

        x = np.arange(det_resp.shape[0])
        y = np.arange(det_resp.shape[1])
        xx, yy = np.meshgrid(x, y, indexing='ij')
        # Prepare the starting parameters
        amp = 0.02  # Roughly a 2% effect
        scale = 0.0  # Assume the amplitude is constant over the detector
        wavelength = np.sqrt(det_resp.shape[0] ** 2 + det_resp.shape[1] ** 2) / 31.5  # 31-32 cycles of the pattern from corner to corner
        phase, angle = 0.0, -45.34  # No phase, and a decent guess at the angle
        p0 = [amp, scale, phase, wavelength, angle]
        popt, pcov = curve_fit(sinfunc2d, (xx[gpmask], yy[gpmask]), det_resp[gpmask], p0=p0)
        return sinfunc2d((xx, yy), *popt)


class KeckKCRMSpectrograph(KeckKCWIKCRMSpectrograph):
    """
    Child to handle Keck/KCRM specific code

    """
    name = 'keck_kcrm'
    camera = 'KCRM'
    url = 'https://www2.keck.hawaii.edu/inst/kcwi/'  # TODO :: Need to update this website
    header_name = 'KCRM'
    comment = 'Supported setups: RM1, RM2, RH3; see :doc:`keck_kcrm`'

    def get_detector_par(self, det, hdu=None):
        """
        Return metadata for the selected detector.

        .. warning::

            Many of the necessary detector parameters are read from the file
            header, meaning the ``hdu`` argument is effectively **required** for
            KCRM.  The optional use of ``hdu`` is only viable for automatically
            generated documentation.

        Args:
            det (:obj:`int`):
                1-indexed detector number.
            hdu (`astropy.io.fits.HDUList`_, optional):
                The open fits file with the raw image of interest.

        Returns:
            :class:`~pypeit.images.detector_container.DetectorContainer`:
            Object with the detector metadata.
        """
        if hdu is None:
            binning = '2,2'
            specflip = None
            numamps = None
            gainarr = None
            ronarr = None
#            dsecarr = None
#            msgs.error("A required keyword argument (hdu) was not supplied")
        else:
            # Some properties of the image
            binning = self.compound_meta(self.get_headarr(hdu), "binning")
            nampsxy = hdu[0].header['NAMPSXY'].split()
            numamps = int(nampsxy[0]) * int(nampsxy[1])
            amps = self.get_amplifiers(numamps)

            specflip = False
            gainarr = np.zeros(numamps)
            ronarr = np.zeros(numamps)  # Set this to zero (determine the readout noise from the overscan regions)
            for aa, amp in enumerate(amps):
                # Assign the gain for this amplifier
                gainarr[aa] = hdu[0].header["GAIN{0:1d}".format(amp)]

        detector = dict(det             = det,
                        binning         = binning,
                        dataext         = 0,
                        specaxis        = 0,
                        specflip        = specflip,
                        spatflip        = False,
                        platescale      = 0.145728,  # arcsec/pixel TODO :: Need to double check this
                        darkcurr        = None,
                        mincounts       = -1e10,
                        saturation      = 65535.,
                        nonlinear       = 0.95,       # For lack of a better number!
                        numamplifiers   = numamps,
                        gain            = gainarr,
                        ronoise         = ronarr,
                        # These are never used because the image reader sets these up using the file headers data.
                        # datasec         = dsecarr, #.copy(),     # <-- This is provided in the header
                        # oscansec        = dsecarr, #.copy(),     # <-- This is provided in the header
                        )
        # Return
        return detector_container.DetectorContainer(**detector)

    def get_amplifiers(self, numamps):
        """
        Obtain a list of the amplifier ID numbers

        Args:
            numamps (:obj:`int`):
                Number of amplifiers used for readout

        Returns:
            :obj:`list`:
            A list (of length numamps) containing the ID number of the amplifiers used for readout
        """
        if numamps == 2:
            return [1, 3]
        elif numamps == 4:
            return [0, 1, 2, 3]
        else:
            msgs.error("PypeIt only supports 2 or 4 amplifier readout of KCRM data")

    def init_meta(self):
        """
        Define how metadata are derived from the spectrograph files.

        That is, this associates the PypeIt-specific metadata keywords
        with the instrument-specific header cards using :attr:`meta`.
        """
        super().init_meta()
        self.meta['dispname'] = dict(ext=0, card='RGRATNAM')
        self.meta['dispangle'] = dict(ext=0, card='RGRANGLE', rtol=0.01)

    def raw_header_cards(self):
        """
        Return additional raw header cards to be propagated in
        downstream output files for configuration identification.

        The list of raw data FITS keywords should be those used to populate
        the :meth:`~pypeit.spectrographs.spectrograph.Spectrograph.configuration_keys`
        or are used in :meth:`~pypeit.spectrographs.spectrograph.Spectrograph.config_specific_par`
        for a particular spectrograph, if different from the name of the
        PypeIt metadata keyword.

        This list is used by :meth:`~pypeit.spectrographs.spectrograph.Spectrograph.subheader_for_spec`
        to include additional FITS keywords in downstream output files.

        Returns:
            :obj:`list`: List of keywords from the raw data files that should
            be propagated in output files.
        """
        return ['RGRATNAM', 'IFUNAM', 'RGRANGLE']

    @classmethod
    def default_pypeit_par(cls):
        """
        Return the default parameters to use for this instrument.

        Returns:
            :class:`~pypeit.par.pypeitpar.PypeItPar`: Parameters required by
            all of PypeIt methods.
        """
        par = super().default_pypeit_par()

        # Subtract the detector pattern from certain frames.
        # NOTE: The pattern subtraction is time-consuming, meaning we don't
        # perform it (by default) for the high S/N pixel flat images but we do
        # for everything else.
        par['calibrations']['biasframe']['process']['use_pattern'] = False
        par['calibrations']['darkframe']['process']['use_pattern'] = False
        par['calibrations']['pixelflatframe']['process']['use_pattern'] = False
        par['calibrations']['illumflatframe']['process']['use_pattern'] = False
        par['calibrations']['standardframe']['process']['use_pattern'] = False
        par['scienceframe']['process']['use_pattern'] = False

        # Correct the illumflat for pixel-to-pixel sensitivity variations
        par['calibrations']['illumflatframe']['process']['use_pixelflat'] = True

        # Make sure the overscan is subtracted from the dark
        par['calibrations']['darkframe']['process']['use_overscan'] = True

        # Set the slit edge parameters
        par['calibrations']['slitedges']['fit_order'] = 4
        par['calibrations']['slitedges']['pad'] = 2  # Need to pad out the tilts for the astrometric transform when creating a datacube.
        par['calibrations']['slitedges']['edge_thresh'] = 5  # 5 works well with a range of setups tested by RJC (mostly 1x1 binning)

        # KCWI has non-uniform spectral resolution across the field-of-view
        par['calibrations']['wavelengths']['fwhm_spec_order'] = 1
        par['calibrations']['wavelengths']['fwhm_spat_order'] = 2

        # Alter the method used to combine pixel flats
        par['calibrations']['pixelflatframe']['process']['combine'] = 'median'
        par['calibrations']['flatfield']['spec_samp_coarse'] = 20.0
        #par['calibrations']['flatfield']['tweak_slits'] = False  # Do not tweak the slit edges (we want to use the full slit)
        par['calibrations']['flatfield']['tweak_slits_thresh'] = 0.0  # Make sure the full slit is used (i.e. when the illumination fraction is > 0.5)
        par['calibrations']['flatfield']['tweak_slits_maxfrac'] = 0.0  # Make sure the full slit is used (i.e. no padding)
        par['calibrations']['flatfield']['slit_trim'] = 3  # Trim the slit edges
        # Relative illumination correction
        par['calibrations']['flatfield']['slit_illum_relative'] = True  # Calculate the relative slit illumination
        par['calibrations']['flatfield']['slit_illum_ref_idx'] = 14  # The reference index - this should probably be the same for the science frame
        par['calibrations']['flatfield']['slit_illum_smooth_npix'] = 5  # Sufficiently small value so less structure in relative weights
        par['calibrations']['flatfield']['fit_2d_det_response'] = True  # Include the 2D detector response in the pixelflat.

        return par

    @staticmethod
    def is_nasmask(hdr):
        """
        Determine if a frame used nod-and-shuffle.

        Args:
            hdr (`astropy.io.fits.Header`_):
                The header of the raw frame.

        Returns:
            :obj:`bool`: True if NAS used.
        """
        return 'Mask' in hdr['RNASNAM']


    def get_rawimage(self, raw_file, det):
        """
        Read a raw KCRM data frame

        Parameters
        ----------
        raw_file : :obj:`str`
            File to read
        det : :obj:`int`
            1-indexed detector to read

        Returns
        -------
        detector_par : :class:`pypeit.images.detector_container.DetectorContainer`
            Detector metadata parameters.
        raw_img : `numpy.ndarray`_
            Raw image for this detector.
        hdu : `astropy.io.fits.HDUList`_
            Opened fits file
        exptime : :obj:`float`
            Exposure time read from the file header
        rawdatasec_img : `numpy.ndarray`_
            Data (Science) section of the detector as provided by setting the
            (1-indexed) number of the amplifier used to read each detector
            pixel. Pixels unassociated with any amplifier are set to 0.
        oscansec_img : `numpy.ndarray`_
            Overscan section of the detector as provided by setting the
            (1-indexed) number of the amplifier used to read each detector
            pixel. Pixels unassociated with any amplifier are set to 0.
        """
        # Check for file; allow for extra .gz, etc. suffix
        fil = glob.glob(raw_file + '*')
        if len(fil) != 1:
            msgs.error("Found {:d} files matching {:s}".format(len(fil), raw_file))

        # Read
        msgs.info("Reading KCWI file: {:s}".format(fil[0]))
        hdu = io.fits_open(fil[0])
        detpar = self.get_detector_par(det if det is not None else 1, hdu=hdu)
        head0 = hdu[0].header
        raw_img = hdu[detpar['dataext']].data.astype(float)

        # Some properties of the image
        nampsxy = head0['NAMPSXY'].split()
        numamps = int(nampsxy[0]) * int(nampsxy[1])
        amps = self.get_amplifiers(numamps)
        # Exposure time (used by ProcessRawImage)
        headarr = self.get_headarr(hdu)
        exptime = self.get_meta_value(headarr, 'exptime')

        # get the x and y binning factors...
        #binning = self.get_meta_value(headarr, 'binning')

        # Always assume normal FITS header formatting
        one_indexed = True
        include_last = True
        for section in ['DSEC', 'BSEC']:

            # Initialize the image (0 means no amplifier)
            pix_img = np.zeros(raw_img.shape, dtype=int)
            for aa, ampid in enumerate(amps):
                # Get the data section
                sec = head0[section+"{0:1d}".format(ampid)]

                # Convert the data section from a string to a slice
                # TODO :: RJC - I think something has changed here... and the BPM is flipped (or not flipped) for different amp modes.
                # RJC - Note, KCWI records binned sections, so there's no need to pass binning in as an argument
                datasec = parse.sec2slice(sec, one_indexed=one_indexed, include_end=include_last, require_dim=2)
                # Flip the datasec
                datasec = datasec[::-1]

                # Assign the amplifier
                pix_img[datasec] = aa+1

            # Finish
            if section == 'DSEC':
                rawdatasec_img = pix_img.copy()
            elif section == 'BSEC':
                oscansec_img = pix_img.copy()

        # Return
        return detpar, raw_img, hdu, exptime, rawdatasec_img, oscansec_img<|MERGE_RESOLUTION|>--- conflicted
+++ resolved
@@ -88,7 +88,6 @@
         self.meta['humidity'] = dict(card=None, compound=True, required=False)
         self.meta['instrument'] = dict(ext=0, card='INSTRUME')
 
-<<<<<<< HEAD
         # Lamps
         lamp_names = ['LMP0', 'LMP1', 'LMP2', 'LMP3']  # FeAr, ThAr, Aux, Continuum
         for kk, lamp_name in enumerate(lamp_names):
@@ -102,29 +101,6 @@
         # Add in the dome lamp
         self.meta['lampstat{:02d}'.format(len(lamp_names) + 1)] = dict(ext=0, card='FLSPECTR')
         self.meta['lampshst{:02d}'.format(len(lamp_names) + 1)] = dict(ext=0, card=None, default=1)
-=======
-        detector = dict(det             = det,
-                        binning         = binning,
-                        dataext         = 0,
-                        specaxis        = 0,
-                        specflip        = specflip,
-                        spatflip        = False,
-                        platescale      = 0.145728,  # arcsec/pixel
-                        darkcurr        = 1.0,  # e-/hour/unbinned pixel
-                        mincounts       = -1e10,
-                        saturation      = 65535.,
-                        nonlinear       = 0.95,       # For lack of a better number!
-                        numamplifiers   = numamps,
-                        gain            = gainarr,
-                        ronoise         = ronarr,
-# TODO: These are never used because the image reader sets these up using the
-# file headers data.
-#                        datasec         = dsecarr, #.copy(),     # <-- This is provided in the header
-#                        oscansec        = dsecarr, #.copy(),     # <-- This is provided in the header
-                        )
-        # Return
-        return detector_container.DetectorContainer(**detector)
->>>>>>> ec4d94de
 
     def config_specific_par(self, scifile, inp_par=None):
         """
@@ -844,7 +820,7 @@
                         specflip        = specflip,
                         spatflip        = False,
                         platescale      = 0.145728,  # arcsec/pixel
-                        darkcurr        = None,  # <-- TODO : Need to set this
+                        darkcurr        = 1.0,  # e-/hour/unbinned pixel
                         mincounts       = -1e10,
                         saturation      = 65535.,
                         nonlinear       = 0.95,       # For lack of a better number!
