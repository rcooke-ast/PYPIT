"""
Register the ginga global plugin(s).
"""
import os.path
from pkg_resources import iter_entry_points
import numpy

from ginga.misc.Bunch import Bunch

required_plugins = ['SlitWavelength']

def plugins_available(return_report=False):
    available_plugins = []
<<<<<<< HEAD
    for entry_point in iter_entry_points(group='ginga.rv.plugins', name=None):
=======
    # WARNING:
    #   - metadata.entry_points(group='ginga.rv.plugins') doesn't work in python3.9
    #   - and metadata.entry_points()['ginga.rv.plugins'] doesn't work in python3.12
    for entry_point in metadata.entry_points(group='ginga.rv.plugins'):
>>>>>>> c647d023
        spec = entry_point.load()()
        available_plugins += [spec.get('name', spec.get('menu',
                                spec.get('klass', spec.get('module'))))]
    indx = numpy.isin(required_plugins, available_plugins)
    result = (numpy.all(indx),)
    if return_report:
        result += ('' if result[0] else \
                    'Missing plugins: {0}'.format(required_plugins[numpy.logical_not(indx)]),)
    return result

def setup_SlitWavelength():
    return Bunch(path=os.path.join(os.path.split(__file__)[0], 'ginga_plugins.py'),
                 module='ginga_plugins', klass='SlitWavelength',
                 ptype='global', workspace='right', start=False,
                 category='PypeIt', menu='SlitWavelength', tab='SlitWavelength')<|MERGE_RESOLUTION|>--- conflicted
+++ resolved
@@ -11,14 +11,10 @@
 
 def plugins_available(return_report=False):
     available_plugins = []
-<<<<<<< HEAD
-    for entry_point in iter_entry_points(group='ginga.rv.plugins', name=None):
-=======
     # WARNING:
     #   - metadata.entry_points(group='ginga.rv.plugins') doesn't work in python3.9
     #   - and metadata.entry_points()['ginga.rv.plugins'] doesn't work in python3.12
     for entry_point in metadata.entry_points(group='ginga.rv.plugins'):
->>>>>>> c647d023
         spec = entry_point.load()()
         available_plugins += [spec.get('name', spec.get('menu',
                                 spec.get('klass', spec.get('module'))))]
