--- conflicted
+++ resolved
@@ -742,7 +742,6 @@
             self.calib_dict[self.master_key_dict['arc']]['wave'] = self.mswave
             return self.mswave
 
-<<<<<<< HEAD
         # Load?
         masterframe_name = masterframe.construct_file_name(
             waveimage.WaveImage, self.master_key_dict['arc'], master_dir=self.master_dir)
@@ -754,21 +753,6 @@
             buildwaveImage = waveimage.BuildWaveImage(self.slits, self.wavetilts['tilts'], self.wv_calib,
                                              self.spectrograph, self.det, self.slits.mask)
             self.mswave = buildwaveImage.build_wave()
-=======
-        # Instantiate
-        # TODO we are regenerating this mask a lot in this module. Could reduce that
-
-        self.waveImage = waveimage.WaveImage(self.slits, self.tilts_dict['tilts'], self.wv_calib,
-                                             self.spectrograph, self.det, 
-                                             master_key=self.master_key_dict['arc'],
-                                             master_dir=self.master_dir,
-                                             reuse_masters=self.reuse_masters)
-
-        # Attempt to load master
-        self.mswave = self.waveImage.load()
-        if self.mswave is None:
-            self.mswave = self.waveImage.build_wave()
->>>>>>> b94f51e1
             # Save to hard-drive
             if self.save_masters:
                 self.mswave.to_master_file(self.master_dir, self.master_key_dict['tilts'],  # Naming
