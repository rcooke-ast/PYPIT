--- conflicted
+++ resolved
@@ -672,23 +672,13 @@
 
             try:
                 self.edges.auto_trace(self.traceImage, bpm=self.msbpm, det=self.det,
-<<<<<<< HEAD
-                                      save=self.save_masters)#, debug=True, show_stages=True)
-=======
                                       save=self.save_masters) #, debug=True, show_stages=True)
->>>>>>> e8cfa383
             except:
                 self.edges.save()
                 msgs.error('Crashed out of finding the slits. Have saved the work done to disk '
                            'but it needs fixing.')
                 return None
 
-<<<<<<< HEAD
-            #from IPython import embed
-            #embed(header='683 of calibrations')
-
-=======
->>>>>>> e8cfa383
             # Show the result if requested
             if self.show:
                 self.edges.show(thin=10, in_ginga=True)
