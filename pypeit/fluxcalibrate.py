# Module for flux calibrating spectra
import numpy as np
import os
import matplotlib.pyplot as plt
from astropy.io import fits

from pypeit import msgs
from pypeit.spectrographs.util import load_spectrograph
from pypeit import specobjs
from pypeit import sensfunc
from pypeit.history import History
from astropy import table
from IPython import embed


def flux_calibrate(spec1dfiles, sensfiles, par=None, outfiles=None):
    """
    Function for flux calibrating spectra.

    Args:
        spec1dfiles (list):
            List of PypeIt spec1d files that you want to flux calibrate
        sensfiles (list):
            List of sensitivity function files to use to flux calibrate the spec1d files. This list and the sensfiles
            list need to have the same length and be aligned
        par (pypeit.par.pypeitpar.FluxCalibrate, optional):
            Parset object containing parameters governing the flux calibration.
        outfiles (list, optional):
            Names of the output files.  If None, this is set to spec1dfiles and those are overwritten
    """
<<<<<<< HEAD
    def __init__(self, spec1dfiles, sensfiles, par=None, outfiles=None, debug=False):

        from pypeit import sensfunc

        self.spec1dfiles = spec1dfiles
        self.sensfiles = sensfiles

        # Output file names
        self.outfiles = spec1dfiles if outfiles is None else outfiles

        # Load the spectrograph
        header = fits.getheader(spec1dfiles[0])
        self.spectrograph = load_spectrograph(header['PYP_SPEC'])
        self.par = self.spectrograph.default_pypeit_par()['fluxcalib'] if par is None else par
        self.debug = debug
        self.algorithm = None

        sensf_last = None
        for spec1, sensf, outfile in zip(self.spec1dfiles, self.sensfiles, self.outfiles):
            # Read in the data
            sobjs = specobjs.SpecObjs.from_fitsfile(spec1)
            history = History(sobjs.header)
            if sensf != sensf_last:
                sens = sensfunc.SensFunc.from_file(sensf)
                sensf_last = sensf
                history.append(f'PypeIt Flux calibration "{sensf}"')
            apply_flux_calib(self.par, self.spectrograph, sobjs, sens)
            sobjs.write_to_fits(sobjs.header, outfile, history=history, overwrite=True)




def apply_flux_calib(par, spectrograph, sobjs, sens):
    """
    Flux calibrate the provided object spectra (``sobjs``) using the
    provided sensitivity function (``sens``).


    Args:
        sobjs (:class:`~pypeit.specobjs.SpecObjs`):
            Object spectra
        sens (:class:`~pypeit.sensfunc.SensFunc`):
            Sensitivity function
    """

    _extinct_correct = (True if sens.algorithm == 'UVIS' else False) \
        if par['extinct_correct'] is None else par['extinct_correct']

    if spectrograph.pypeline == 'MultiSlit':
        for sci_obj in sobjs:
            sci_obj.apply_flux_calib(sens.wave[:, 0], sens.zeropoint[:, 0],
                                     sobjs.header['EXPTIME'],
                                     extinct_correct=_extinct_correct,
                                     longitude=spectrograph.telescope['longitude'],
                                     latitude=spectrograph.telescope['latitude'],
                                     extinctfilepar=par['extinct_file'],
                                     extrap_sens=par['extrap_sens'],
                                     airmass=float(sobjs.header['AIRMASS']))
    elif spectrograph.pypeline == 'Echelle':
        # Flux calibrate the orders that are mutually in the meta_table and in
        # the sobjs. This allows flexibility for applying to data for cases
        # where not all orders are present in the data as in the sensfunc, etc.,
        # i.e. X-shooter with the K-band blocking filter.
        ech_orders = np.array(sens.sens['ECH_ORDERS']).flatten()
        for sci_obj in sobjs:
            # JFH Is there a more elegant pythonic way to do this without looping over both orders and sci_obj?
            indx = np.where(ech_orders == sci_obj.ECH_ORDER)[0]
            if indx.size==1:
                sci_obj.apply_flux_calib(sens.wave[:, indx[0]], sens.zeropoint[:,indx[0]],
                                         sobjs.header['EXPTIME'],
                                         extinct_correct=_extinct_correct,
                                         extrap_sens = par['extrap_sens'],
                                         longitude=spectrograph.telescope['longitude'],
                                         latitude=spectrograph.telescope['latitude'],
                                         extinctfilepar=par['extinct_file'],
                                         airmass=float(sobjs.header['AIRMASS']))
            elif indx.size == 0:
                msgs.info('Unable to flux calibrate order = {:} as it is not in your sensitivity function. '
                          'Something is probably wrong with your sensitivity function.'.format(sci_obj.ECH_ORDER))
            else:
                msgs.error('This should not happen')

    else:
        msgs.error('Unrecognized pypeline: {0}'.format(spectrograph.pypeline))
=======


    # Output file names
    outfiles = spec1dfiles if outfiles is None else outfiles

    # Load the spectrograph
    header = fits.getheader(spec1dfiles[0])
    spectrograph = load_spectrograph(header['PYP_SPEC'])
    par = spectrograph.default_pypeit_par()['fluxcalib'] if par is None else par

    sensf_last = None
    for spec1, sensf, outfile in zip(spec1dfiles, sensfiles, outfiles):
        # Read in the data
        sobjs = specobjs.SpecObjs.from_fitsfile(spec1)
        history = History(sobjs.header)
        if sensf != sensf_last:
            sens = sensfunc.SensFunc.from_file(sensf)
            sensf_last = sensf
            history.append(f'PypeIt Flux calibration "{sensf}"')
        sobjs.apply_flux_calib(par, spectrograph, sens)
        sobjs.write_to_fits(sobjs.header, outfile, history=history, overwrite=True)
>>>>>>> ae1955e5
<|MERGE_RESOLUTION|>--- conflicted
+++ resolved
@@ -28,92 +28,6 @@
         outfiles (list, optional):
             Names of the output files.  If None, this is set to spec1dfiles and those are overwritten
     """
-<<<<<<< HEAD
-    def __init__(self, spec1dfiles, sensfiles, par=None, outfiles=None, debug=False):
-
-        from pypeit import sensfunc
-
-        self.spec1dfiles = spec1dfiles
-        self.sensfiles = sensfiles
-
-        # Output file names
-        self.outfiles = spec1dfiles if outfiles is None else outfiles
-
-        # Load the spectrograph
-        header = fits.getheader(spec1dfiles[0])
-        self.spectrograph = load_spectrograph(header['PYP_SPEC'])
-        self.par = self.spectrograph.default_pypeit_par()['fluxcalib'] if par is None else par
-        self.debug = debug
-        self.algorithm = None
-
-        sensf_last = None
-        for spec1, sensf, outfile in zip(self.spec1dfiles, self.sensfiles, self.outfiles):
-            # Read in the data
-            sobjs = specobjs.SpecObjs.from_fitsfile(spec1)
-            history = History(sobjs.header)
-            if sensf != sensf_last:
-                sens = sensfunc.SensFunc.from_file(sensf)
-                sensf_last = sensf
-                history.append(f'PypeIt Flux calibration "{sensf}"')
-            apply_flux_calib(self.par, self.spectrograph, sobjs, sens)
-            sobjs.write_to_fits(sobjs.header, outfile, history=history, overwrite=True)
-
-
-
-
-def apply_flux_calib(par, spectrograph, sobjs, sens):
-    """
-    Flux calibrate the provided object spectra (``sobjs``) using the
-    provided sensitivity function (``sens``).
-
-
-    Args:
-        sobjs (:class:`~pypeit.specobjs.SpecObjs`):
-            Object spectra
-        sens (:class:`~pypeit.sensfunc.SensFunc`):
-            Sensitivity function
-    """
-
-    _extinct_correct = (True if sens.algorithm == 'UVIS' else False) \
-        if par['extinct_correct'] is None else par['extinct_correct']
-
-    if spectrograph.pypeline == 'MultiSlit':
-        for sci_obj in sobjs:
-            sci_obj.apply_flux_calib(sens.wave[:, 0], sens.zeropoint[:, 0],
-                                     sobjs.header['EXPTIME'],
-                                     extinct_correct=_extinct_correct,
-                                     longitude=spectrograph.telescope['longitude'],
-                                     latitude=spectrograph.telescope['latitude'],
-                                     extinctfilepar=par['extinct_file'],
-                                     extrap_sens=par['extrap_sens'],
-                                     airmass=float(sobjs.header['AIRMASS']))
-    elif spectrograph.pypeline == 'Echelle':
-        # Flux calibrate the orders that are mutually in the meta_table and in
-        # the sobjs. This allows flexibility for applying to data for cases
-        # where not all orders are present in the data as in the sensfunc, etc.,
-        # i.e. X-shooter with the K-band blocking filter.
-        ech_orders = np.array(sens.sens['ECH_ORDERS']).flatten()
-        for sci_obj in sobjs:
-            # JFH Is there a more elegant pythonic way to do this without looping over both orders and sci_obj?
-            indx = np.where(ech_orders == sci_obj.ECH_ORDER)[0]
-            if indx.size==1:
-                sci_obj.apply_flux_calib(sens.wave[:, indx[0]], sens.zeropoint[:,indx[0]],
-                                         sobjs.header['EXPTIME'],
-                                         extinct_correct=_extinct_correct,
-                                         extrap_sens = par['extrap_sens'],
-                                         longitude=spectrograph.telescope['longitude'],
-                                         latitude=spectrograph.telescope['latitude'],
-                                         extinctfilepar=par['extinct_file'],
-                                         airmass=float(sobjs.header['AIRMASS']))
-            elif indx.size == 0:
-                msgs.info('Unable to flux calibrate order = {:} as it is not in your sensitivity function. '
-                          'Something is probably wrong with your sensitivity function.'.format(sci_obj.ECH_ORDER))
-            else:
-                msgs.error('This should not happen')
-
-    else:
-        msgs.error('Unrecognized pypeline: {0}'.format(spectrograph.pypeline))
-=======
 
 
     # Output file names
@@ -134,5 +48,4 @@
             sensf_last = sensf
             history.append(f'PypeIt Flux calibration "{sensf}"')
         sobjs.apply_flux_calib(par, spectrograph, sens)
-        sobjs.write_to_fits(sobjs.header, outfile, history=history, overwrite=True)
->>>>>>> ae1955e5
+        sobjs.write_to_fits(sobjs.header, outfile, history=history, overwrite=True)