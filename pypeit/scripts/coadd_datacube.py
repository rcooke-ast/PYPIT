"""
This script enables the user to convert spec2D FITS files
from SlicerIFU instruments into a 3D cube with a defined WCS.

.. include common links, assuming primary doc root is up one directory
.. include:: ../include/links.rst
"""
from pypeit.scripts import scriptbase
from IPython import embed

class CoAddDataCube(scriptbase.ScriptBase):

    @classmethod
    def get_parser(cls, width=None):
        parser = super().get_parser(description='Read in an array of spec2D files and convert '
                                                'them into a datacube', width=width)
        parser.add_argument('file', type = str, default=None, help='filename.coadd3d file')
        parser.add_argument('--det', default=1, type=int, help="Detector")
        parser.add_argument('-o', '--overwrite', default=False, action='store_true',
                            help='Overwrite any existing files/directories')
        parser.add_argument('-v', '--verbosity', type=int, default=1,
                            help='Verbosity level between 0 [none] and 2 [all]. Default: 1. '
                                 'Level 2 writes a log with filename coadd_datacube_YYYYMMDD-HHMM.log')
        return parser

    @staticmethod
    def main(args):
        import time

        from pypeit import msgs
        from pypeit import par
        from pypeit import inputfiles
        from pypeit import utils
        from pypeit.coadd3d import CoAdd3D
        from pypeit.spectrographs.util import load_spectrograph

        # Set the verbosity, and create a logfile if verbosity == 2
        msgs.set_logfile_and_verbosity('coadd_datacube', args.verbosity)

        # Check that a file has been provided
        if args.file is None:
            msgs.error('You must input a coadd3d file')

        # Read in the relevant information from the .coadd3d file
        coadd3dfile = inputfiles.Coadd3DFile.from_file(args.file)
        spectrograph = load_spectrograph(coadd3dfile.config['rdx']['spectrograph'])

        # Parameters
        spectrograph_def_par = spectrograph.default_pypeit_par()
        parset = par.PypeItPar.from_cfg_lines(cfg_lines=spectrograph_def_par.to_config(),
                                              merge_with=(coadd3dfile.cfg_lines,))

        # If detector was passed as an argument override whatever was in the coadd3d file
        if args.det is not None:
            msgs.info("Restricting to detector={}".format(args.det))
            parset['rdx']['detnum'] = int(args.det)

        # Extract the options
        ra_offsets = coadd3dfile.options['ra_offset']
        dec_offsets = coadd3dfile.options['dec_offset']
        skysub_frame = coadd3dfile.options['skysub_frame']
        scale_corr = coadd3dfile.options['scale_corr']
        sensfile = coadd3dfile.options['sensfile']
        grating_corr = coadd3dfile.options['grating_corr']

        # Instantiate CoAdd3d
        tstart = time.time()
<<<<<<< HEAD
        coadd = CoAdd3D.get_instance(coadd3dfile.filenames, parset, skysub_frame=skysub_frame, sensfile=sensfile,
                                     scale_corr=scale_corr, grating_corr=grating_corr,
                                     ra_offsets=ra_offsets, dec_offsets=dec_offsets,
                                     spectrograph=spectrograph, det=args.det, overwrite=args.overwrite)
=======
        coadd = CoAdd3D.get_instance(coadd3dfile.filenames, parset, skysub_frame=skysub_frame,
                                     scale_corr=scale_corr, ra_offsets=ra_offsets,
                                     dec_offsets=dec_offsets, spectrograph=spectrograph,
                                     det=args.det, overwrite=args.overwrite)
>>>>>>> 12162908

        # Coadd the files
        coadd.run()
        msgs.info(utils.get_time_string(time.time()-tstart))<|MERGE_RESOLUTION|>--- conflicted
+++ resolved
@@ -65,17 +65,10 @@
 
         # Instantiate CoAdd3d
         tstart = time.time()
-<<<<<<< HEAD
         coadd = CoAdd3D.get_instance(coadd3dfile.filenames, parset, skysub_frame=skysub_frame, sensfile=sensfile,
                                      scale_corr=scale_corr, grating_corr=grating_corr,
                                      ra_offsets=ra_offsets, dec_offsets=dec_offsets,
                                      spectrograph=spectrograph, det=args.det, overwrite=args.overwrite)
-=======
-        coadd = CoAdd3D.get_instance(coadd3dfile.filenames, parset, skysub_frame=skysub_frame,
-                                     scale_corr=scale_corr, ra_offsets=ra_offsets,
-                                     dec_offsets=dec_offsets, spectrograph=spectrograph,
-                                     det=args.det, overwrite=args.overwrite)
->>>>>>> 12162908
 
         # Coadd the files
         coadd.run()
