#!/usr/bin/env python
#
# See top-level LICENSE file for Copyright information
#
# -*- coding: utf-8 -*-
"""
This script enables the viewing of a processed FITS file
with extras.  Run above the Science/ folder.
"""
import argparse
import os

import numpy as np

from IPython import embed

from astropy.io import fits
from astropy.stats import sigma_clipped_stats

from pypeit import msgs
from pypeit import ginga
from pypeit import edgetrace
from pypeit import specobjs
from pypeit.core import pixels
from pypeit.core.parse import get_dnum
from pypeit.images.maskimage import ImageBitMask
from pypeit.masterframe import MasterFrame


def parser(options=None):
    parser = argparse.ArgumentParser(description='Display sky subtracted, spec2d image in a '
                                                 'Ginga viewer.  Run above the Science/ folder',
                                     formatter_class=argparse.ArgumentDefaultsHelpFormatter)

    parser.add_argument('file', type = str, default = None, help = 'PYPIT spec2d file')
    parser.add_argument('--list', default=False, help='List the extensions only?',
                        action='store_true')
    parser.add_argument('--det', default=1, type=int, help='Detector number')
    parser.add_argument('--showmask', default=False, help='Overplot masked pixels',
                        action='store_true')
    parser.add_argument('--removetrace', default=False, help="Do not overplot traces in the skysub, "
                                                             "sky_resid and resid channels",
                        action = "store_true")
    parser.add_argument('--embed', default=False, help='Upon completion embed in ipython shell',
                        action='store_true')

    return parser.parse_args() if options is None else parser.parse_args(options)


def show_trace(specobjs, det, viewer, ch):

    if specobjs is None:
        return
    in_det = np.where(specobjs.DET == det)[0]
    for kk in in_det:
        trace = specobjs[kk]['TRACE_SPAT']
        obj_id = specobjs[kk].NAME
        ginga.show_trace(viewer, ch, trace, obj_id, color='orange') #hdu.name)


def main(args):

    # List only?
    hdu = fits.open(args.file)
    head0 = hdu[0].header
    if args.list:
        hdu.info()
        return

    # Setup for PYPIT imports
    msgs.reset(verbosity=2)

    # Init
    # TODO: get_dnum needs to be deprecated...
    sdet = get_dnum(args.det, prefix=False)

    # One detector, sky sub for now
    names = [hdu[i].name for i in range(len(hdu))]

    try:
        exten = names.index('DET{:s}-PROCESSED'.format(sdet))
    except:  # Backwards compatability
        msgs.error('Requested detector {:s} was not processed.\n'
                   'Maybe you chose the wrong one to view?\n'
                   'Set with --det= or check file contents with --list'.format(sdet))
    sciimg = hdu[exten].data
    try:
        exten = names.index('DET{:s}-SKY'.format(sdet))
    except:  # Backwards compatability
        msgs.error('Requested detector {:s} has no sky model.\n'
                   'Maybe you chose the wrong one to view?\n'
                   'Set with --det= or check file contents with --list'.format(sdet))
    skymodel = hdu[exten].data
    try:
        exten = names.index('DET{:s}-MASK'.format(sdet))
    except ValueError:  # Backwards compatability
        msgs.error('Requested detector {:s} has no bit mask.\n'
                   'Maybe you chose the wrong one to view?\n'
                   'Set with --det= or check file contents with --list'.format(sdet))
    mask = hdu[exten].data
    try:
        exten = names.index('DET{:s}-IVARMODEL'.format(sdet))
    except ValueError:  # Backwards compatability
        msgs.error('Requested detector {:s} has no IVARMODEL.\n'
                   'Maybe you chose the wrong one to view?\n' +
                   'Set with --det= or check file contents with --list'.format(sdet))
    ivarmodel = hdu[exten].data
    # Read in the object model for residual map
    try:
        exten = names.index('DET{:s}-OBJ'.format(sdet))
    except ValueError:  # Backwards compatability
        msgs.error('Requested detector {:s} has no object model.\n'
                   'Maybe you chose the wrong one to view?\n' +
                   'Set with --det= or check file contents with --list'.format(sdet))
    objmodel = hdu[exten].data
    # Get waveimg
    mdir = head0['PYPMFDIR']
    if not os.path.exists(mdir):
        mdir_base = os.path.join(os.getcwd(), os.path.basename(mdir))
        msgs.warn('Master file dir: {0} does not exist. Using {1}'.format(mdir, mdir_base))
        mdir=mdir_base

    trace_key = '{0}_{1:02d}'.format(head0['TRACMKEY'], args.det)
    trc_file = '{0}.gz'.format(os.path.join(mdir,
                                            MasterFrame.construct_file_name('Edges', trace_key)))

    wave_key = '{0}_{1:02d}'.format(head0['ARCMKEY'], args.det)
    waveimg = os.path.join(mdir, MasterFrame.construct_file_name('Wave', wave_key))

    slits = edgetrace.SlitTraceSet.from_file(trc_file)
    # TODO: Never used but was created in previous version
    #slitmask = slits.slit_img()

    # Show the bitmask?
    mask_in = mask if args.showmask else None

    # Object traces from spec1d file
    spec1d_file = args.file.replace('spec2d', 'spec1d')

    if os.path.isfile(spec1d_file):
        sobjs = specobjs.SpecObjs.from_fitsfile(spec1d_file)
    else:
        sobjs = None
        msgs.warn('Could not find spec1d file: {:s}'.format(spec1d_file) + msgs.newline() +
                  '                          No objects were extracted.')

    # Unpack the bitmask
    bitMask = ImageBitMask()
    bpm, crmask, satmask, minmask, offslitmask, nanmask, ivar0mask, ivarnanmask, extractmask \
            = bitMask.unpack(mask)

    # Now show each image to a separate channel

    # SCIIMG
    image = sciimg # Raw science image
    (mean, med, sigma) = sigma_clipped_stats(image[mask == 0], sigma_lower=5.0, sigma_upper=5.0)
    cut_min = mean - 1.0 * sigma
    cut_max = mean + 4.0 * sigma
    chname_skysub='sciimg-det{:s}'.format(sdet)
    # Clear all channels at the beginning
    viewer, ch = ginga.show_image(image, chname=chname_skysub, waveimg=waveimg, bitmask=mask_in, clear=True)
                                  #, cuts=(cut_min, cut_max), wcs_match=True)
    if sobjs is not None:
        show_trace(sobjs, args.det, viewer, ch)
<<<<<<< HEAD
    ginga.show_slits(viewer, ch, tslits_dict['slit_left'], tslits_dict['slit_righ'], slit_ids)
                     #, args.det)
=======
    ginga.show_slits(viewer, ch, slits.left, slits.right, slits.id) #, args.det)
>>>>>>> 035cccbe

    # SKYSUB
    image = (sciimg - skymodel) * (mask == 0)  # sky subtracted image
    (mean, med, sigma) = sigma_clipped_stats(image[mask == 0], sigma_lower=5.0, sigma_upper=5.0)
    cut_min = mean - 1.0 * sigma
    cut_max = mean + 4.0 * sigma
    chname_skysub='skysub-det{:s}'.format(sdet)
    # Clear all channels at the beginning
    # TODO: JFH For some reason Ginga crashes when I try to put cuts in here.
    viewer, ch = ginga.show_image(image, chname=chname_skysub, waveimg=waveimg,
                                  bitmask=mask_in) #, cuts=(cut_min, cut_max),wcs_match=True)
    if not args.removetrace and sobjs is not None:
            show_trace(sobjs, args.det, viewer, ch)
    ginga.show_slits(viewer, ch, slits.left, slits.right, slits.id)


    # SKRESIDS
    chname_skyresids = 'sky_resid-det{:s}'.format(sdet)
    image = (sciimg - skymodel) * np.sqrt(ivarmodel) * (mask == 0)  # sky residual map
    viewer, ch = ginga.show_image(image, chname_skyresids, waveimg=waveimg,
                                  cuts=(-5.0, 5.0), bitmask = mask_in) #,wcs_match=True)
    if not args.removetrace and sobjs is not None:
            show_trace(sobjs, args.det, viewer, ch)
    ginga.show_slits(viewer, ch, slits.left, slits.right, slits.id)

    # RESIDS
    chname_resids = 'resid-det{:s}'.format(sdet)
    # full model residual map
    image = (sciimg - skymodel - objmodel) * np.sqrt(ivarmodel) * (mask == 0)
    viewer, ch = ginga.show_image(image, chname=chname_resids, waveimg=waveimg,
                                  cuts = (-5.0, 5.0), bitmask = mask_in)
    if not args.removetrace and sobjs is not None:
            show_trace(sobjs, args.det, viewer, ch)
    ginga.show_slits(viewer, ch, slits.left, slits.right, slits.id)


    # After displaying all the images sync up the images with WCS_MATCH
    shell = viewer.shell()
    out = shell.start_global_plugin('WCSMatch')
    out = shell.call_global_plugin_method('WCSMatch', 'set_reference_channel', [chname_resids], {})

    if args.embed:
        embed()

        # Playing with some mask stuff
        #out = shell.start_operation('TVMask')
        #maskfile = '/Users/joe/python/PypeIt-development-suite/REDUX_OUT/Shane_Kast_blue/600_4310_d55/shane_kast_blue_setup_A/crmask.fits'
        #out = shell.call_local_plugin_method(chname_resids, 'TVMask', 'load_file', [maskfile], {})

<|MERGE_RESOLUTION|>--- conflicted
+++ resolved
@@ -162,12 +162,7 @@
                                   #, cuts=(cut_min, cut_max), wcs_match=True)
     if sobjs is not None:
         show_trace(sobjs, args.det, viewer, ch)
-<<<<<<< HEAD
-    ginga.show_slits(viewer, ch, tslits_dict['slit_left'], tslits_dict['slit_righ'], slit_ids)
-                     #, args.det)
-=======
     ginga.show_slits(viewer, ch, slits.left, slits.right, slits.id) #, args.det)
->>>>>>> 035cccbe
 
     # SKYSUB
     image = (sciimg - skymodel) * (mask == 0)  # sky subtracted image
