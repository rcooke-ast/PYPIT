#!/usr/bin/env python
#
# See top-level LICENSE file for Copyright information
#
# -*- coding: utf-8 -*-
"""
This script enables the viewing of a processed FITS file
with extras.  Run above the Science/ folder.
"""
import argparse
from IPython import embed

from astropy.table import Table
from pypeit import ginga
from pypeit.images.maskimage import ImageBitMask
from pypeit.core import pixels
from pypeit.masterframe import MasterFrame
from pypeit import edgetrace
from pypeit import newspecobjs
import os

import numpy as np

from IPython import embed

from astropy.table import Table
from astropy.io import fits
from astropy.stats import sigma_clipped_stats

from pypeit import msgs
from pypeit import ginga
from pypeit import edgetrace
from pypeit.core import pixels
from pypeit.core.parse import get_dnum
from pypeit.images.maskimage import ImageBitMask
from pypeit.masterframe import MasterFrame


def parser(options=None):
    parser = argparse.ArgumentParser(description='Display sky subtracted, spec2d image in a '
                                                 'Ginga viewer.  Run above the Science/ folder',
                                     formatter_class=argparse.ArgumentDefaultsHelpFormatter)

    parser.add_argument('file', type = str, default = None, help = 'PYPIT spec2d file')
    parser.add_argument('--list', default=False, help='List the extensions only?',
                        action='store_true')
    parser.add_argument('--det', default=1, type=int, help='Detector number')
    parser.add_argument('--showmask', default=False, help='Overplot masked pixels',
                        action='store_true')
    parser.add_argument('--embed', default=False, help='Upon completion embed in ipython shell',
                        action='store_true')

    return parser.parse_args() if options is None else parser.parse_args(options)

def show_trace(specobjs, det, viewer, ch):

<<<<<<< HEAD
=======
def show_trace(specobjs, det, viewer, ch):

>>>>>>> cbf06642
    in_det = np.where(specobjs.DET == det)[0]
    for kk in in_det:
        trace = specobjs[kk]['TRACE_SPAT']
        obj_id = specobjs[kk].name
        ginga.show_trace(viewer, ch, trace, obj_id, color='orange') #hdu.name)


def main(args):

    # List only?
    hdu = fits.open(args.file)
    head0 = hdu[0].header
    if args.list:
        hdu.info()
        return

    # Setup for PYPIT imports
    msgs.reset(verbosity=2)

    # Init
    # TODO: get_dnum needs to be deprecated...
    sdet = get_dnum(args.det, prefix=False)

    # One detector, sky sub for now
    names = [hdu[i].name for i in range(len(hdu))]

    try:
        exten = names.index('DET{:s}-PROCESSED'.format(sdet))
    except:  # Backwards compatability
        msgs.error('Requested detector {:s} was not processed.\n'
                   'Maybe you chose the wrong one to view?\n'
                   'Set with --det= or check file contents with --list'.format(sdet))
    sciimg = hdu[exten].data
    try:
        exten = names.index('DET{:s}-SKY'.format(sdet))
    except:  # Backwards compatability
        msgs.error('Requested detector {:s} has no sky model.\n'
                   'Maybe you chose the wrong one to view?\n'
                   'Set with --det= or check file contents with --list'.format(sdet))
    skymodel = hdu[exten].data
    try:
        exten = names.index('DET{:s}-MASK'.format(sdet))
    except ValueError:  # Backwards compatability
        msgs.error('Requested detector {:s} has no bit mask.\n'
                   'Maybe you chose the wrong one to view?\n'
                   'Set with --det= or check file contents with --list'.format(sdet))
    mask = hdu[exten].data
    try:
        exten = names.index('DET{:s}-IVARMODEL'.format(sdet))
    except ValueError:  # Backwards compatability
        msgs.error('Requested detector {:s} has no IVARMODEL.\n'
                   'Maybe you chose the wrong one to view?\n' +
                   'Set with --det= or check file contents with --list'.format(sdet))
    ivarmodel = hdu[exten].data
    # Read in the object model for residual map
    try:
        exten = names.index('DET{:s}-OBJ'.format(sdet))
    except ValueError:  # Backwards compatability
        msgs.error('Requested detector {:s} has no object model.\n'
                   'Maybe you chose the wrong one to view?\n' +
                   'Set with --det= or check file contents with --list'.format(sdet))
    objmodel = hdu[exten].data
    # Get waveimg
    mdir = head0['PYPMFDIR']
    if not os.path.exists(mdir):
        mdir_base = os.path.join(os.getcwd(), os.path.basename(mdir))
        msgs.warn('Master file dir: {0} does not exist. Using {1}'.format(mdir, mdir_base))
        mdir=mdir_base

    trace_key = '{0}_{1:02d}'.format(head0['TRACMKEY'], args.det)
    trc_file = '{0}.gz'.format(os.path.join(mdir,
                                            MasterFrame.construct_file_name('Edges', trace_key)))

    wave_key = '{0}_{1:02d}'.format(head0['ARCMKEY'], args.det)
    waveimg = os.path.join(mdir, MasterFrame.construct_file_name('Wave', wave_key))

    tslits_dict = edgetrace.EdgeTraceSet.from_file(trc_file).convert_to_tslits_dict()
    slitmask = pixels.tslits2mask(tslits_dict)
    shape = (tslits_dict['nspec'], tslits_dict['nspat'])
    slit_ids = [edgetrace.get_slitid(shape, tslits_dict['slit_left'], tslits_dict['slit_righ'],
                                     ii)[0] for ii in range(tslits_dict['slit_left'].shape[1])]
    # Show the bitmask?
    mask_in = mask if args.showmask else None

    # Object traces from spec1d file
    spec1d_file = args.file.replace('spec2d', 'spec1d')

    if os.path.isfile(spec1d_file):
        specobjs = newspecobjs.SpecObjs.from_fitsfile(spec1d_file)
    else:
        specobjs = None
        msgs.warn('Could not find spec1d file: {:s}'.format(spec1d_file) + msgs.newline() +
                  '                          No objects were extracted.')

    # Unpack the bitmask
    bitMask = ImageBitMask()
    bpm, crmask, satmask, minmask, offslitmask, nanmask, ivar0mask, ivarnanmask, extractmask \
            = bitMask.unpack(mask)

    # Now show each image to a separate channel

    # SCIIMG
    image = sciimg # Raw science image
    (mean, med, sigma) = sigma_clipped_stats(image[mask == 0], sigma_lower=5.0, sigma_upper=5.0)
    cut_min = mean - 1.0 * sigma
    cut_max = mean + 4.0 * sigma
    chname_skysub='sciimg-det{:s}'.format(sdet)
    # Clear all channels at the beginning
    viewer, ch = ginga.show_image(image, chname=chname_skysub, waveimg=waveimg, bitmask=mask_in, clear=True)
                                  #, cuts=(cut_min, cut_max), wcs_match=True)
    ginga.show_slits(viewer, ch, tslits_dict['slit_left'], tslits_dict['slit_righ'], slit_ids)
                     #, args.det)

    # SKYSUB
    image = (sciimg - skymodel) * (mask == 0)  # sky subtracted image
    (mean, med, sigma) = sigma_clipped_stats(image[mask == 0], sigma_lower=5.0, sigma_upper=5.0)
    cut_min = mean - 1.0 * sigma
    cut_max = mean + 4.0 * sigma
    chname_skysub='skysub-det{:s}'.format(sdet)
    # Clear all channels at the beginning
    # TODO: JFH For some reason Ginga crashes when I try to put cuts in here.
    viewer, ch = ginga.show_image(image, chname=chname_skysub, waveimg=waveimg,
                                  bitmask=mask_in) #, cuts=(cut_min, cut_max),wcs_match=True)

    if specobjs is not None:
        show_trace(specobjs, args.det, viewer, ch)
    ginga.show_slits(viewer, ch, tslits_dict['slit_left'], tslits_dict['slit_righ'], slit_ids)
                    #, args.det)

    # SKRESIDS
    chname_skyresids = 'sky_resid-det{:s}'.format(sdet)
    image = (sciimg - skymodel) * np.sqrt(ivarmodel) * (mask == 0)  # sky residual map
    viewer, ch = ginga.show_image(image, chname_skyresids, waveimg=waveimg,
                                  cuts=(-5.0, 5.0), bitmask = mask_in) #,wcs_match=True)
    if specobjs is not None:
        show_trace(specobjs, args.det, viewer, ch)
    ginga.show_slits(viewer, ch, tslits_dict['slit_left'], tslits_dict['slit_righ'], slit_ids)
                    #, args.det)

    # RESIDS
    chname_resids = 'resid-det{:s}'.format(sdet)
    # full model residual map
    image = (sciimg - skymodel - objmodel) * np.sqrt(ivarmodel) * (mask == 0)
    viewer, ch = ginga.show_image(image, chname=chname_resids, waveimg=waveimg,
                                  cuts = (-5.0, 5.0), bitmask = mask_in) #,wcs_match=True)
    if specobjs is not None:
        show_trace(specobjs, args.det, viewer, ch)
    ginga.show_slits(viewer, ch, tslits_dict['slit_left'], tslits_dict['slit_righ'], slit_ids)
                    #, args.det)


    # After displaying all the images sync up the images with WCS_MATCH
    shell = viewer.shell()
    out = shell.start_global_plugin('WCSMatch')
    out = shell.call_global_plugin_method('WCSMatch', 'set_reference_channel', [chname_resids], {})

    if args.embed:
        embed()

        # Playing with some mask stuff
        #out = shell.start_operation('TVMask')
        #maskfile = '/Users/joe/python/PypeIt-development-suite/REDUX_OUT/Shane_Kast_blue/600_4310_d55/shane_kast_blue_setup_A/crmask.fits'
        #out = shell.call_local_plugin_method(chname_resids, 'TVMask', 'load_file', [maskfile], {})

<|MERGE_RESOLUTION|>--- conflicted
+++ resolved
@@ -52,13 +52,9 @@
 
     return parser.parse_args() if options is None else parser.parse_args(options)
 
+
 def show_trace(specobjs, det, viewer, ch):
 
-<<<<<<< HEAD
-=======
-def show_trace(specobjs, det, viewer, ch):
-
->>>>>>> cbf06642
     in_det = np.where(specobjs.DET == det)[0]
     for kk in in_det:
         trace = specobjs[kk]['TRACE_SPAT']
