"""
Main execution script for ``PypeIt`` reduction pipelines.

.. include common links, assuming primary doc root is up one directory
.. include:: ../include/links.rst
"""

from pypeit.scripts import scriptbase


class RunPypeIt(scriptbase.ScriptBase):

    # TODO: Combining classmethod and property works in python 3.9 and later
    # only: https://docs.python.org/3.9/library/functions.html#classmethod
    # Order matters.  In python 3.9, it would be:
    #
    # @classmethod
    # @property
    #
    # Because we're not requiring python 3.9 yet, we have to leave this as a
    # classmethod only:
    @classmethod
    def name(cls):
        """
        Return the name of the executable.
        """
        return 'run_pypeit'

    @classmethod
    def usage(cls):
        """
        Print pypeit usage description.
        """
        import textwrap
        import pypeit
        from pypeit.spectrographs import available_spectrographs

        spclist = ', '.join(available_spectrographs)
        spcl = textwrap.wrap(spclist, width=70)
        descs = '##  '
        descs += '\x1B[1;37;42m' + 'PypeIt : '
        descs += 'The Python Spectroscopic Data Reduction Pipeline v{0:s}'.format(pypeit.__version__) \
                  + '\x1B[' + '0m' + '\n'
        descs += '##  '
        descs += '\n##  Available spectrographs include:'
        for ispcl in spcl:
            descs += '\n##   ' + ispcl
        return descs

    @classmethod
    def get_parser(cls, width=None):
        import argparse

        parser = super().get_parser(description=cls.usage(),
                                    width=width, formatter=argparse.RawDescriptionHelpFormatter)
        parser.add_argument('pypeit_file', type=str,
                            help='PypeIt reduction file (must have .pypeit extension)')
        parser.add_argument('-v', '--verbosity', type=int, default=2,
                            help='Verbosity level between 0 [none] and 2 [all]')

        parser.add_argument('-r', '--redux_path', default=None,
                            help='Path to directory for the reduction.  Only advised for testing')
<<<<<<< HEAD
        parser.add_argument('-m', '--do_not_reuse_calibs', default=False, action='store_true',
=======
        parser.add_argument('-m', '--do_not_reuse_calibs', dest='reuse_calibs', default=True,
                            action='store_false',
>>>>>>> 38a0e4f0
                            help='Do not load previously generated calibrations, even ones made '
                                 'during the run.')
        parser.add_argument('-s', '--show', default=False, action='store_true',
                            help='Show reduction steps via plots (which will block further '
                                 'execution until clicked on) and outputs to ginga. Requires '
                                 'remote control ginga session via '
                                 '"ginga --modules=RC,SlitWavelength &"')

        # TODO: JFH Should the default now be true with the new definition.
        parser.add_argument('-o', '--overwrite', default=False, action='store_true',
                            help='Overwrite any existing files/directories')
        parser.add_argument('-c', '--calib_only', default=False, action='store_true',
                            help='Only run on calibrations')

        return parser

    @staticmethod
    def main(args):

        import os
        from IPython import embed

        from pypeit import pypeit
        from pypeit import msgs

        # Load options from command line
        splitnm = os.path.splitext(args.pypeit_file)
        if splitnm[1] != '.pypeit':
            msgs.error('Input file must have a .pypeit extension!')
        logname = splitnm[0] + ".log"

        # Instantiate the main pipeline reduction object
        pypeIt = pypeit.PypeIt(args.pypeit_file, verbosity=args.verbosity,
<<<<<<< HEAD
                               reuse_calibs=np.invert(args.do_not_reuse_calibs),
                               overwrite=args.overwrite,
                               redux_path=args.redux_path,
                               calib_only=args.calib_only,
=======
                               reuse_calibs=args.reuse_calibs, overwrite=args.overwrite,
                               redux_path=args.redux_path, calib_only=args.calib_only,
>>>>>>> 38a0e4f0
                               logname=logname, show=args.show)

        if args.calib_only:
            calib_dict = pypeIt.calib_all()
        else:
            pypeIt.reduce_all()
        msgs.info('Data reduction complete')

        # QA HTML
        msgs.info('Generating QA HTML')
        pypeIt.build_qa()
        msgs.close()

        return 0

<|MERGE_RESOLUTION|>--- conflicted
+++ resolved
@@ -60,12 +60,8 @@
 
         parser.add_argument('-r', '--redux_path', default=None,
                             help='Path to directory for the reduction.  Only advised for testing')
-<<<<<<< HEAD
-        parser.add_argument('-m', '--do_not_reuse_calibs', default=False, action='store_true',
-=======
         parser.add_argument('-m', '--do_not_reuse_calibs', dest='reuse_calibs', default=True,
                             action='store_false',
->>>>>>> 38a0e4f0
                             help='Do not load previously generated calibrations, even ones made '
                                  'during the run.')
         parser.add_argument('-s', '--show', default=False, action='store_true',
@@ -99,15 +95,8 @@
 
         # Instantiate the main pipeline reduction object
         pypeIt = pypeit.PypeIt(args.pypeit_file, verbosity=args.verbosity,
-<<<<<<< HEAD
-                               reuse_calibs=np.invert(args.do_not_reuse_calibs),
-                               overwrite=args.overwrite,
-                               redux_path=args.redux_path,
-                               calib_only=args.calib_only,
-=======
                                reuse_calibs=args.reuse_calibs, overwrite=args.overwrite,
                                redux_path=args.redux_path, calib_only=args.calib_only,
->>>>>>> 38a0e4f0
                                logname=logname, show=args.show)
 
         if args.calib_only:
