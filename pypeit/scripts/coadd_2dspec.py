--- conflicted
+++ resolved
@@ -228,12 +228,7 @@
         sci_dict[det]['ivarmodel'], sci_dict[det]['outmask'], sci_dict[det]['specobjs'], sci_dict[det]['detector'], \
             sci_dict[det]['slits']= coadd.reduce(pseudo_dict, show = args.show, show_peaks = args.peaks)
         # Save pseudo image master files
-<<<<<<< HEAD
-        # TODO I think masters don't need to be saved anymore 
-        coadd.save_masters()
-=======
         #coadd.save_masters()
->>>>>>> 78acd003
 
     # Make the new Science dir
     # TODO: This needs to be defined by the user
