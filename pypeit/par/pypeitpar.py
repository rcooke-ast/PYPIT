# encoding: utf-8
"""
Defines parameter sets used to set the behavior for core pypeit
functionality.

For more details on the full parameter hierarchy and a tabulated
description of the keywords in each parameter set, see :ref:`parameters`.

For examples of how to change the parameters for a run of pypeit using
the pypeit input file, see :ref:`pypeit_file`.

**New Parameters**:

To add a new parameter, let's call it `foo`, to any of the provided
parameter sets:

    - Add ``foo=None`` to the ``__init__`` method of the relevant
      parameter set.  E.g.::

        def __init__(self, existing_par=None, foo=None):

    - Add any default value (the default value is ``None`` unless you set
      it), options list, data type, and description to the body of the
      ``__init__`` method.  E.g.::

        defaults['foo'] = 'bar'
        options['foo'] = [ 'bar', 'boo', 'fighters' ]
        dtypes['foo'] = str
        descr['foo'] = 'foo? who you callin a foo!  ' \
                       'Options are: {0}'.format(', '.join(options['foo']))

    - Add the parameter to the ``from_dict`` method:

        - If the parameter is something that does not require
          instantiation, add the keyword to the ``parkeys`` list in the
          ``from_dict`` method.  E.g.::

            parkeys = [ 'existing_par', 'foo' ]
            kwargs = {}
            for pk in parkeys:
                kwargs[pk] = cfg[pk] if pk in k else None

        - If the parameter is another :class:`~pypeit.par.parset.ParSet` or
          requires instantiation, provide the instantiation.  For example, see
          how the :class:`ProcessImagesPar` parameter set is defined in the
          :class:`FrameGroupPar` class.  E.g.::

            pk = 'foo'
            kwargs[pk] = FooPar.from_dict(cfg[pk]) if pk in k else None

**New Parameter Sets:**

To add an entirely new parameter set, use one of the existing parameter
sets as a template, then add the parameter set to :class:`PypeItPar`,
assuming you want it to be accessed throughout the code.

.. include common links, assuming primary doc root is up one directory
.. include:: ../include/links.rst

"""
from pathlib import Path
import os
import warnings
import inspect
from IPython import embed
from collections import OrderedDict

import numpy as np

from configobj import ConfigObj

from pypeit.par.parset import ParSet
from pypeit.par import util
from pypeit.core.framematch import FrameTypeBitMask
from pypeit import msgs


def tuple_force(par):
    """
    Cast object as tuple.

    Args:
        par (object):
            Object to cast as a tuple.  Can be None; if so, the returned value
            is also None (*not* an empty tuple).  If this is already a tuple,
            this is the returned value.  If the input is a list with one tuple,
            the returned value is just the single tuple in the list (i.e, this
            does not convert the result to a tuple of one tuple).

    Returns:
        :obj:`tuple`: Casted result.
    """
    # Already has correct type
    if par is None or isinstance(par, tuple):
        return par

    # If the value is a list of one tuple, return the tuple.
    # TODO: This is a hack, and we should probably revisit how this is done.
    # The issue is that pypeit.par.util.eval_tuple always returns a list of
    # tuples, something that's required for allowing lists of detector mosaics.
    # But elements of TelluricPar are forced to be tuples.  When constructing
    # the parameters to use in a given run, the sequence of merging the
    # defaults, configuration-specific, and user-provided parameters leads to
    # converting these TelluricPar parameters into multiply nested tuples.  This
    # hook avoids that.
    if isinstance(par, list) and len(par) == 1 and isinstance(par[0], tuple):
        return par[0]

    return tuple(par)


class FrameGroupPar(ParSet):
    """
    An abstracted group of parameters that defines how specific types of
    frames should be grouped and combined.

    For a table with the current keywords, defaults, and descriptions,
    see :ref:`parameters`.
    """
    def __init__(self, frametype=None, useframe=None, exprng=None, process=None):
        # Grab the parameter names and values from the function
        # arguments
        args, _, _, values = inspect.getargvalues(inspect.currentframe())
        pars = OrderedDict([(k,values[k]) for k in args[1:]])

        # Initialize the other used specifications for this parameter
        # set
        defaults = OrderedDict.fromkeys(pars.keys())
        options = OrderedDict.fromkeys(pars.keys())
        dtypes = OrderedDict.fromkeys(pars.keys())
        descr = OrderedDict.fromkeys(pars.keys())

        # Fill out parameter specifications.  Only the values that are
        # *not* None (i.e., the ones that are defined) need to be set
#        defaults['frametype'] = 'bias'
        defaults['frametype'] = frametype       # This is a kludge
        options['frametype'] = FrameGroupPar.valid_frame_types()
        dtypes['frametype'] = str
        descr['frametype'] = 'Frame type.  ' \
                             'Options are: {0}'.format(', '.join(options['frametype']))

        # TODO: Add overscan parameters for each frame type?
        # TODO: JFH This is not documented. What are the options for useframe and what the  does it do?
        defaults['useframe'] = None
        dtypes['useframe'] = str
        descr['useframe'] = 'A calibrations file to use if it exists.'

        defaults['exprng'] = [None, None]
        dtypes['exprng'] = list
        descr['exprng'] = 'Used in identifying frames of this type.  This sets the minimum ' \
                          'and maximum allowed exposure times.  There must be two items in ' \
                          'the list.  Use None to indicate no limit; i.e., to select exposures ' \
                          'with any time greater than 30 sec, use exprng = [30, None].'

        defaults['process'] = ProcessImagesPar()
        dtypes['process'] = [ ParSet, dict ]
        descr['process'] = 'Low level parameters used for basic image processing'

        # Instantiate the parameter set
        super(FrameGroupPar, self).__init__(list(pars.keys()),
                                            values=list(pars.values()),
                                            defaults=list(defaults.values()),
                                            options=list(options.values()),
                                            dtypes=list(dtypes.values()),
                                            descr=list(descr.values()))

        self.validate()

    @classmethod
    def from_dict(cls, frametype, cfg):
        k = np.array([*cfg.keys()])
        parkeys = ['useframe', 'exprng']
        # TODO: cfg can contain frametype but it is ignored...
        allkeys = parkeys + ['process', 'frametype']
        badkeys = np.array([pk not in allkeys for pk in k])
        if np.any(badkeys):
            raise ValueError('{0} not recognized key(s) for FrameGroupPar.'.format(k[badkeys]))
        kwargs = {}
        for pk in parkeys:
            kwargs[pk] = cfg[pk] if pk in k else None
        pk = 'process'
        kwargs[pk] = ProcessImagesPar.from_dict(cfg[pk]) if pk in k else None
        return cls(frametype=frametype, **kwargs)

    @staticmethod
    def valid_frame_types():
        """
        Return the list of valid frame types.
        """
        return FrameTypeBitMask().keys()

    def validate(self):
        if len(self.data['exprng']) != 2:
            raise ValueError('exprng must be a list with two items.')


class ProcessImagesPar(ParSet):
    """
    The parameters needed to perform basic image processing.

    These parameters are primarily used by
    :func:`~pypeit.images.buildimage.buildimage_fromlist`, the main function
    used to process and combine images.

    For a table with the current keywords, defaults, and descriptions,
    see :ref:`parameters`.
    """
    def __init__(self, trim=None, apply_gain=None, orient=None,
                 overscan_method=None, overscan_par=None,
                 combine=None, satpix=None,
                 mask_cr=None, clip=None,
                 #cr_sigrej=None, 
                 n_lohi=None, #replace=None,
                 lamaxiter=None, grow=None,
                 comb_sigrej=None,
#                 calib_setup_and_bit=None,
                 rmcompact=None, sigclip=None, sigfrac=None, objlim=None,
                 use_biasimage=None, use_overscan=None, use_darkimage=None,
                 dark_expscale=None,
                 empirical_rn=None, shot_noise=None, noise_floor=None,
                 use_pixelflat=None, use_illumflat=None, use_specillum=None,
<<<<<<< HEAD
                 use_pattern=None, subtract_continuum=None, spat_flexure_correct=None):
=======
                 use_pattern=None, subtract_scattlight=None, scattlight=None, subtract_continuum=None,
                 spat_flexure_correct=None):
>>>>>>> 7dc53070

        # Grab the parameter names and values from the function
        # arguments
        args, _, _, values = inspect.getargvalues(inspect.currentframe())
        pars = OrderedDict([(k,values[k]) for k in args[1:]])

        # Initialize the other used specifications for this parameter
        # set
        defaults = OrderedDict.fromkeys(pars.keys())
        options = OrderedDict.fromkeys(pars.keys())
        dtypes = OrderedDict.fromkeys(pars.keys())
        descr = OrderedDict.fromkeys(pars.keys())

        # Fill out parameter specifications.  Only the values that are
        # *not* None (i.e., the ones that are defined) need to be set

        # Raw image fussing
        defaults['trim'] = True
        dtypes['trim'] = bool
        descr['trim'] = 'Trim the image to the detector supplied region'

        defaults['apply_gain'] = True
        dtypes['apply_gain'] = bool
        descr['apply_gain'] = 'Convert the ADUs to electrons using the detector gain'

        defaults['orient'] = True
        dtypes['orient'] = bool
        descr['orient'] = 'Orient the raw image into the PypeIt frame'

        # Bias, overscan, dark, pattern (i.e. detector "signal")
        defaults['use_biasimage'] = True
        dtypes['use_biasimage'] = bool
        descr['use_biasimage'] = 'Use a bias image.  If True, one or more must be supplied in the PypeIt file.'

        defaults['use_overscan'] = True
        dtypes['use_overscan'] = bool
        descr['use_overscan'] = 'Subtract off the overscan.  Detector *must* have one or code will crash.'

        defaults['overscan_method'] = 'savgol'
        options['overscan_method'] = ProcessImagesPar.valid_overscan_methods()
        dtypes['overscan_method'] = str
        descr['overscan_method'] = 'Method used to fit the overscan. ' \
                            f'Options are: {", ".join(options["overscan_method"])}  Note: Method "polynomial" ' \
                            'is identical to "chebyshev"; the former is deprecated and will be removed.'

        defaults['overscan_par'] = [5, 65]
        dtypes['overscan_par'] = [int, list]
        descr['overscan_par'] = 'Parameters for the overscan subtraction.  For ' \
                                '\'chebyshev\' or \'polynomial\', set overcan_par = order; ' \
                                'for \'savgol\', set overscan_par = order, window size ; ' \
                                'for \'median\', set overscan_par = None or omit the keyword.'

        defaults['use_darkimage'] = False
        dtypes['use_darkimage'] = bool
        descr['use_darkimage'] = 'Subtract off a dark image.  If True, one or more darks must ' \
                                 'be provided.'

        defaults['dark_expscale'] = False
        dtypes['dark_expscale'] = bool
        descr['dark_expscale'] = 'If designated dark frames are used and have a different ' \
                                 'exposure time than the science frames, scale the counts by ' \
                                 'the by the ratio in the exposure times to adjust the dark ' \
                                 'counts for the difference in exposure time.  WARNING: You ' \
                                 'should always take dark frames that have the same exposure ' \
                                 'time as your science frames, so use this option with care!'

        defaults['use_pattern'] = False
        dtypes['use_pattern'] = bool
        descr['use_pattern'] = 'Subtract off a detector pattern. This pattern is assumed to be ' \
                               'sinusoidal along one direction, with a frequency that is ' \
                               'constant across the detector.'

        defaults['subtract_continuum'] = False
        dtypes['subtract_continuum'] = bool
        descr['subtract_continuum'] = 'Subtract off the continuum level from an image. This parameter should only ' \
                                      'be set to True to combine arcs with multiple different lamps. ' \
                                      'For all other cases, this parameter should probably be False.'

<<<<<<< HEAD
=======
        defaults['subtract_scattlight'] = False
        dtypes['subtract_scattlight'] = bool
        descr['subtract_scattlight'] = 'Subtract off the scattered light from an image. This parameter should only ' \
                                       'be set to True for spectrographs that have dedicated methods to subtract ' \
                                       'scattered light. For all other cases, this parameter should be False.'

        defaults['scattlight'] = ScatteredLightPar()
        dtypes['scattlight'] = [ParSet, dict]
        descr['scattlight'] = 'Scattered light subtraction parameters.'

>>>>>>> 7dc53070
        defaults['empirical_rn'] = False
        dtypes['empirical_rn'] = bool
        descr['empirical_rn'] = 'If True, use the standard deviation in the overscan region to ' \
                                'measure an empirical readnoise to use in the noise model.'

        defaults['shot_noise'] = True
        dtypes['shot_noise'] = bool
        descr['shot_noise'] = 'Use the bias- and dark-subtracted image to calculate and include ' \
                              'electron count shot noise in the image processing error budget'

        defaults['noise_floor'] = 0.0
        dtypes['noise_floor'] = float
        descr['noise_floor'] = 'Impose a noise floor by adding the provided fraction of the ' \
                               'bias- and dark-subtracted electron counts to the error budget.  ' \
                               'E.g., a value of 0.01 means that the S/N of the counts in the ' \
                               'image will never be greater than 100.'

        # Flats
        defaults['use_pixelflat'] = True
        dtypes['use_pixelflat'] = bool
        descr['use_pixelflat'] = 'Use the pixel flat to make pixel-level corrections.  A ' \
                                 'pixelflat image must be provied.'

        defaults['use_illumflat'] = True
        dtypes['use_illumflat'] = bool
        descr['use_illumflat'] = 'Use the illumination flat to correct for the illumination ' \
                                 'profile of each slit.'

        defaults['use_specillum'] = False
        dtypes['use_specillum'] = bool
        descr['use_specillum'] = 'Use the relative spectral illumination profiles to correct ' \
                                 'the spectral illumination profile of each slit. This is ' \
                                 'primarily used for slicer IFUs.  To use this, you must set ' \
                                 '``slit_illum_relative=True`` in the ``flatfield`` parameter set!'

        # Flexure
        defaults['spat_flexure_correct'] = False
        dtypes['spat_flexure_correct'] = bool
        descr['spat_flexure_correct'] = 'Correct slits, illumination flat, etc. for flexure'


        defaults['combine'] = 'mean'
        options['combine'] = ProcessImagesPar.valid_combine_methods()
        dtypes['combine'] = str
        descr['combine'] = 'Method used to combine multiple frames.  Options are: {0}'.format(
                                       ', '.join(options['combine']))

        defaults['clip'] = True
        dtypes['clip'] = bool
        descr['clip'] = 'Perform sigma clipping when combining.  Only used with combine=mean'

        defaults['comb_sigrej'] = None
        dtypes['comb_sigrej'] = float
        descr['comb_sigrej'] = 'Sigma-clipping level for when clip=True; ' \
                           'Use None for automatic limit (recommended).  '

        defaults['satpix'] = 'reject'
        options['satpix'] = ProcessImagesPar.valid_saturation_handling()
        dtypes['satpix'] = str
        descr['satpix'] = 'Handling of saturated pixels.  Options are: {0}'.format(
                                       ', '.join(options['satpix']))

        # TODO -- Make CR Parameters their own ParSet
        defaults['mask_cr'] = False
        dtypes['mask_cr'] = bool
        descr['mask_cr'] = 'Identify CRs and mask them'

#        # TODO: I don't think this is currently used; ``sigclip`` is used instead.
#        defaults['cr_sigrej'] = 20.0
#        dtypes['cr_sigrej'] = [int, float]
#        descr['cr_sigrej'] = 'Sigma level to reject cosmic rays (<= 0.0 means no CR removal)'

        defaults['n_lohi'] = [0, 0]
        dtypes['n_lohi'] = list
        descr['n_lohi'] = 'Number of pixels to reject at the lowest and highest ends of the ' \
                          'distribution; i.e., n_lohi = low, high.  Use None for no limit.'

        # TODO: I don't think this is currently used
#        defaults['replace'] = 'maxnonsat'
#        options['replace'] = ProcessImagesPar.valid_rejection_replacements()
#        dtypes['replace'] = str
#        descr['replace'] = 'If all pixels are rejected, replace them using this method.  ' \
#                           'Options are: {0}'.format(', '.join(options['replace']))

        defaults['lamaxiter'] = 1
        dtypes['lamaxiter'] = int
        descr['lamaxiter'] = 'Maximum number of iterations for LA cosmics routine.'

        defaults['grow'] = 1.5
        dtypes['grow'] = [int, float]
        descr['grow'] = 'Factor by which to expand regions with cosmic rays detected by the ' \
                        'LA cosmics routine.'

        defaults['rmcompact'] = True
        dtypes['rmcompact'] = bool
        descr['rmcompact'] = 'Remove compact detections in LA cosmics routine'

        # TODO: This is passed to lacosmic in
        # `pypeit.images.pypeitimage.PypeItImage.build_crmask`, *not*
        # `cr_sigrej`.
        defaults['sigclip'] = 4.5
        dtypes['sigclip'] = [int, float]
        descr['sigclip'] = 'Sigma level for rejection in LA cosmics routine'

        defaults['sigfrac'] = 0.3
        dtypes['sigfrac'] = [int, float]
        descr['sigfrac'] = 'Fraction for the lower clipping threshold in LA cosmics routine.'

        defaults['objlim'] = 3.0
        dtypes['objlim'] = [int, float]
        descr['objlim'] = 'Object detection limit in LA cosmics routine'

#        defaults['calib_setup_and_bit'] = None
#        dtypes['calib_setup_and_bit'] = str
#        descr['calib_setup_and_bit'] = 'Over-ride the calibration setup and bit, e.g. "A_7".  ' \
#                                       'Only recommended for use with quicklook.'

        # Instantiate the parameter set
        super(ProcessImagesPar, self).__init__(list(pars.keys()),
                                               values=list(pars.values()),
                                               defaults=list(defaults.values()),
                                               options=list(options.values()),
                                               dtypes=list(dtypes.values()),
                                               descr=list(descr.values()))

        # Check the parameters match the method requirements
        self.validate()

    @classmethod
    def from_dict(cls, cfg):
        k = np.array([*cfg.keys()])
<<<<<<< HEAD
        parkeys = ['trim', 'apply_gain', 'orient', 'use_biasimage', 'subtract_continuum', 'use_pattern',
                   'use_overscan', 'overscan_method', 'overscan_par', 'use_darkimage',
                   'dark_expscale', 'spat_flexure_correct', 'use_illumflat', 'use_specillum',
=======
        parkeys = ['trim', 'apply_gain', 'orient', 'use_biasimage', 'subtract_continuum', 'subtract_scattlight',
                   'scattlight', 'use_pattern', 'use_overscan', 'overscan_method', 'overscan_par',
                   'use_darkimage', 'dark_expscale', 'spat_flexure_correct', 'use_illumflat', 'use_specillum',
>>>>>>> 7dc53070
                   'empirical_rn', 'shot_noise', 'noise_floor', 'use_pixelflat', 'combine',
                   'satpix', #'calib_setup_and_bit',
                   'n_lohi', 'mask_cr',
                   'lamaxiter', 'grow', 'clip', 'comb_sigrej', 'rmcompact', 'sigclip',
                   'sigfrac', 'objlim']

        badkeys = np.array([pk not in parkeys for pk in k])
        if np.any(badkeys):
            raise ValueError('{0} not recognized key(s) for ProcessImagesPar.'.format(k[badkeys]))

        kwargs = {}
        for pk in parkeys:
            kwargs[pk] = cfg[pk] if pk in k else None
        # Keywords that are ParSets
        pk = 'scattlight'
        kwargs[pk] = ScatteredLightPar.from_dict(cfg[pk]) if pk in k else None
        return cls(**kwargs)

    @staticmethod
    def valid_overscan_methods():
        """
        Return the valid overscan methods.
        """
        return ['chebyshev', 'polynomial', 'savgol', 'median', 'odd_even']

    @staticmethod
    def valid_combine_methods():
        """
        Return the valid methods for combining frames.
        """
        return ['median', 'mean' ]

    @staticmethod
    def valid_saturation_handling():
        """
        Return the valid approachs to handling saturated pixels.
        """
        return [ 'reject', 'force', 'nothing' ]

#    @staticmethod
#    def valid_rejection_replacements():
#        """
#        Return the valid replacement methods for rejected pixels.
#        """
#        return [ 'min', 'max', 'mean', 'median', 'weightmean', 'maxnonsat' ]

    def validate(self):
        """
        Check the parameters are valid for the provided method.
        """

        if self.data['n_lohi'] is not None and len(self.data['n_lohi']) != 2:
            raise ValueError('n_lohi must be a list of two numbers.')

        if not self.data['use_overscan']:
            return
        if self.data['overscan_par'] is None:
            raise ValueError('No overscan method parameters defined!')

        # Convert param to list
        if isinstance(self.data['overscan_par'], int):
            self.data['overscan_par'] = [self.data['overscan_par']]

        if self.data['overscan_method'] in ['polynomial', 'chebyshev'] and len(self.data['overscan_par']) != 1:
            raise ValueError('For chebyshev/polynomial overscan method, set overscan_par = order')

        if self.data['overscan_method'] == 'savgol' and len(self.data['overscan_par']) != 2:
            raise ValueError('For savgol overscan method, set overscan_par = order, window size')

        if self.data['overscan_method'] == 'median' and self.data['overscan_par'] is not None:
            warnings.warn('No parameters necessary for median overscan method.  Ignoring input.')

        if not self.data['use_pixelflat'] \
                and (self.data['use_illumflat'] or self.data['use_specillum']):
            raise ValueError('To apply a slit-illumination or spectral flat-field correction, '
                             'you must also apply the pixel-flat correction.')

    # TODO: Are these out of date or is this a purposeful subselection of the
    # full parameter set?
    def to_header(self, hdr):
        """
        Write the parameters to a header object.
        """
        hdr['OSCANMET'] = (self.data['overscan'], 'Method used for overscan subtraction')
        hdr['OSCANPAR'] = (','.join([ '{0:d}'.format(p) for p in self.data['overscan_par'] ]),
                                'Overscan method parameters')
        hdr['COMBMAT'] = ('{0}'.format(self.data['match']), 'Frame combination matching')
        hdr['COMBMETH'] = (self.data['combine'], 'Method used to combine frames')
        hdr['COMBSATP'] = (self.data['satpix'], 'Saturated pixel handling when combining frames')
        hdr['COMBSIGR'] = ('{0}'.format(self.data['sigrej']),
                                'Cosmic-ray sigma rejection when combining')
        hdr['COMBNLH'] = (','.join([ '{0}'.format(n) for n in self.data['n_lohi']]),
                                'N low and high pixels rejected when combining')
        hdr['COMBSRJ'] = (self.data['comb_sigrej'], 'Sigma rejection when combining')
#        hdr['COMBREPL'] = (self.data['replace'], 'Method used to replace pixels when combining')
        hdr['LACMAXI'] = ('{0}'.format(self.data['lamaxiter']), 'Max iterations for LA cosmic')
        hdr['LACGRW'] = ('{0:.1f}'.format(self.data['grow']), 'Growth radius for LA cosmic')
        hdr['LACRMC'] = (str(self.data['rmcompact']), 'Compact objects removed by LA cosmic')
        hdr['LACSIGC'] = ('{0:.1f}'.format(self.data['sigclip']), 'Sigma clip for LA cosmic')
        hdr['LACSIGF'] = ('{0:.1f}'.format(self.data['sigfrac']),
                            'Lower clip threshold for LA cosmic')
        hdr['LACOBJL'] = ('{0:.1f}'.format(self.data['objlim']),
                            'Object detect limit for LA cosmic')

    @classmethod
    def from_header(cls, hdr):
        """
        Instantiate the object from parameters read from a fits header.
        """
        return cls(overscan=hdr['OSCANMET'],
                   overscan_par=[int(p) for p in hdr['OSCANPAR'].split(',')],
                   match=eval(hdr['COMBMAT']),
                   combine=hdr['COMBMETH'], satpix=hdr['COMBSATP'],
                   n_lohi=[int(p) for p in hdr['COMBNLH'].split(',')],
                   comb_sigrej=float(hdr['COMBSRJ']),
#                   replace=hdr['COMBREPL'],
#                   cr_sigrej=eval(hdr['LASIGR']),
                   lamaxiter=int(hdr['LACMAXI']), grow=float(hdr['LACGRW']),
                   rmcompact=eval(hdr['LACRMC']), sigclip=float(hdr['LACSIGC']),
                   sigfrac=float(hdr['LACSIGF']), objlim=float(hdr['LACOBJL']))


class FlatFieldPar(ParSet):
    """
    A parameter set holding the arguments for how to perform the field
    flattening.

    For a table with the current keywords, defaults, and descriptions,
    see :ref:`parameters`.
    """
    def __init__(self, method=None, pixelflat_file=None, spec_samp_fine=None,
                 spec_samp_coarse=None, spat_samp=None, tweak_slits=None, tweak_slits_thresh=None,
                 tweak_slits_maxfrac=None, rej_sticky=None, slit_trim=None, slit_illum_pad=None,
                 illum_iter=None, illum_rej=None, twod_fit_npoly=None, saturated_slits=None,
                 slit_illum_relative=None, slit_illum_ref_idx=None, slit_illum_smooth_npix=None,
                 pixelflat_min_wave=None, pixelflat_max_wave=None, slit_illum_finecorr=None,
                 fit_2d_det_response=None):

        # Grab the parameter names and values from the function
        # arguments
        args, _, _, values = inspect.getargvalues(inspect.currentframe())
        pars = OrderedDict([(k,values[k]) for k in args[1:]])

        # Initialize the other used specifications for this parameter
        # set
        defaults = OrderedDict.fromkeys(pars.keys())
        options = OrderedDict.fromkeys(pars.keys())
        dtypes = OrderedDict.fromkeys(pars.keys())
        descr = OrderedDict.fromkeys(pars.keys())

        # Fill out parameter specifications.  Only the values that are
        # *not* None (i.e., the ones that are defined) need to be set


        # ToDO there are only two methods. The bspline method and skip, so maybe we should rename the bspline method.
        defaults['method'] = 'bspline'
        options['method'] = FlatFieldPar.valid_methods()
        dtypes['method'] = str
        descr['method'] = 'Method used to flat field the data; use skip to skip flat-fielding.  ' \
                          'Options are: None, {0}'.format(', '.join(options['method']))

        # Pixel flat parameter keys
        defaults['pixelflat_file'] = None
        dtypes['pixelflat_file'] = str
        descr['pixelflat_file'] = 'Filename of the image to use for pixel-level field flattening'

        defaults['spec_samp_fine'] = 1.2
        dtypes['spec_samp_fine'] = [int, float]
        descr['spec_samp_fine'] = 'bspline break point spacing in units of pixels for spectral fit to flat field blaze function.'

        defaults['spec_samp_coarse'] = 50.0
        dtypes['spec_samp_coarse'] = [int, float]
        descr['spec_samp_coarse'] = 'bspline break point spacing in units of pixels for 2-d bspline-polynomial fit to ' \
                                    'flat field image residuals. This should be a large number unless you are trying to ' \
                                    'fit a sky flat with lots of narrow spectral features.'

        defaults['spat_samp'] = 5.0
        dtypes['spat_samp'] = [int, float]
        descr['spat_samp'] = 'Spatial sampling for slit illumination function. This is the width of the median ' \
                             'filter in pixels used to determine the slit illumination function, and thus sets the ' \
                             'minimum scale on which the illumination function will have features.'

        defaults['pixelflat_min_wave'] = None
        dtypes['pixelflat_min_wave'] = [int, float]
        descr['pixelflat_min_wave'] = 'All values of the normalized pixel flat are set to 1 for wavelengths below this value.'

        defaults['pixelflat_max_wave'] = None
        dtypes['pixelflat_max_wave'] = [int, float]
        descr['pixelflat_max_wave'] = 'All values of the normalized pixel flat are set to 1 for wavelengths above this value.'


        # Slits
        defaults['tweak_slits'] = True
        dtypes['tweak_slits'] = bool
        descr['tweak_slits'] = 'Use the illumination flat field to tweak the slit edges. ' \
                               'This will work even if illumflatten is set to False '

        defaults['tweak_slits_thresh'] = 0.93
        dtypes['tweak_slits_thresh'] = float
        descr['tweak_slits_thresh'] = 'If tweak_slits is True, this sets the illumination function threshold used to ' \
                                      'tweak the slit boundaries based on the illumination flat. ' \
                                      'It should be a number less than 1.0'

        defaults['tweak_slits_maxfrac'] = 0.10
        dtypes['tweak_slits_maxfrac'] = float
        descr['tweak_slits_maxfrac'] = 'If tweak_slit is True, this sets the maximum fractional amount (of a slits width) ' \
                                       'allowed for trimming each (i.e. left and right) slit boundary, i.e. the default is 10% ' \
                                       'which means slits would shrink or grow by at most 20% (10% on each side)'


        defaults['rej_sticky'] = False
        dtypes['rej_sticky'] = bool
        descr['rej_sticky'] = 'Propagate the rejected pixels through the stages of the ' \
                              'flat-field fitting (i.e, from the spectral fit, to the spatial ' \
                              'fit, and finally to the 2D residual fit).  If False, pixels ' \
                              'rejected in each stage are included in each subsequent stage.'

        defaults['slit_trim'] = 3.
        dtypes['slit_trim'] = [int, float, tuple]
        descr['slit_trim'] = 'The number of pixels to trim each side of the slit when ' \
                             'selecting pixels to use for fitting the spectral response ' \
                             'function.  Single values are used for both slit edges; a ' \
                             'two-tuple can be used to trim the left and right sides differently.'

        defaults['slit_illum_pad'] = 5.
        dtypes['slit_illum_pad'] = [int, float]
        descr['slit_illum_pad'] = 'The number of pixels to pad the slit edges when constructing ' \
                                  'the slit-illumination profile. Single value applied to both ' \
                                  'edges.'

        defaults['slit_illum_finecorr'] = True
        dtypes['slit_illum_finecorr'] = bool
        descr['slit_illum_finecorr'] = 'If True, a fine correction to the spatial illumination profile ' \
                                       'will be performed. The fine correction is a low order 2D polynomial ' \
                                       'fit to account for a gradual change to the spatial illumination ' \
                                       'profile as a function of wavelength.'

        defaults['slit_illum_relative'] = False
        dtypes['slit_illum_relative'] = bool
        descr['slit_illum_relative'] = 'Generate an image of the relative spectral illumination ' \
                                       'for a multi-slit setup.  If you set ``use_specillum = ' \
                                       'True`` for any of the frames that use the flatfield ' \
                                       'model, this *must* be set to True. Currently, this is ' \
                                       'only used for SlicerIFU reductions.'

        defaults['illum_iter'] = 0
        dtypes['illum_iter'] = int
        descr['illum_iter'] = 'The number of rejection iterations to perform when constructing ' \
                              'the slit-illumination profile.  No rejection iterations are ' \
                              'performed if 0.  WARNING: Functionality still being tested.'

        defaults['illum_rej'] = 5.
        dtypes['illum_rej'] = [int, float]
        descr['illum_rej'] = 'The sigma threshold used in the rejection iterations used to ' \
                             'refine the slit-illumination profile.  Rejection iterations are ' \
                             'only performed if ``illum_iter > 0``.'

        dtypes['twod_fit_npoly'] = int
        descr['twod_fit_npoly'] = 'Order of polynomial used in the 2D bspline-polynomial fit to ' \
                                  'flat-field image residuals. The code determines the order of ' \
                                  'these polynomials to each slit automatically depending on ' \
                                  'the slit width, which is why the default is None. Alter ' \
                                  'this paramter at your own risk!'

        defaults['saturated_slits'] = 'crash'
        options['saturated_slits'] = FlatFieldPar.valid_saturated_slits_methods()
        dtypes['saturated_slits'] = str
        descr['saturated_slits'] = 'Behavior when a slit is encountered with a large fraction ' \
                                   'of saturated pixels in the flat-field.  The options are: ' \
                                   '\'crash\' - Raise an error and halt the data reduction; ' \
                                   '\'mask\' - Mask the slit, meaning no science data will be ' \
                                   'extracted from the slit; \'continue\' - ignore the ' \
                                   'flat-field correction, but continue with the reduction.'

        defaults['slit_illum_ref_idx'] = 0
        dtypes['slit_illum_ref_idx'] = int
        descr['slit_illum_ref_idx'] = 'The index of a reference slit (0-indexed) used for estimating ' \
                                      'the relative spectral sensitivity (or the relative blaze). This ' \
                                      'parameter is only used if ``slit_illum_relative = True``.'

        defaults['slit_illum_smooth_npix'] = 10
        dtypes['slit_illum_smooth_npix'] = int
        descr['slit_illum_smooth_npix'] = 'The number of pixels used to determine smoothly varying ' \
                                          'relative weights is given by ``nspec/slit_illum_smooth_npix``, ' \
                                          'where nspec is the number of spectral pixels.'

        defaults['fit_2d_det_response'] = False
        dtypes['fit_2d_det_response'] = bool
        descr['fit_2d_det_response'] = 'Set this variable to True if you want to compute and ' \
                                       'account for the detector response in the flatfield image. ' \
                                       'Note that ``detector response`` refers to pixel sensitivity ' \
                                       'variations that primarily depend on (x,y) detector coordinates. ' \
                                       'In most cases, the default 2D bspline is sufficient to account ' \
                                       'for detector response (i.e. set this parameter to False). Note ' \
                                       'that this correction will _only_ be performed for the spectrographs ' \
                                       'that have a dedicated response correction implemented. Currently,' \
                                       'this correction is only implemented for Keck+KCWI.'

        # Instantiate the parameter set
        super(FlatFieldPar, self).__init__(list(pars.keys()),
                                           values=list(pars.values()),
                                           defaults=list(defaults.values()),
                                           options=list(options.values()),
                                           dtypes=list(dtypes.values()),
                                           descr=list(descr.values()))

        # Check the parameters match the method requirements
        self.validate()

    @classmethod
    def from_dict(cls, cfg):
        k = np.array([*cfg.keys()])
        parkeys = ['method', 'pixelflat_file', 'spec_samp_fine', 'spec_samp_coarse',
                   'spat_samp', 'pixelflat_min_wave', 'pixelflat_max_wave',
                   'tweak_slits', 'tweak_slits_thresh', 'tweak_slits_maxfrac',
                   'rej_sticky', 'slit_trim', 'slit_illum_pad', 'slit_illum_relative',
                   'illum_iter', 'illum_rej', 'twod_fit_npoly', 'saturated_slits',
                   'slit_illum_ref_idx', 'slit_illum_smooth_npix', 'slit_illum_finecorr', 'fit_2d_det_response']

        badkeys = np.array([pk not in parkeys for pk in k])
        if np.any(badkeys):
            raise ValueError('{0} not recognized key(s) for FlatFieldPar.'.format(k[badkeys]))

        kwargs = {}
        for pk in parkeys:
            kwargs[pk] = cfg[pk] if pk in k else None
        return cls(**kwargs)

    @staticmethod
    def valid_methods():
        """
        Return the valid flat-field methods
        """
        return ['bspline', 'skip'] # [ 'PolyScan', 'bspline' ]. Same here. Not sure what PolyScan is

    @staticmethod
    def valid_saturated_slits_methods():
        """
        Return the valid options for dealing with saturated slits.
        """
        return ['crash', 'mask', 'continue']

    def validate(self):
        """
        Check the parameters are valid for the provided method.
        """
        # Convert param to list
        #if isinstance(self.data['params'], int):
        #    self.data['params'] = [self.data['params']]

        # Check that there are the correct number of parameters
        #if self.data['method'] == 'PolyScan' and len(self.data['params']) != 3:
        #    raise ValueError('For PolyScan method, set params = order, number of '
        #                     'pixels, number of repeats')
        #if self.data['method'] == 'bspline' and len(self.data['params']) != 1:
        #    raise ValueError('For bspline method, set params = spacing (integer).')
        if self.data['pixelflat_file'] is None:
            return

        # Check the frame exists
        if not os.path.isfile(self.data['pixelflat_file']):
            raise ValueError('Provided frame file name does not exist: {0}'.format(
                                self.data['pixelflat_file']))

        # Check that if tweak slits is true that illumflatten is alwo true
        # TODO -- We don't need this set, do we??   See the desc of tweak_slits above
        #if self.data['tweak_slits'] and not self.data['illumflatten']:
        #    raise ValueError('In order to tweak slits illumflatten must be set to True')


class FlexurePar(ParSet):
    """
    A parameter set holding the arguments for how to perform flexure
    corrections, both spatial and spectral

    For a table with the current keywords, defaults, and descriptions,
    see :ref:`parameters`.
    """
    def __init__(self, spec_method=None, spec_maxshift=None, spectrum=None,
                 multi_min_SN=None, excessive_shift=None, minwave=None, maxwave=None):

        # Grab the parameter names and values from the function
        # arguments
        args, _, _, values = inspect.getargvalues(inspect.currentframe())
        pars = OrderedDict([(k,values[k]) for k in args[1:]])

        # Initialize the other used specifications for this parameter
        # set
        defaults = OrderedDict.fromkeys(pars.keys())
        options = OrderedDict.fromkeys(pars.keys())
        dtypes = OrderedDict.fromkeys(pars.keys())
        descr = OrderedDict.fromkeys(pars.keys())

        # Fill out parameter specifications.  Only the values that are
        # *not* None (i.e., the ones that are defined) need to be set
        defaults['spec_method'] = 'skip'
        options['spec_method'] = FlexurePar.valid_methods()
        dtypes['spec_method'] = str
        descr['spec_method'] = 'Method used to correct for flexure. Use skip for no correction.  If ' \
                          'slitcen is used, the flexure correction is performed before the ' \
                          'extraction of objects (not recommended).  ' \
                          'Options are: None, {0}'.format(', '.join(options['spec_method']))

        defaults['spec_maxshift'] = 20
        dtypes['spec_maxshift'] = int
        descr['spec_maxshift'] = 'Maximum allowed spectral flexure shift in pixels.'

        defaults['spectrum'] = 'paranal_sky.fits'
        dtypes['spectrum'] = str
        descr['spectrum'] = 'Archive sky spectrum to be used for the flexure correction.'

        defaults['excessive_shift'] = 'use_median'
        options['excessive_shift'] = FlexurePar.valid_excessive_shift_methods()
        dtypes['excessive_shift'] = str
        descr['excessive_shift'] = 'Behavior when the measured spectral flexure shift is ' \
                                   'larger than ``spec_maxshift``.  The options are: ' \
                                   '\'crash\' - Raise an error and halt the data reduction; ' \
                                   '\'set_to_zero\' - Set the flexure shift to zero and continue ' \
                                   'with the reduction; \'continue\' - Use the large ' \
                                   'flexure value whilst issuing a warning; and \'use_median\' - ' \
                                   'Use the median flexure shift among all the objects in the same slit ' \
                                   '(if more than one object is detected) or among all ' \
                                   'the other slits; if not available, the flexure correction will not be applied.'

        defaults['minwave'] = None
        dtypes['minwave'] = [int, float]
        descr['minwave'] = 'Minimum wavelength to use for the correlation.  If ``None`` or less than ' \
                           'the minimum wavelength of either the object or archive sky spectrum, this ' \
                           'this parameter has no effect.'

        defaults['maxwave'] = None
        dtypes['maxwave'] = [int, float]
        descr['maxwave'] = 'Maximum wavelength to use for the correlation.  If ``None`` or greater than ' \
                           'the maximum wavelength of either the object or archive sky spectrum, this ' \
                           'this parameter has no effect.'

        # The following are all for MultiDet flexure
        defaults['multi_min_SN'] = 1
        dtypes['multi_min_SN'] = [int, float]
        descr['multi_min_SN'] = 'Minimum S/N for analyzing sky spectrum for flexure'

        # Instantiate the parameter set
        super(FlexurePar, self).__init__(list(pars.keys()),
                                         values=list(pars.values()),
                                         defaults=list(defaults.values()),
                                         options=list(options.values()),
                                         dtypes=list(dtypes.values()),
                                         descr=list(descr.values()))
        self.validate()

    @classmethod
    def from_dict(cls, cfg):

        k = np.array([*cfg.keys()])
        parkeys = ['spec_method', 'spec_maxshift', 'spectrum',
                   'multi_min_SN', 'excessive_shift', 'minwave', 'maxwave']
#                   'spat_frametypes']

        badkeys = np.array([pk not in parkeys for pk in k])
        if np.any(badkeys):
            raise ValueError('{0} not recognized key(s) for FlexurePar.'.format(k[badkeys]))

        kwargs = {}
        for pk in parkeys:
            kwargs[pk] = cfg[pk] if pk in k else None
        return cls(**kwargs)

    @staticmethod
    def valid_methods():
        """
        Return the valid flat-field methods
        """
        return ['boxcar', 'slitcen', 'skip']

    @staticmethod
    def valid_excessive_shift_methods():
        """
        Return the valid options for dealing with excessive flexure shift.
        """
        return ['crash', 'set_to_zero', 'continue', 'use_median']

    def validate(self):
        """
        Check the parameters are valid for the provided method.
        """
        pass
        # TODO: This has to check both the local directory and the
        # directory in the source distribution
#        if self.data['spectrum'] is not None and not os.path.isfile(self.data['spectrum']):
#            raise ValueError('Provided archive spectrum does not exist: {0}.'.format(
#                             self.data['spectrum']))


class AlignPar(ParSet):
    """
    The parameter set used to hold arguments for tracing the
    alignments in an align frame.

    For a table with the current keywords, defaults, and descriptions,
    see :ref:`parameters`.
    """

    def __init__(self, locations=None, trace_npoly=None, trim_edge=None, snr_thresh=None):

        # Grab the parameter names and values from the function
        # arguments
        args, _, _, values = inspect.getargvalues(inspect.currentframe())
        pars = OrderedDict([(k, values[k]) for k in args[1:]])  # "1:" to skip 'self'

        # Initialize the other used specifications for this parameter
        # set
        defaults = OrderedDict.fromkeys(pars.keys())
        options = OrderedDict.fromkeys(pars.keys())
        dtypes = OrderedDict.fromkeys(pars.keys())
        descr = OrderedDict.fromkeys(pars.keys())

        # Fill out parameter specifications.  Only the values that are
        # *not* None (i.e., the ones that are defined) need to be set

        defaults['locations'] = [0.0, 1.0]
        dtypes['locations'] = [list, np.ndarray]
        descr['locations'] = 'Locations of the bars, in a list, specified as a fraction of the slit width'

        defaults['trace_npoly'] = 4
        dtypes['trace_npoly'] = int
        descr['trace_npoly'] = 'Order of the polynomial to use when fitting the trace of a single bar'

        defaults['trim_edge'] = [0, 0]
        dtypes['trim_edge'] = list
        descr['trim_edge'] = 'Trim the slit by this number of pixels left/right before finding alignment bars'

        defaults['snr_thresh'] = 1.0  # This must be low, because the routine will find the
        dtypes['snr_thresh'] = [int, float]
        descr['snr_thresh'] = 'S/N ratio threshold for finding an alignment trace. This should be a low ' \
                              'number to ensure that the algorithm finds all bars. The algorithm will ' \
                              'then only use the N most significant detections, where N is the number ' \
                              'of elements specified in the "locations" keyword argument'

        # Instantiate the parameter set
        super(AlignPar, self).__init__(list(pars.keys()),
                                            values=list(pars.values()),
                                            defaults=list(defaults.values()),
                                            options=list(options.values()),
                                            dtypes=list(dtypes.values()),
                                            descr=list(descr.values()))
        self.validate()

    @classmethod
    def from_dict(cls, cfg):
        k = np.array([*cfg.keys()])
        parkeys = ['locations', 'trace_npoly', 'trim_edge', 'snr_thresh']

        badkeys = np.array([pk not in parkeys for pk in k])
        if np.any(badkeys):
            raise ValueError('{0} not recognized key(s) for AlignPar.'.format(k[badkeys]))

        kwargs = {}
        for pk in parkeys:
            kwargs[pk] = cfg[pk] if pk in k else None
        return cls(**kwargs)

    def validate(self):
        """
        Check the parameters are valid for the provided method.
        """
        pass


class ScatteredLightPar(ParSet):
    """
    The parameter set used to hold arguments for modelling the scattered light.

    For a table with the current keywords, defaults, and descriptions,
    see :ref:`parameters`.
    """

    def __init__(self, method=None, finecorr_method=None, finecorr_pad=None, finecorr_order=None, finecorr_mask=None):

        # Grab the parameter names and values from the function
        # arguments
        args, _, _, values = inspect.getargvalues(inspect.currentframe())
        pars = OrderedDict([(k, values[k]) for k in args[1:]])  # "1:" to skip 'self'

        # Initialize the other used specifications for this parameter
        # set
        defaults = OrderedDict.fromkeys(pars.keys())
        options = OrderedDict.fromkeys(pars.keys())
        dtypes = OrderedDict.fromkeys(pars.keys())
        descr = OrderedDict.fromkeys(pars.keys())

        # Fill out parameter specifications.  Only the values that are
        # *not* None (i.e., the ones that are defined) need to be set

        defaults['method'] = 'model'
        options['method'] = ScatteredLightPar.valid_scattlight_methods()
        dtypes['method'] = str
        descr['method'] = 'Method used to fit the overscan. ' \
                          'Options are: {0}'.format(', '.join(options['method'])) + '. ' + \
                          '\'model\' will the scattered light model parameters derived from a ' \
                          'user-specified frame during their reduction (note, you will need to make sure ' \
                          'that you set appropriate scattlight frames in your .pypeit file for this option). ' \
                          '\'frame\' will use each individual frame to determine the scattered light ' \
                          'that affects this frame. ' \
                          '\'archive\' will use an archival model parameter solution for the scattered ' \
                          'light (note that this option is not currently available for all spectrographs).'

        defaults['finecorr_method'] = None
        options['finecorr_method'] = ScatteredLightPar.valid_finecorr_scattlight_methods()
        dtypes['finecorr_method'] = str
        descr['finecorr_method'] = 'If None, a fine correction to the scattered light will not be performed. ' \
                                   'Otherwise, the allowed methods include: ' \
                                   '{0}'.format(', '.join(options['finecorr_method'])) + '. ' + \
                                   '\'median\' will subtract a constant value from an entire CCD row, based on a ' \
                                   'median of the pixels that are not on slits (see also, \'finecorr_pad\'). ' \
                                   '\'poly\' will fit a polynomial to the scattered light in each row, based ' \
                                   'on the pixels that are not on slits (see also, \'finecorr_pad\').'

        defaults['finecorr_pad'] = 4
        dtypes['finecorr_pad'] = int
        descr['finecorr_pad'] = 'Number of unbinned pixels to extend the slit edges by when masking the slits for ' \
                                'the fine correction to the scattered light.'

        defaults['finecorr_order'] = 2
        dtypes['finecorr_order'] = int
        descr['finecorr_order'] = 'Polynomial order to use for the fine correction to the scattered light ' \
                                  'subtraction. It should be a low value.'

        defaults['finecorr_mask'] = None
        dtypes['finecorr_mask'] = [int, list]
        descr['finecorr_mask'] = 'A list containing the inter-slit regions that the user wishes to mask during ' \
                                 'the fine correction to the scattered light. Each integer corresponds to an ' \
                                 'inter-slit region. For example, "0" corresponds to all pixels left of the leftmost ' \
                                 'slit, while a value of "1" corresponds to all pixels between the first and second ' \
                                 'slit (counting from the left). It should be either a single integer value, or a ' \
                                 'list of integer values. The default (None) means that no inter-slit regions will ' \
                                 'be masked.'

        # Instantiate the parameter set
        super(ScatteredLightPar, self).__init__(list(pars.keys()),
                                                values=list(pars.values()),
                                                defaults=list(defaults.values()),
                                                options=list(options.values()),
                                                dtypes=list(dtypes.values()),
                                                descr=list(descr.values()))
        self.validate()

    @classmethod
    def from_dict(cls, cfg):
        k = np.array([*cfg.keys()])
        parkeys = ['method', 'finecorr_method', 'finecorr_pad', 'finecorr_order', 'finecorr_mask']

        badkeys = np.array([pk not in parkeys for pk in k])
        if np.any(badkeys):
            raise ValueError('{0} not recognized key(s) for ScatteredLightPar.'.format(k[badkeys]))

        kwargs = {}
        for pk in parkeys:
            kwargs[pk] = cfg[pk] if pk in k else None
        return cls(**kwargs)

    def validate(self):
        """
        Check the parameters are valid for the provided method.
        """
        if self.data['method'] is not None and self.data['method'] not in self.valid_scattlight_methods():
            raise ValueError("If 'method' is not None it must be one of:\n"+", ".join(self.valid_scattlight_methods()))
        if self.data['finecorr_method'] is not None and self.data['finecorr_method'] not in self.valid_finecorr_scattlight_methods():
            raise ValueError("If 'finecorr_method' is not None it must be one of:\n"+", ".join(self.valid_finecorr_scattlight_methods()))

    @staticmethod
    def valid_scattlight_methods():
        """
        Return the valid scattered light methods.
        """
        return ['model', 'frame', 'archive']

    @staticmethod
    def valid_finecorr_scattlight_methods():
        """
        Return the valid scattered light methods.
        """
        return ['median', 'poly']


class Coadd1DPar(ParSet):
    """
    A parameter set holding the arguments for how to perform 1D coadds

    For a table with the current keywords, defaults, and descriptions,
    see :ref:`parameters`.
    """
    def __init__(self, ex_value=None, flux_value=None, nmaskedge=None,
                 sn_smooth_npix=None, sigrej_exp=None, wave_method=None, dv=None, dwave=None, dloglam=None,
                 wave_grid_min=None, wave_grid_max=None, spec_samp_fact=None, ref_percentile=None, maxiter_scale=None,
                 sigrej_scale=None, scale_method=None, sn_min_medscale=None, sn_min_polyscale=None,
                 weight_method=None, maxiter_reject=None,
                 lower=None, upper=None, maxrej=None, sn_clip=None, nbests=None, coaddfile=None,
                 mag_type=None, filter=None, filter_mag=None, filter_mask=None):

        # Grab the parameter names and values from the function
        # arguments
        args, _, _, values = inspect.getargvalues(inspect.currentframe())
        pars = OrderedDict([(k,values[k]) for k in args[1:]])

        # Initialize the other used specifications for this parameter
        # set
        defaults = OrderedDict.fromkeys(pars.keys())
        options = OrderedDict.fromkeys(pars.keys())
        dtypes = OrderedDict.fromkeys(pars.keys())
        descr = OrderedDict.fromkeys(pars.keys())

        # Extraction to use
        defaults['ex_value'] = 'OPT'
        options['ex_value'] = Coadd1DPar.valid_ex()
        dtypes['ex_value'] = str
        descr['ex_value'] = "The extraction to coadd, i.e. optimal or boxcar. Must be either 'OPT' or 'BOX'"

        # Fluxed?
        defaults['flux_value'] = True
        dtypes['flux_value'] = bool
        descr['flux_value'] = 'If True (default), the code will coadd the fluxed spectra (i.e. the FLAM) in the ' \
                              'spec1d files. If False, it will coadd the counts.'

        # Mask edge pixels?
        defaults['nmaskedge'] = 2
        dtypes['nmaskedge'] = int
        descr['nmaskedge'] = 'Number of edge pixels to mask. This should be removed/fixed.'

        defaults['sn_smooth_npix'] = None
        dtypes['sn_smooth_npix'] = [int, float]
        descr['sn_smooth_npix'] = 'Number of pixels to median filter by when computing S/N used to decide how to scale ' \
                                  'and weight spectra. If set to None (default), the code will determine the effective ' \
                                  'number of good pixels per spectrum in the stack that is being co-added and use 10% of ' \
                                  'this neff.'

        defaults['sigrej_exp'] = None
        dtypes['sigrej_exp'] = [int, float]
        descr['sigrej_exp'] = 'Rejection threshold used for rejecting exposures with S/N more than sigrej_exp*sigma ' \
                              'above the median S/N. If None (the default), no rejection is performed. Currently, ' \
                              'only available for multi-slit observations.' \

        defaults['wave_method'] = 'linear'
        dtypes['wave_method'] = str
        options['wave_method'] = Coadd1DPar.valid_wave_methods()
        descr['wave_method'] = "Method used to construct wavelength grid for coadding spectra. The routine that creates " \
                               "the wavelength is :func:`~pypeit.core.wavecal.wvutils.get_wave_grid`. The options are:" \
                               " "\
                               "'iref' -- Use the first wavelength array.  " \
                               "'velocity' -- Grid is uniform in velocity.  " \
                               "'log10' -- Grid is uniform in log10(wave). This is the same as velocity.  " \
                               "'linear' -- Grid is uniform in lambda.  " \
                               "'concatenate' -- Meld the input wavelength arrays"

        defaults['dv'] = None
        dtypes['dv'] = [int, float]
        descr['dv'] = "Dispersion in units of km/s in case you want to specify it in the get_wave_grid  (for the 'velocity' option), " \
                    "otherwise a median value is computed from the data."

        defaults['dwave'] = None
        dtypes['dwave'] = [int, float]
        descr['dwave'] = "Dispersion in Angstroms in case you want to specify it in the get_wave_grid  (for the 'linear' option), " \
                    "otherwise a median value is computed from the data."

        defaults['dloglam'] = None
        dtypes['dloglam'] = [int, float]
        descr['dloglam'] = "Dispersion in units of log10(wave) in case you want to specify it in the get_wave_grid  (for the 'velocity' or 'log10' options), " \
                           "otherwise a median value is computed from the data."

        defaults['wave_grid_min'] = None
        dtypes['wave_grid_min'] = [int, float]
        descr['wave_grid_min'] = "Used in case you want to specify the minimum wavelength in your wavelength grid, default=None computes from data"

        defaults['wave_grid_max'] = None
        dtypes['wave_grid_max'] = [int, float]
        descr['wave_grid_max'] = "Used in case you want to specify the maximum wavelength in your wavelength grid, default=None computes from data"

        defaults['spec_samp_fact'] = 1.0
        dtypes['spec_samp_fact'] = float
        descr['spec_samp_fact'] = "Make the wavelength grid  sampling finer (spec_samp_fact < 1.0) or coarser " \
                                  "(spec_samp_fact > 1.0) by this sampling factor. This basically multiples the 'native' " \
                                  "spectral pixels by spec_samp_fact, i.e. units spec_samp_fact are pixels."

        defaults['ref_percentile'] = 70.0
        dtypes['ref_percentile'] = [int, float]
        descr['ref_percentile'] = 'Percentile used for selecting the minimum SNR cut from a reference spectrum used to ' \
                                  'robustly determine the median ratio between spectra. This parameter is used by ' \
                                  'coadd1d.robust_median_ratio as part of the automatic rescaling procedure. Pixels ' \
                                  'above this percentile cut are deemed the "good" pixels and are used to compute the ' \
                                  'ratio of two spectra.  This must be a number between 0 and 100.'

        defaults['maxiter_scale'] = 5
        dtypes['maxiter_scale'] = int
        descr['maxiter_scale'] = 'Maximum number of iterations performed for rescaling spectra.'

        defaults['sigrej_scale'] = 3.0
        dtypes['sigrej_scale'] = [int, float]
        descr['sigrej_scale'] = 'Rejection threshold used for rejecting pixels when rescaling spectra with scale_spec.'



        defaults['scale_method'] = 'auto'
        dtypes['scale_method'] = str
        options['scale_method'] = Coadd1DPar.valid_scale_methods()
        descr['scale_method'] = "Method used to rescale the spectra prior to coadding. The options are:" \
                                " "\
                                "'auto' -- Determine the scaling method automatically based on the S/N ratio which works well.  "\
                                "'poly' -- Polynomial rescaling.  " \
                                "'median' -- Median rescaling  " \
                                "'none' -- Do not rescale.  " \
                                "'hand' -- Pass in hand scaling factors. This option is not well tested."


        defaults['sn_min_medscale'] = 0.5
        dtypes['sn_min_medscale'] = [int, float]
        descr['sn_min_medscale'] = "For scale method set to ``auto``, this sets the minimum SNR for which median scaling is attempted."

        defaults['sn_min_polyscale'] = 2.0
        dtypes['sn_min_polyscale'] = [int, float]
        descr['sn_min_polyscale'] = "For scale method set to ``auto``, this sets the minimum SNR for which polynomial scaling is attempted."

        defaults['weight_method'] = 'auto'
        options['weight_method'] = Coadd1DPar.valid_weight_methods()
        dtypes['weight_method'] = str
        descr['weight_method'] = "Method used to weight the spectra for coadding. The options are:" \
                        " " \
                        "'auto' -- Use constant weights if rms_sn < 3.0, otherwise use wavelength dependent." \
                        "'constant' -- Constant weights based on rms_sn**2" \
                        "'uniform' --  Uniform weighting" \
                        "'wave_dependent' -- Wavelength dependent weights will be used irrespective of the rms_" \
                                            "sn ratio. This option will not work well at low S/N ratio although it is useful for " \
                                            "objects where only a small fraction of the spectral coverage has high S/N ratio " \
                                            "(like high-z quasars)." \
                        "'relative' -- Apply relative weights implying one reference exposure will receive unit " \
                                            "weight at all wavelengths and all others receive relatively wavelength dependent "\
                                            "weights . Note, relative weighting will only work well " \
                                            "when there is at least one spectrum with a reasonable S/N, and a continuum. " \
                                            "This option may only be better when the object being used has a strong " \
                                            "continuum + emission lines. This is particularly useful if you " \
                                            "are dealing with highly variable spectra (e.g. emission lines) and" \
                                            "require a precision better than ~1 per cent." \
                        "'ivar' -- Use inverse variance weighting. This is not well tested and should probably be deprecated."

        defaults['maxiter_reject'] = 5
        dtypes['maxiter_reject'] = int
        descr['maxiter_reject'] = 'Maximum number of iterations for stacking and rejection. The code stops iterating ' \
                                  'either when the output mask does not change betweeen successive iterations or when ' \
                                  'maxiter_reject is reached.'
        defaults['lower'] = 3.0
        dtypes['lower'] = [int, float]
        descr['lower'] = 'Lower rejection threshold used for rejecting pixels when combining spectra in units of sigma.'

        defaults['upper'] = 3.0
        dtypes['upper'] = [int, float]
        descr['upper'] = 'Upper rejection threshold used for rejecting pixels when combining spectra in units of sigma.'

        defaults['maxrej'] = None
        dtypes['maxrej'] = int
        descr['maxrej'] = 'Coadding performs iterative rejection by comparing each exposure to a preliminary stack of ' \
                          'all the exposures. If this parameter is set then it will not reject more than maxrej pixels ' \
                          'per iteration of this rejection. The default is None, which means no maximum on rejected pixels.'

        defaults['sn_clip'] = 30.0
        dtypes['sn_clip'] = [int, float]
        descr['sn_clip'] = 'Errors are capped during rejection so that the S/N is never greater than sn_clip. This ' \
                           'prevents overly aggressive rejection in high S/N ratio spectrum which neverthless differ ' \
                           'at a level greater than the formal S/N due to systematics.'

        defaults['nbests'] = None
        dtypes['nbests'] = [list, int]
        descr['nbests'] = 'Number of orders to use for estimating the per exposure weights. Default is None, ' \
                          'which will just use one fourth of the total number of orders. This is only used for Echelle'

        # For scaling to an input filter magnitude
        defaults['filter'] = 'none'
        dtypes['filter'] = str
        descr['filter'] = 'Filter for scaling.  See flux_calib.load_fitler_file() for naming.  Ignore if none'

        defaults['mag_type'] = 'AB'
        dtypes['mag_type'] = str
        descr['mag_type'] = 'Magnitude type.  AB is the only option currently allowed'

        defaults['filter_mag'] = None
        dtypes['filter_mag'] = float
        descr['filter_mag'] = 'Magnitude of the source in the given filter'

        defaults['filter_mask'] = None
        dtypes['filter_mask'] = [str, list]
        descr['filter_mask'] = 'List of wavelength regions to mask when doing the scaling (`i.e.`, occasional junk pixels). '\
                               'Colon and comma separateed, e.g.   5552:5559,6010:6030'

        defaults['coaddfile'] = None
        dtypes['coaddfile'] = str
        descr['coaddfile'] = 'Output filename'

        # Instantiate the parameter set
        super(Coadd1DPar, self).__init__(list(pars.keys()),
                                         values=list(pars.values()),
                                         defaults=list(defaults.values()),
                                         dtypes=list(dtypes.values()),
                                         descr=list(descr.values()))
        self.validate()

    @classmethod
    def from_dict(cls, cfg):
        k = np.array([*cfg.keys()])
        parkeys = ['ex_value', 'flux_value', 'nmaskedge', 'sn_smooth_npix', 'sigrej_exp',
                   'wave_method', 'dv', 'dwave', 'dloglam', 'wave_grid_min', 'wave_grid_max',
                   'spec_samp_fact', 'ref_percentile', 'maxiter_scale', 'sigrej_scale', 'scale_method',
                   'sn_min_medscale', 'sn_min_polyscale', 'weight_method', 'maxiter_reject', 'lower', 'upper',
                   'maxrej', 'sn_clip', 'nbests', 'coaddfile',
                   'filter', 'mag_type', 'filter_mag', 'filter_mask']

        badkeys = np.array([pk not in parkeys for pk in k])
        if np.any(badkeys):
            raise ValueError('{0} not recognized key(s) for Coadd1DPar.'.format(k[badkeys]))

        kwargs = {}
        for pk in parkeys:
            kwargs[pk] = cfg[pk] if pk in k else None
        return cls(**kwargs)

    def validate(self):
        """
        Check the parameters are valid for the provided method.
        """
        allowed_extensions = self.valid_ex()
        if self.data['ex_value'] not in allowed_extensions:
            raise ValueError("'ex_value' must be one of:\n" + ", ".join(allowed_extensions))

        allowed_wave_methods = self.valid_wave_methods()
        if self.data['wave_method'] not in allowed_wave_methods:
            raise ValueError("'wave_method' must be one of:\n" + ", ".join(allowed_wave_methods))

        allowed_scale_methods = self.valid_scale_methods()
        if self.data['scale_method'] not in allowed_scale_methods:
            raise ValueError("'scale_method' must be one of:\n" + ", ".join(allowed_scale_methods))

        allowed_weight_methods = self.valid_weight_methods()
        if self.data['weight_method'] not in allowed_weight_methods:
            raise ValueError("'weight_method' must be one of:\n" + ", ".join(allowed_weight_methods))



    @staticmethod
    def valid_ex():
        """
        Return the valid flat-field methods
        """
        return ['BOX', 'OPT']


    @staticmethod
    def valid_wave_methods():
        """ Return the valid options for the wavelength grid of spectra. """

        return ['iref', 'velocity', 'log10', 'linear', 'concatenate']

    @staticmethod
    def valid_scale_methods():
        """ Return the valid options for the scaling of spectra. """

        return ['auto', 'poly', 'median', 'none', 'hand']

    @staticmethod
    def valid_weight_methods():
        """ Return the valid options for the weighting of spectra. """

        return ['auto', 'constant', 'uniform', 'wave_dependent', 'relative', 'ivar']



class Coadd2DPar(ParSet):
    """
    A parameter set holding the arguments for how to perform 2D coadds

    For a table with the current keywords, defaults, and descriptions,
    see :ref:`parameters`.
    """
    def __init__(self, only_slits=None, exclude_slits=None, offsets=None, spat_toler=None, weights=None, user_obj=None,
                 use_slits4wvgrid=None, manual=None, wave_method=None):

        # Grab the parameter names and values from the function
        # arguments
        args, _, _, values = inspect.getargvalues(inspect.currentframe())
        pars = OrderedDict([(k,values[k]) for k in args[1:]])

        # Initialize the other used specifications for this parameter
        # set
        defaults = OrderedDict.fromkeys(pars.keys())
        dtypes = OrderedDict.fromkeys(pars.keys())
        descr = OrderedDict.fromkeys(pars.keys())

        defaults['only_slits'] = None
        dtypes['only_slits'] = [str, list]
        descr['only_slits'] = 'Restrict coaddition to one or more of slits. Example syntax -- ' \
                              'DET01:175,DET02:205 or MSC02:2234. This and ``exclude_slits`` ' \
                              'are mutually exclusive. If both are provided, ``only_slits`` takes precedence.'

        defaults['exclude_slits'] = None
        dtypes['exclude_slits'] = [str, list]
        descr['exclude_slits'] = 'Exclude one or more slits from the coaddition. Example syntax -- ' \
                                 'DET01:175,DET02:205 or MSC02:2234. This and ``only_slits`` ' \
                                 'are mutually exclusive. If both are provided, ``only_slits`` takes precedence.'

        defaults['offsets'] = 'auto'
        dtypes['offsets'] = [str, list]
        descr['offsets'] = 'Offsets for the images being combined (spat pixels). Options are: ' \
                           '``maskdef_offsets``, ``header``, ``auto``, and a list of offsets. ' \
                           'Use ``maskdef_offsets`` to use the offsets computed during the slitmask design matching ' \
                           '(currently available for these :ref:`slitmask_info_instruments` only). If equal ' \
                           'to ``header``, the dither offsets recorded in the header, when available, will be used. ' \
                           'If ``auto`` is chosen, PypeIt will try to compute the offsets using a reference object ' \
                           'with the highest S/N, or an object selected by the user (see ``user_obj``). ' \
                           'If a list of offsets is provided, PypeIt will use it.'

        defaults['spat_toler'] = 5
        dtypes['spat_toler'] = int
        descr['spat_toler'] = 'This parameter provides the desired tolerance in spatial pixel used ' \
                              'to identify slits in different exposures'

        # Offsets
        defaults['use_slits4wvgrid'] = False
        dtypes['use_slits4wvgrid'] = bool
        descr['use_slits4wvgrid'] = 'If True, use the slits to set the trace down the center'

        # Weights
        defaults['weights'] = 'auto'
        dtypes['weights'] = [str, list]
        descr['weights'] = 'Mode for the weights used to coadd images. Options are: ' \
                           '``auto``, ``uniform``, or a list of weights. If ``auto`` is used, ' \
                           'PypeIt will try to compute the weights using a reference object ' \
                           'with the highest S/N, or an object selected by the user (see ``user_obj``), ' \
                           'if ``uniform`` is used, uniform weights will be applied. If a list of weights ' \
                           'is provided, PypeIt will use it.'

        # object to use for weights and offsets
        defaults['user_obj'] = None
        dtypes['user_obj'] = [int, list]
        descr['user_obj'] = 'Object that the user wants to use to compute the weights and/or the ' \
                            'offsets for coadding images. For longslit/multislit spectroscopy, provide the ' \
                            '``SLITID`` and the ``OBJID``, separated by comma, of the selected object. ' \
                            'For echelle spectroscopy, provide the ``ECH_OBJID`` of the selected object. ' \
                            'See :doc:`out_spec1D` for more info about ``SLITID``, ``OBJID`` and ``ECH_OBJID``. ' \
                            'If this parameter is not ``None``, it will be used to compute the offsets ' \
                            'only if ``offsets = auto``, and it will used to compute ' \
                            'the weights only if ``weights = auto``.'
        # TODO For echelle coadds this should just default to 1

        # manual extraction
        defaults['manual'] = None
        dtypes['manual'] = str
        descr['manual'] = 'Manual extraction parameters. det:spat:spec:fwhm:boxcar_radius. ' \
                          'Multiple manual extractions are semi-colon separated, ' \
                          'and spat,spec are in the pseudo-image generated by COADD2D.' \
                              'boxcar_radius is optional and in pixels (not arcsec!).'

        # wave method
        defaults['wave_method'] = None
        dtypes['wave_method'] = str
        descr['wave_method'] = "Argument to :func:`~pypeit.core.wavecal.wvutils.get_wave_grid` method, which determines how " \
                               "the 2d coadd wavelength grid is constructed. The default is None, which will use a linear grid" \
                               "for longslit/multislit coadds and a log10 grid for echelle coadds. " \
                               "Currently supported options with 2d coadding are:" \
                                  "* 'iref' -- Use one of the exposures (the first) as the reference for the wavelength grid " \
                                  "* 'velocity' -- Grid is uniform in velocity" \
                                  "* 'log10'  -- Grid is uniform in log10(wave). This is the same as velocity." \
                                  "* 'linear' -- Grid is uniform in wavelength" \


        # Instantiate the parameter set
        super(Coadd2DPar, self).__init__(list(pars.keys()),
                                                 values=list(pars.values()),
                                                 defaults=list(defaults.values()),
                                                 dtypes=list(dtypes.values()),
                                                 descr=list(descr.values()))


        self.validate()

    @classmethod
    def from_dict(cls, cfg):
        k = np.array([*cfg.keys()])
        parkeys = ['only_slits', 'exclude_slits', 'offsets', 'spat_toler', 'weights', 'user_obj', 'use_slits4wvgrid',
                   'manual', 'wave_method']

        badkeys = np.array([pk not in parkeys for pk in k])
        if np.any(badkeys):
            raise ValueError('{0} not recognized key(s) for Coadd2DPar.'.format(k[badkeys]))

        kwargs = {}
        for pk in parkeys:
            kwargs[pk] = cfg[pk] if pk in k else None
        return cls(**kwargs)


    def validate(self):
        """
        Check the parameters are valid for the provided method.
        """
        allowed_wave_methods = ['iref', 'velocity', 'log10', 'linear']
        if self.data['wave_method'] is not None and self.data['wave_method'] not in allowed_wave_methods:
            raise ValueError("If 'wave_method' is not None it must be one of:\n"+", ".join(allowed_wave_methods))




class CubePar(ParSet):
    """
    The parameter set used to hold arguments for functionality relevant
    to cube generation (primarily for IFU data).

    For a table with the current keywords, defaults, and descriptions,
    see :ref:`parameters`.
    """

    def __init__(self, slit_spec=None, weight_method=None, align=None, combine=None, output_filename=None,
                 standard_cube=None, reference_image=None, save_whitelight=None, whitelight_range=None, method=None,
                 ra_min=None, ra_max=None, dec_min=None, dec_max=None, wave_min=None, wave_max=None,
                 spatial_delta=None, wave_delta=None, astrometric=None, grating_corr=None, scale_corr=None,
                 skysub_frame=None, spec_subpixel=None, spat_subpixel=None, slice_subpixel=None):

        # Grab the parameter names and values from the function
        # arguments
        args, _, _, values = inspect.getargvalues(inspect.currentframe())
        pars = OrderedDict([(k, values[k]) for k in args[1:]])  # "1:" to skip 'self'

        # Initialize the other used specifications for this parameter
        # set
        defaults = OrderedDict.fromkeys(pars.keys())
        options = OrderedDict.fromkeys(pars.keys())
        dtypes = OrderedDict.fromkeys(pars.keys())
        descr = OrderedDict.fromkeys(pars.keys())

        # Fill out parameter specifications.  Only the values that are
        # *not* None (i.e., the ones that are defined) need to be set

        # Cube Parameters
        defaults['slit_spec'] = True
        dtypes['slit_spec'] = [bool]
        descr['slit_spec'] = 'If the data use slits in one spatial direction, set this to True. ' \
                             'If the data uses fibres for all spaxels, set this to False.'

        defaults['weight_method'] = 'auto'
        options['weight_method'] = Coadd1DPar.valid_weight_methods()
        dtypes['weight_method'] = str
        descr['weight_method'] = "Method used to weight the spectra for coadding. The options are:" \
                        " " \
                        "'auto' -- Use constant weights if rms_sn < 3.0, otherwise use wavelength dependent." \
                        "'constant' -- Constant weights based on rms_sn**2" \
                        "'uniform' --  Uniform weighting" \
                        "'wave_dependent' -- Wavelength dependent weights will be used irrespective of the rms_" \
                                            "sn ratio. This option will not work well at low S/N ratio although it is useful for " \
                                            "objects where only a small fraction of the spectral coverage has high S/N ratio " \
                                            "(like high-z quasars)." \
                        "'relative' -- Apply relative weights implying one reference exposure will receive unit " \
                                            "weight at all wavelengths and all others receive relatively wavelength dependent "\
                                            "weights . Note, relative weighting will only work well " \
                                            "when there is at least one spectrum with a reasonable S/N, and a continuum. " \
                                            "This option may only be better when the object being used has a strong " \
                                            "continuum + emission lines. This is particularly useful if you " \
                                            "are dealing with highly variable spectra (e.g. emission lines) and" \
                                            "require a precision better than ~1 per cent." \
                        "'ivar' -- Use inverse variance weighting. This is not well tested and should probably be deprecated."


        defaults['align'] = False
        dtypes['align'] = [bool]
        descr['align'] = 'If set to True, the input frames will be spatially aligned by cross-correlating the ' \
                         'whitelight images with either a reference image (see ``reference_image``) or the whitelight ' \
                         'image that is generated using the first spec2d listed in the coadd3d file. Alternatively, ' \
                         'the user can specify the offsets (i.e. Delta RA x cos(dec) and Delta Dec, both in arcsec) ' \
                         'in the spec2d block of the coadd3d file. See the documentation for examples of this usage.'

        defaults['combine'] = False
        dtypes['combine'] = [bool]
        descr['combine'] = 'If set to True, the input frames will be combined. Otherwise, a separate ' \
                           'datacube will be generated for each input spec2d file, and will be saved as ' \
                           'a spec3d file.'

        defaults['output_filename'] = ""
        dtypes['output_filename'] = str
        descr['output_filename'] = 'If combining multiple frames, this string sets the output filename of ' \
                                   'the combined datacube. If combine=False, the output filenames will be ' \
                                   'prefixed with ``spec3d_*``'

        defaults['standard_cube'] = None
        dtypes['standard_cube'] = str
        descr['standard_cube'] = 'Filename of a standard star datacube. This cube will be used to correct ' \
                                 'the relative scales of the slits, and to flux calibrate the science ' \
                                 'datacube.'

        defaults['reference_image'] = None
        dtypes['reference_image'] = str
        descr['reference_image'] = 'White light image of a previously combined datacube. The white light ' \
                                   'image will be used as a reference when calculating the offsets of the ' \
                                   'input spec2d files. Ideally, the reference image should have the same ' \
                                   'shape as the data to be combined (i.e. set the ra_min, ra_max etc. params ' \
                                   'so they are identical to the reference image).'

        defaults['save_whitelight'] = False
        dtypes['save_whitelight'] = bool
        descr['save_whitelight'] = 'Save a white light image of the combined datacube. The output filename ' \
                                   'will be given by the "output_filename" variable with a suffix "_whitelight". ' \
                                   'Note that the white light image collapses the flux along the wavelength axis, ' \
                                   'so some spaxels in the 2D white light image may have different wavelength ' \
                                   'ranges. To set the wavelength range, use the "whitelight_range" parameter. ' \
                                   'If combine=False, the individual spec3d files will have a suffix "_whitelight".'

        defaults['whitelight_range'] = [None, None]
        dtypes['whitelight_range'] = list
        descr['whitelight_range'] = 'A two element list specifying the wavelength range over which to generate the ' \
                                    'white light image. The first (second) element is the minimum (maximum) ' \
                                    'wavelength to use. If either of these elements are None, PypeIt will ' \
                                    'automatically use a wavelength range that ensures all spaxels have the ' \
                                    'same wavelength coverage. Note, if you are using a reference_image to align ' \
                                    'all frames, it is preferable to use the same white light wavelength range ' \
                                    'for all white light images. For example, you may wish to use an emission ' \
                                    'line map to register two frames.' \

        defaults['method'] = "subpixel"
        options['method'] = ["subpixel", "ngp"]
        dtypes['method'] = str
        descr['method'] = 'What method should be used to generate the datacube. There are currently two options: ' \
                          '(1) "subpixel" (default) - this algorithm divides each pixel in the spec2d frames ' \
                          'into subpixels, and assigns each subpixel to a voxel of the datacube. Flux is conserved, ' \
                          'but voxels are correlated, and the error spectrum does not account for covariance between ' \
                          'adjacent voxels. See also, spec_subpixel and spat_subpixel. ' \
                          '(2) "ngp" (nearest grid point) - this algorithm is effectively a 3D histogram. Flux is ' \
                          'conserved, voxels are not correlated, however this option suffers the same downsides as ' \
                          'any histogram; the choice of bin sizes can change how the datacube appears. This algorithm ' \
                          'takes each pixel on the spec2d frame and puts the flux of this pixel into one voxel in the ' \
                          'datacube. Depending on the binning used, some voxels may be empty (zero flux) while a ' \
                          'neighboring voxel might contain the flux from two spec2d pixels. Note that all spec2d ' \
                          'pixels that contribute to the same voxel are inverse variance weighted (e.g. if two ' \
                          'pixels have the same variance, the voxel would be assigned the average flux of the two ' \
                          'pixels).'

        defaults['spec_subpixel'] = 5
        dtypes['spec_subpixel'] = int
        descr['spec_subpixel'] = 'When method=subpixel, spec_subpixel sets the subpixellation scale of ' \
                                 'each detector pixel in the spectral direction. The total number of subpixels ' \
                                 'in each pixel is given by spec_subpixel x spat_subpixel. The default option ' \
                                 'is to divide each spec2d pixel into 25 subpixels during datacube creation. ' \
                                 'See also, spat_subpixel and slice_subpixel.'

        defaults['spat_subpixel'] = 5
        dtypes['spat_subpixel'] = int
        descr['spat_subpixel'] = 'When method=subpixel, spat_subpixel sets the subpixellation scale of ' \
                                 'each detector pixel in the spatial direction. The total number of subpixels ' \
                                 'in each pixel is given by spec_subpixel x spat_subpixel. The default option ' \
                                 'is to divide each spec2d pixel into 25 subpixels during datacube creation. ' \
                                 'See also, spec_subpixel and slice_subpixel.'

        defaults['slice_subpixel'] = 5
        dtypes['slice_subpixel'] = int
        descr['slice_subpixel'] = 'When method=subpixel, slice_subpixel sets the subpixellation scale of ' \
                                  'each IFU slice. The default option is to divide each slice into 5 sub-slices ' \
                                  'during datacube creation. See also, spec_subpixel and spat_subpixel.'

        defaults['ra_min'] = None
        dtypes['ra_min'] = float
        descr['ra_min'] = 'Minimum RA to use when generating the WCS. If None, the default is minimum RA ' \
                          'based on the WCS of all spaxels. Units should be degrees.'

        defaults['ra_max'] = None
        dtypes['ra_max'] = float
        descr['ra_max'] = 'Maximum RA to use when generating the WCS. If None, the default is maximum RA ' \
                          'based on the WCS of all spaxels. Units should be degrees.'

        defaults['dec_min'] = None
        dtypes['dec_min'] = float
        descr['dec_min'] = 'Minimum DEC to use when generating the WCS. If None, the default is minimum DEC ' \
                           'based on the WCS of all spaxels. Units should be degrees.'

        defaults['dec_max'] = None
        dtypes['dec_max'] = float
        descr['dec_max'] = 'Maximum DEC to use when generating the WCS. If None, the default is maximum DEC ' \
                           'based on the WCS of all spaxels. Units should be degrees.'

        defaults['wave_min'] = None
        dtypes['wave_min'] = float
        descr['wave_min'] = 'Minimum wavelength to use when generating the WCS. If None, the default is ' \
                            'minimum wavelength based on the WCS of all spaxels. Units should be Angstroms.'

        defaults['wave_max'] = None
        dtypes['wave_max'] = float
        descr['wave_max'] = 'Maximum wavelength to use when generating the WCS. If None, the default is ' \
                            'maximum wavelength based on the WCS of all spaxels. Units should be Angstroms.'

        defaults['spatial_delta'] = None
        dtypes['spatial_delta'] = float
        descr['spatial_delta'] = 'The spatial size of each spaxel to use when generating the WCS (in arcsec). ' \
                                 'If None, the default is set by the spectrograph file.'

        defaults['wave_delta'] = None
        dtypes['wave_delta'] = float
        descr['wave_delta'] = 'The wavelength step to use when generating the WCS (in Angstroms). ' \
                                'If None, the default is set by the wavelength solution.'

        defaults['astrometric'] = True
        dtypes['astrometric'] = bool
        descr['astrometric'] = 'If true, an astrometric correction will be applied using the alignment frames.'

        defaults['grating_corr'] = True
        dtypes['grating_corr'] = bool
        descr['grating_corr'] = 'This option performs a small correction for the relative blaze function of all ' \
                                'input frames that have (even slightly) different grating angles, or if you are ' \
                                'flux calibrating your science data with a standard star that was observed with ' \
                                'a slightly different setup.'

        defaults['scale_corr'] = None
        dtypes['scale_corr'] = str
        descr['scale_corr'] = 'This option performs a small correction for the relative spectral illumination ' \
                              'scale of different spec2D files. Specify the relative path+file to the spec2D ' \
                              'file that you would like to use for the relative scaling. If you want to perform ' \
                              'this correction, it is best to use the spec2d file with the highest S/N sky spectrum. ' \
                              'You should choose the same frame for both the standards and science frames.'

        defaults['skysub_frame'] = 'image'
        dtypes['skysub_frame'] = str
        descr['skysub_frame'] = 'Set the sky subtraction to be implemented. The default behaviour is to subtract ' \
                                'the sky using the model that is derived from each individual image (i.e. set ' \
                                'this parameter to "image"). To turn off sky subtraction completely, set this ' \
                                'parameter to "none" (all lowercase). Finally, if you want to use a different frame ' \
                                'for the sky subtraction, specify the relative path+file to the spec2D file that you ' \
                                'would like to use for the sky subtraction. The model fit to the sky of the specified ' \
                                'frame will be used. Note, the sky and science frames do not need to have the same ' \
                                'exposure time; the sky model will be scaled to the science frame based on the ' \
                                'relative exposure time.'

        # Instantiate the parameter set
        super(CubePar, self).__init__(list(pars.keys()),
                                      values=list(pars.values()),
                                      defaults=list(defaults.values()),
                                      options=list(options.values()),
                                      dtypes=list(dtypes.values()),
                                      descr=list(descr.values()))
        self.validate()

    @classmethod
    def from_dict(cls, cfg):
        k = np.array([*cfg.keys()])

        # Basic keywords
        parkeys = ['slit_spec', 'output_filename', 'standard_cube', 'reference_image', 'save_whitelight',
                   'method', 'spec_subpixel', 'spat_subpixel', 'slice_subpixel', 'ra_min', 'ra_max', 'dec_min', 'dec_max',
                   'wave_min', 'wave_max', 'spatial_delta', 'wave_delta', 'weight_method', 'align', 'combine',
                   'astrometric', 'grating_corr', 'scale_corr', 'skysub_frame', 'whitelight_range']

        badkeys = np.array([pk not in parkeys for pk in k])
        if np.any(badkeys):
            raise ValueError('{0} not recognized key(s) for CubePar.'.format(k[badkeys]))

        kwargs = {}
        for pk in parkeys:
            kwargs[pk] = cfg[pk] if pk in k else None
        return cls(**kwargs)

    def validate(self):
        # Check the skysub options
        allowed_skysub_options = ["none", "image", ""]  # Note, "None" is treated as None which gets assigned to the default value "image".
        if self.data['skysub_frame'] not in allowed_skysub_options:
            # Check if the supplied name exists
            if not os.path.exists(self.data['skysub_frame']):
                raise ValueError("The 'skysub_frame' must be one of:\n" + ", ".join(allowed_skysub_options) +
                                 "\nor, the relative path to a spec2d file.")
        if len(self.data['whitelight_range']) != 2:
            raise ValueError("The 'whitelight_range' must be a two element list of either NoneType or float")

        allowed_weight_methods = Coadd1DPar.valid_weight_methods()
        if self.data['weight_method'] not in allowed_weight_methods:
            raise ValueError("'weight_method' must be one of:\n" + ", ".join(allowed_weight_methods))



class FluxCalibratePar(ParSet):
    """
    A parameter set holding the arguments for how to perform the flux
    calibration.

    For a table with the current keywords, defaults, and descriptions,
    see :ref:`parameters`.
    """
    def __init__(self, extinct_correct=None, extinct_file=None, extrap_sens=None, use_archived_sens = False):

        # Grab the parameter names and values from the function
        # arguments
        args, _, _, values = inspect.getargvalues(inspect.currentframe())
        pars = OrderedDict([(k,values[k]) for k in args[1:]])

        # Initialize the other used specifications for this parameter
        # set
        defaults = OrderedDict.fromkeys(pars.keys())
        dtypes = OrderedDict.fromkeys(pars.keys())
        descr = OrderedDict.fromkeys(pars.keys())

        defaults['extrap_sens'] = False
        dtypes['extrap_sens'] = bool
        descr['extrap_sens'] = "If False (default), the code will crash if one tries to use " \
                               "sensfunc at wavelengths outside its defined domain. By changing the " \
                               "par['sensfunc']['extrap_blu'] and par['sensfunc']['extrap_red'] this domain " \
                               "can be extended. If True the code will blindly extrapolate."


        defaults['extinct_correct'] = None
        dtypes['extinct_correct'] = bool
        descr['extinct_correct'] = 'The default behavior for atmospheric extinction corrections is that if UVIS algorithm is used ' \
                                   '(which does not correct for telluric absorption) than an atmospheric extinction model ' \
                                   'is used to correct for extinction below 10,000A, whereas if the IR algorithm is used, then ' \
                                   'no extinction correction is applied since the atmosphere is modeled directly. To follow these ' \
                                   'defaults based on the algorithm this parameter should be set to ``extinct_correct=None``. If instead this ' \
                                   'parameter is set, this overide this default behavior. In other words, it will force an extinction correction ' \
                                   'if ``extinct_correct=True``, and will not perform an extinction correction if ``extinct_correct=False``.'

        defaults['extinct_file'] = 'closest'
        dtypes['extinct_file'] = str
        descr['extinct_file'] = 'If ``extinct_file=\'closest\'`` the code will select the PypeIt-included extinction ' \
                                'file for the closest observatory (within 5 deg, geographic coordinates) to the telescope ' \
                                'identified in ``std_file`` (see :ref:`extinction_correction` for the list of currently '\
                                'included files).  If constructing a sesitivity function for a telescope not within 5 deg ' \
                                'of a listed observatory, this parameter may be set to the name of one of the listed ' \
                                'extinction files.  Alternatively, a custom extinction file may be installed in the ' \
                                'PypeIt cache using the ``pypeit_install_extinctfile`` script; this parameter may then ' \
                                'be set to the name of the custom extinction file.'

        defaults['use_archived_sens'] = False
        dtypes['use_archived_sens'] = bool
        descr['use_archived_sens'] = 'Use an archived sensfunc to flux calibration'

        # Instantiate the parameter set
        super(FluxCalibratePar, self).__init__(list(pars.keys()),
                                                 values=list(pars.values()),
                                                 defaults=list(defaults.values()),
                                                 dtypes=list(dtypes.values()),
                                                 descr=list(descr.values()))
        self.validate()

    @classmethod
    def from_dict(cls, cfg):
        k = np.array([*cfg.keys()])
        parkeys = ['extinct_correct', 'extinct_file', 'extrap_sens', 'use_archived_sens']

        badkeys = np.array([pk not in parkeys for pk in k])
        if np.any(badkeys):
            raise ValueError('{0} not recognized key(s) for FluxCalibratePar.'.format(k[badkeys]))

        kwargs = {}
        for pk in parkeys:
            kwargs[pk] = cfg[pk] if pk in k else None
        return cls(**kwargs)

    def validate(self):
        """
        Check the parameters are valid for the provided method.
        """
        pass


class SensFuncPar(ParSet):
    """
    A parameter set holding the arguments for sensitivity function computation using the UV algorithm, see
    sensfunc.SensFuncUV

    For a table with the current keywords, defaults, and descriptions,
    see :ref:`parameters`.
    """
    def __init__(self, flatfile=None, extrap_blu=None, extrap_red=None, samp_fact=None, multi_spec_det=None, algorithm=None, UVIS=None,
                 IR=None, polyorder=None, star_type=None, star_mag=None, star_ra=None,
                 star_dec=None, mask_hydrogen_lines=None, mask_helium_lines=None, hydrogen_mask_wid=None):
        # Grab the parameter names and values from the function arguments
        args, _, _, values = inspect.getargvalues(inspect.currentframe())
        pars = OrderedDict([(k, values[k]) for k in args[1:]])

        # Initialize the other used specifications for this parameter set
        defaults = OrderedDict.fromkeys(pars.keys())
        options = OrderedDict.fromkeys(pars.keys())
        dtypes = OrderedDict.fromkeys(pars.keys())
        descr = OrderedDict.fromkeys(pars.keys())

        defaults['flatfile'] = None
        dtypes['flatfile'] = str
        descr['flatfile'] = 'Flat field file to be used if the sensitivity function model will utilize the blaze ' \
                            'function computed from a flat field file in the Calibrations directory, e.g.' \
                            'Calibrations/Flat_A_0_DET01.fits'

        defaults['extrap_blu'] = 0.1
        dtypes['extrap_blu'] = float
        descr['extrap_blu'] = 'Fraction of minimum wavelength coverage to grow the wavelength coverage of the ' \
                              'sensitivitity function in the blue direction (`i.e.`, if the standard star spectrum ' \
                              'cuts off at ``wave_min``) the sensfunc will be extrapolated to cover down to ' \
                              ' (1.0 - ``extrap_blu``) * ``wave_min``'


        defaults['extrap_red'] = 0.1
        dtypes['extrap_red'] = float
        descr['extrap_red'] = 'Fraction of maximum wavelength coverage to grow the wavelength coverage of the ' \
                              'sensitivitity function in the red direction (`i.e.`, if the standard star spectrum' \
                              'cuts off at ``wave_max``) the sensfunc will be extrapolated to cover up to ' \
                              ' (1.0 + ``extrap_red``) * ``wave_max``'

        defaults['samp_fact'] = 1.5
        dtypes['samp_fact'] = float
        descr['samp_fact'] = 'Sampling factor to make the wavelength grid for sensitivity function finer or coarser. ' \
                             'samp_fact > 1.0 oversamples (finer), samp_fact < 1.0 undersamples (coarser).'

        defaults['multi_spec_det'] = None
        dtypes['multi_spec_det'] = list
        descr['multi_spec_det'] = 'List of detectors (identified by their string name, like ' \
                                  'DET01) to splice together for multi-detector instruments ' \
                                  '(e.g. DEIMOS). It is assumed that there is *no* overlap in ' \
                                  'wavelength across detectors (might be ok if there is).  If ' \
                                  'entered as a list of integers, they should be converted to ' \
                                  'the detector name.  **Cannot be used with detector mosaics.**'

        defaults['algorithm'] = 'UVIS'
        dtypes['algorithm'] = str
        options['algorithm'] = SensFuncPar.valid_algorithms()
        descr['algorithm'] = "Specify the algorithm for computing the sensitivity function. The options are: " \
                             r" (1) UVIS = Should be used for data with :math:`\lambda < 7000` A. " \
                             "No detailed model of telluric absorption but corrects for atmospheric extinction. " \
                             r" (2) IR = Should be used for data with :math:`\lambda > 7000` A. " \
                             "Peforms joint fit for sensitivity function and telluric absorption using HITRAN models."


        defaults['UVIS'] = SensfuncUVISPar()
        dtypes['UVIS'] = [ParSet, dict ]
        descr['UVIS'] = 'Parameters for the UVIS sensfunc algorithm'

        defaults['IR'] = TelluricPar()
        dtypes['IR'] = [ ParSet, dict ]
        descr['IR'] = 'Parameters for the IR sensfunc algorithm'

        # JFH SHould the default by higher like 8?
        defaults['polyorder'] = 5
        dtypes['polyorder'] = [int, list]
        descr['polyorder'] = 'Polynomial order for sensitivity function fitting'

        defaults['star_type'] = None
        dtypes['star_type'] = str
        descr['star_type'] = 'Spectral type of the standard star (for near-IR mainly)'

        defaults['star_mag'] = None
        dtypes['star_mag'] = float
        descr['star_mag'] = 'Magnitude of the standard star (for near-IR mainly)'

        defaults['star_ra'] = None
        dtypes['star_ra'] = float
        descr['star_ra'] = 'RA of the standard star. This will override values in the header (`i.e.`, if they are wrong or absent)'

        defaults['star_dec'] = None
        dtypes['star_dec'] = float
        descr['star_dec'] = 'DEC of the standard star. This will override values in the header (`i.e.`, if they are wrong or absent)'

        defaults['mask_hydrogen_lines'] = True
        dtypes['mask_hydrogen_lines'] = bool
        descr['mask_hydrogen_lines'] = 'Mask hydrogen Balmer, Paschen, Brackett, and Pfund recombination lines in the sensitivity function fit. ' \
                                       'A region equal to ``hydrogen_mask_wid`` on either side of the line center is masked.'

        defaults['hydrogen_mask_wid'] = 10.0
        dtypes['hydrogen_mask_wid'] = float
        descr['hydrogen_mask_wid'] = 'Mask width from line center for hydrogen recombination lines in Angstroms (total mask width is 2x this value).'

        defaults['mask_helium_lines'] = False
        dtypes['mask_helium_lines'] = bool
        descr['mask_helium_lines'] = 'Mask certain ``HeII`` recombination lines prominent in O-type stars in the sensitivity function fit ' \
                                     'A region equal to 0.5 * ``hydrogen_mask_wid`` on either side of the line center is masked.'

        # Instantiate the parameter set
        super(SensFuncPar, self).__init__(list(pars.keys()),
                                          values=list(pars.values()),
                                          defaults=list(defaults.values()),
                                          options=list(options.values()),
                                          dtypes=list(dtypes.values()),
                                          descr=list(descr.values()))
#        self.validate()

    @classmethod
    def from_dict(cls, cfg):
        k = np.array([*cfg.keys()])

        # Single element parameters
        parkeys = ['flatfile', 'extrap_blu', 'extrap_red', 'samp_fact', 'multi_spec_det', 'algorithm',
                   'polyorder', 'star_type', 'star_mag', 'star_ra', 'star_dec',
                   'mask_hydrogen_lines', 'mask_helium_lines', 'hydrogen_mask_wid']

        # All parameters, including nested ParSets
        allkeys = parkeys + ['UVIS', 'IR']

        badkeys = np.array([pk not in allkeys for pk in k])
        if np.any(badkeys):
            raise ValueError(f"{','.join(k[badkeys])} are not recognized key(s) for SensFuncPar.")

        kwargs = {}
        # Single element parameters
        for pk in parkeys:
            kwargs[pk] = cfg[pk] if pk in k else None
        # Parameters that are themselves ParSets
        pk = 'UVIS'
        kwargs[pk] = SensfuncUVISPar.from_dict(cfg[pk]) if pk in k else None
        pk = 'IR'
        kwargs[pk] = TelluricPar.from_dict(cfg[pk]) if pk in k else None

        return cls(**kwargs)

    @staticmethod
    def valid_algorithms():
        """
        Return the valid sensitivity algorithms.
        """
        return ['UVIS', 'IR']


class SensfuncUVISPar(ParSet):
    """
    A parameter set holding the arguments for sensitivity function computation using the UV algorithm, see
    sensfunc.SensFuncUV

    For a table with the current keywords, defaults, and descriptions,
    see :ref:`parameters`.
    """
    def __init__(self, std_file=None, std_obj_id=None, sensfunc=None, extinct_correct=None,
                 extinct_file=None, telluric_correct=None, telluric=None, polycorrect=None,
                 polyfunc=None, nresln=None, resolution=None, trans_thresh=None):

        # Grab the parameter names and values from the function
        # arguments
        args, _, _, values = inspect.getargvalues(inspect.currentframe())
        pars = OrderedDict([(k,values[k]) for k in args[1:]])

        # Initialize the other used specifications for this parameter
        # set
        defaults = OrderedDict.fromkeys(pars.keys())
        dtypes = OrderedDict.fromkeys(pars.keys())
        descr = OrderedDict.fromkeys(pars.keys())


        # These are the UV sensfunc parameters
        dtypes['std_file'] = str
        descr['std_file'] = 'Standard star file to generate sensfunc'

        dtypes['std_obj_id'] = [str, int]
        descr['std_obj_id'] = 'Specifies object in spec1d file to use as standard.' \
            ' The brightest object found is used otherwise.'


        dtypes['sensfunc'] = str
        descr['sensfunc'] = 'FITS file that contains or will contain the sensitivity function.'


        defaults['extinct_correct'] = True
        dtypes['extinct_correct'] = bool
        descr['extinct_correct'] = 'If ``extinct_correct=True`` the code will use an atmospheric extinction model to ' \
                                   'extinction correct the data below 10000A. Note that this correction makes no ' \
                                   'sense if one is telluric correcting and this shold be set to False'

        defaults['extinct_file'] = 'closest'
        dtypes['extinct_file'] = str
        descr['extinct_file'] = 'If ``extinct_file=\'closest\'`` the code will select the PypeIt-included extinction ' \
                                'file for the closest observatory (within 5 deg, geographic coordinates) to the telescope ' \
                                'identified in ``std_file`` (see :ref:`extinction_correction` for the list of currently '\
                                'included files).  If constructing a sesitivity function for a telescope not within 5 deg ' \
                                'of a listed observatory, this parameter may be set to the name of one of the listed ' \
                                'extinction files.  Alternatively, a custom extinction file may be installed in the ' \
                                'PypeIt cache using the ``pypeit_install_extinctfile`` script; this parameter may then ' \
                                'be set to the name of the custom extinction file.'

        defaults['telluric_correct'] = False
        dtypes['telluric_correct'] = bool
        descr['telluric_correct'] = "If ``telluric_correct=True`` the code will grab the sens_dict['telluric'] tag from the " \
                                    "sensfunc dictionary and apply it to the data."

        defaults['telluric'] = False
        dtypes['telluric'] = bool
        descr['telluric'] = 'If ``telluric=True`` the code creates a synthetic standard star spectrum using the Kurucz models, ' \
            'the sens func is created setting nresln=1.5 it contains the correction for telluric lines.'

        defaults['polycorrect'] = True
        dtypes['polycorrect'] = bool
        descr['polycorrect'] = 'Whether you want to correct the sensfunc with polynomial in the telluric and recombination line regions'

        defaults['polyfunc'] = False
        dtypes['polyfunc'] = bool
        descr['polyfunc'] = 'Whether you want to use the polynomial fit as your final SENSFUNC'


        defaults['nresln'] = 20
        dtypes['nresln'] = [int, float]
        descr['nresln'] = 'Parameter governing the spacing of the bspline breakpoints in terms of number of resolution elements.'


        defaults['resolution'] = 3000.0
        dtypes['resolution'] = [int, float]
        descr['resolution'] = 'Expected resolution of the standard star spectrum. This should be measured from the data.'

        defaults['trans_thresh'] = 0.9
        dtypes['trans_thresh'] = float
        descr['trans_thresh'] = 'Parameter for selecting telluric regions which are masked. Locations below this ' \
                                'transmission value are masked. If you have significant telluric absorption you should ' \
                                'be using telluric.sensnfunc_telluric'

        # Instantiate the parameter set
        super(SensfuncUVISPar, self).__init__(list(pars.keys()),
                                          values=list(pars.values()),
                                          defaults=list(defaults.values()),
                                          dtypes=list(dtypes.values()),
                                          descr=list(descr.values()))
        self.validate()

    @classmethod
    def from_dict(cls, cfg):
        k = np.array([*cfg.keys()])
        parkeys = ['sensfunc', 'extinct_correct', 'extinct_file', 'telluric_correct', 'std_file',
                   'std_obj_id', 'telluric', 'polyfunc','polycorrect', 'nresln', 'resolution', 'trans_thresh']

        badkeys = np.array([pk not in parkeys for pk in k])
        if np.any(badkeys):
            raise ValueError('{0} not recognized key(s) for SensfuncUVISPar.'.format(k[badkeys]))

        kwargs = {}
        for pk in parkeys:
            kwargs[pk] = cfg[pk] if pk in k else None
        return cls(**kwargs)

    def validate(self):
        """
        Check the parameters are valid for the provided method.
        """
        if self.data['sensfunc'] is not None and self.data['std_file'] is None and not os.path.isfile(self.data['sensfunc']):
            raise ValueError('Provided sensitivity function does not exist: {0}.'.format(
                             self.data['sensfunc']))

class SlitMaskPar(ParSet):
    """
    A parameter set holding the arguments for fussing with
    slitmask ingestion and object assignment

    A list of these objects can be included in an instance of
    :class:`SlitMaskPar` to perform a set of user-defined
    extractions.

    Args:


    """
    def __init__(self, obj_toler=None, assign_obj=None, snr_thrshd=None,
                 slitmask_offset=None, use_dither_offset=None, bright_maskdef_id=None, extract_missing_objs=None,
                 missing_objs_fwhm=None, missing_objs_boxcar_rad=None, use_alignbox=None):

        # Grab the parameter names and values from the function
        # arguments
        args, _, _, values = inspect.getargvalues(inspect.currentframe())
        pars = OrderedDict([(k,values[k]) for k in args[1:]])

        # Initialize the other used specifications for this parameter
        # set
        defaults = OrderedDict.fromkeys(pars.keys())
        dtypes = OrderedDict.fromkeys(pars.keys())
        descr = OrderedDict.fromkeys(pars.keys())

        # Fill out parameter specifications.  Only the values that are
        # *not* None (i.e., the ones that are defined) need to be set

        defaults['obj_toler'] = 1.
        dtypes['obj_toler'] = [int, float]
        descr['obj_toler'] = 'If slitmask design information is provided, and slit matching is performed ' \
                             '(``use_maskdesign = True`` in ``EdgeTracePar``), this parameter provides ' \
                             'the desired tolerance (arcsec) to match sources to targeted objects'

        defaults['assign_obj'] = False
        dtypes['assign_obj'] = bool
        descr['assign_obj'] = 'If SlitMask object was generated, assign RA,DEC,name to detected objects'

        defaults['use_alignbox'] = False
        dtypes['use_alignbox'] = bool
        descr['use_alignbox'] = 'Use stars in alignment boxes to compute the slitmask offset. ' \
                                'If this is set to ``True`` PypeIt will NOT compute ' \
                                'the offset using ``snr_thrshd`` or ``bright_maskdef_id``'

        defaults['snr_thrshd'] = 50.
        dtypes['snr_thrshd'] = [int, float]
        descr['snr_thrshd'] = 'Objects detected above this S/N threshold will ' \
                               'be used to compute the slitmask offset. This is the default behaviour for DEIMOS ' \
                               ' unless ``slitmask_offset``, ``bright_maskdef_id`` or ``use_alignbox`` is set.'

        defaults['slitmask_offset'] = None
        dtypes['slitmask_offset'] = [int, float]
        descr['slitmask_offset'] = 'User-provided slitmask offset (pixels) from the position expected by ' \
                                   'the slitmask design. This is optional, and if set PypeIt will NOT compute ' \
                                   'the offset using ``snr_thrshd`` or ``bright_maskdef_id``.'

        defaults['use_dither_offset'] = False
        dtypes['use_dither_offset'] = bool
        descr['use_dither_offset'] = 'Use the dither offset recorded in the header of science frames as the value ' \
                                     'of the slitmask offset. This is currently only available for Keck MOSFIRE ' \
                                     'reduction and it is set as the default for this instrument. If set PypeIt will ' \
                                     'NOT compute the offset using ``snr_thrshd`` or ``bright_maskdef_id``. ' \
                                     'However, it is ignored if ``slitmask_offset`` is provided. '

        defaults['bright_maskdef_id'] = None
        dtypes['bright_maskdef_id'] = int
        descr['bright_maskdef_id'] = '`maskdef_id` (corresponding e.g., to `dSlitId` and `Slit_Number` ' \
                                     'in the DEIMOS/LRIS and MOSFIRE slitmask design, respectively) of a ' \
                                     'slit containing a bright object that will be used to compute the ' \
                                     'slitmask offset. This parameter is optional and is ignored ' \
                                     'if ``slitmask_offset`` is provided.'

        defaults['extract_missing_objs'] = False
        dtypes['extract_missing_objs'] = bool
        descr['extract_missing_objs'] = 'Force extraction of undetected objects at the location expected ' \
                                        'from the slitmask design.'

        defaults['missing_objs_fwhm'] = None
        dtypes['missing_objs_fwhm'] = [int, float]
        descr['missing_objs_fwhm'] = 'Indicates the FWHM in arcsec for the force extraction of undetected objects. ' \
                                     'PypeIt will try to determine the FWHM from the flux profile ' \
                                     '(by using ``missing_objs_fwhm`` as initial guess). ' \
                                     'If the FWHM cannot be determined, ``missing_objs_fwhm`` will be assumed. ' \
                                     'If you do not want PypeIt to try to determine the FWHM set the ' \
                                     'parameter ``use_user_fwhm`` in ``ExtractionPar`` to True. ' \
                                     'If ``missing_objs_fwhm`` is ``None`` (which is the default) PypeIt will use ' \
                                     'the median FWHM of all the detected objects.'

        defaults['missing_objs_boxcar_rad'] = 1.0
        dtypes['missing_objs_boxcar_rad'] = [int, float]
        descr['missing_objs_boxcar_rad'] = 'Indicates the boxcar radius in arcsec for the force ' \
                                           'extraction of undetected objects. '

        # Instantiate the parameter set
        super(SlitMaskPar, self).__init__(list(pars.keys()),
                                          values=list(pars.values()),
                                          defaults=list(defaults.values()),
                                          dtypes=list(dtypes.values()),
                                          descr=list(descr.values()))
        self.validate()

    @classmethod
    def from_dict(cls, cfg):
        k = np.array([*cfg.keys()])
        parkeys = ['obj_toler', 'assign_obj', 'snr_thrshd', 'slitmask_offset', 'use_dither_offset',
                   'bright_maskdef_id', 'extract_missing_objs', 'missing_objs_fwhm', 'missing_objs_boxcar_rad',
                   'use_alignbox']

        badkeys = np.array([pk not in parkeys for pk in k])
        if np.any(badkeys):
            raise ValueError('{0} not recognized key(s) for SlitMaskPar.'.format(
                                k[badkeys]))

        kwargs = {}
        for pk in parkeys:
            kwargs[pk] = cfg[pk] if pk in k else None
        return cls(**kwargs)

    def validate(self):
        pass


class TelluricPar(ParSet):
    """
    A parameter set holding the arguments for sensitivity function computation using the UV algorithm, see
    sensfunc.SensFuncUV

    For a table with the current keywords, defaults, and descriptions,
    see :ref:`parameters`.
    """

    def __init__(self, telgridfile=None, sn_clip=None, resln_guess=None, resln_frac_bounds=None, pix_shift_bounds=None,
                 delta_coeff_bounds=None, minmax_coeff_bounds=None, maxiter=None, tell_npca=None, teltype=None,
                 sticky=None, lower=None, upper=None, seed=None, tol=None, popsize=None, recombination=None, polish=None,
                 disp=None, objmodel=None, redshift=None, delta_redshift=None, pca_file=None, npca=None,
                 bal_wv_min_max=None, bounds_norm=None, tell_norm_thresh=None, only_orders=None, pca_lower=None,
                 pca_upper=None, star_type=None, star_mag=None, star_ra=None, star_dec=None,
                 func=None, model=None, polyorder=None, fit_wv_min_max=None, mask_lyman_a=None):

        # Grab the parameter names and values from the function
        # arguments
        args, _, _, values = inspect.getargvalues(inspect.currentframe())
        pars = OrderedDict([(k, values[k]) for k in args[1:]])

        # Initialize the other used specifications for this parameter
        # set
        defaults = OrderedDict.fromkeys(pars.keys())
        options = OrderedDict.fromkeys(pars.keys())
        dtypes = OrderedDict.fromkeys(pars.keys())
        descr = OrderedDict.fromkeys(pars.keys())

        defaults['telgridfile'] = None
        dtypes['telgridfile'] = str
        descr['telgridfile'] = 'File containing the telluric grid for the observatory in question. These grids are ' \
                               'generated from HITRAN models for each observatory using nominal site parameters. They ' \
                               'must be downloaded from the GoogleDrive and installed in your PypeIt installation via ' \
                               'the pypeit_install_telluric script. NOTE: This parameter no longer includes the full ' \
                               'pathname to the Telluric Grid file, but is just the filename of the grid itself.'
        
        defaults['tell_npca'] = 5
        dtypes['tell_npca'] = int
        descr['tell_npca'] = 'Number of telluric PCA components used. Can be set to any number from 1 to 10.'
        
        defaults['teltype'] = 'pca'
        options['teltype'] = TelluricPar.valid_teltype()
        dtypes['teltype'] = str
        descr['teltype'] = 'Method used to evaluate telluric models, either pca or grid. The grid option uses a ' \
                           'fixed grid of pre-computed HITRAN+LBLRTM atmospheric transmission models for each ' \
                           'observatory, whereas the pca option uses principal components of a larger model grid ' \
                           'to compute an accurate pseudo-telluric model with a much lighter telgridfile.'

        defaults['sn_clip'] = 30.0
        dtypes['sn_clip'] = [int, float]
        descr['sn_clip'] = 'This adds an error floor to the ivar, preventing too much rejection at high-S/N (`i.e.`, ' \
                          'standard stars, bright objects) using the function utils.clip_ivar. A small erorr is added ' \
                          'to the input ivar so that the output ivar_out will never give S/N greater than sn_clip. This ' \
                          'prevents overly aggressive rejection in high S/N ratio spectra which neverthless differ at a ' \
                          'level greater than the formal S/N due to the fact that our telluric models are only good to ' \
                          'about 3%.'

        defaults['resln_guess'] = None
        dtypes['resln_guess'] = [int, float]
        descr['resln_guess'] = 'A guess for the resolution of your spectrum expressed as lambda/dlambda. The resolution ' \
                               'is fit explicitly as part of the telluric model fitting, but this guess helps determine ' \
                               'the bounds for the optimization (see next). If not provided, the  wavelength sampling of ' \
                               'your spectrum will be used and the resolution calculated using a typical sampling of 3 ' \
                               'spectral pixels per resolution element.'


        pars['resln_frac_bounds'] = tuple_force(pars['resln_frac_bounds'])
        defaults['resln_frac_bounds'] = (0.6,1.4)
        dtypes['resln_frac_bounds'] = tuple
        descr['resln_frac_bounds'] = 'Bounds for the resolution fit optimization which is part of the telluric model. ' \
                                     'This range is in units of the resln_guess, so the (0.6, 1.4) would bound the ' \
                                     'spectral resolution fit to be within the range ' \
                                     'bounds_resln = (0.6*resln_guess, 1.4*resln_guess)'

        pars['pix_shift_bounds'] = tuple_force(pars['pix_shift_bounds'])
        defaults['pix_shift_bounds'] = (-5.0,5.0)
        dtypes['pix_shift_bounds'] = tuple
        descr['pix_shift_bounds'] = 'Bounds for the pixel shift optimization in telluric model fit in units of pixels. ' \
                                    'The atmosphere will be allowed to shift within this range during the fit.'

        pars['delta_coeff_bounds'] = tuple_force(pars['delta_coeff_bounds'])
        defaults['delta_coeff_bounds'] = (-20.0, 20.0)
        dtypes['delta_coeff_bounds'] = tuple
        descr['delta_coeff_bounds'] = 'Parameters setting the polynomial coefficient bounds for sensfunc optimization.'

        pars['minmax_coeff_bounds'] = tuple_force(pars['minmax_coeff_bounds'])
        defaults['minmax_coeff_bounds'] = (-5.0, 5.0)
        dtypes['minmax_coeff_bounds'] = tuple
        descr['minmax_coeff_bounds'] = "Parameters setting the polynomial coefficient bounds for sensfunc optimization. " \
                                       "Bounds are currently determined as follows. We compute an initial fit to the " \
                                       "sensfunc in the :func:`~pypeit.core.telluric.init_sensfunc_model` function. That deterines " \
                                       "a set of coefficients. The bounds are then determined according to: " \
                                       "[(np.fmin(np.abs(this_coeff)*obj_params['delta_coeff_bounds'][0], " \
                                       "obj_params['minmax_coeff_bounds'][0]), " \
                                       "np.fmax(np.abs(this_coeff)*obj_params['delta_coeff_bounds'][1], " \
                                       "obj_params['minmax_coeff_bounds'][1]))]"

        defaults['maxiter'] = 2
        dtypes['maxiter'] = int
        descr['maxiter'] = 'Maximum number of iterations for the telluric + object model fitting. The code performs ' \
                           'multiple iterations rejecting outliers at each step. The fit is then performed anew to the ' \
                           'remaining good pixels. For this reason if you run with the disp=True option, you will see ' \
                           'that the f(x) loss function gets progressively better during the iterations.'

        defaults['sticky'] = True
        dtypes['sticky'] = bool
        descr['sticky'] = 'Sticky parameter for the utils.djs_reject algorithm for iterative model fit rejection.  ' \
                          'If set to True then points rejected from a previous iteration are kept rejected, in other ' \
                          'words the bad pixel mask is the OR of all previous iterations and rejected pixels accumulate. ' \
                          'If set to False, the bad pixel mask is the mask from the previous iteration, and if the model ' \
                          'fit changes between iterations, points can alternate from being rejected to not rejected. ' \
                          'At present this code only performs optimizations with differential evolution and experience ' \
                          'shows that sticky needs to be True in order for these to converge. This is because the ' \
                          'outliers can be so large that they dominate the loss function, and one never iteratively ' \
                          'converges to a good model fit. In other words, the deformations in the model between ' \
                          'iterations with sticky=False are too small to approach a reasonable fit.'

        defaults['lower'] = 3.0
        dtypes['lower'] = [int, float]
        descr['lower'] = 'Lower rejection threshold in units of sigma_corr*sigma, where sigma is the formal noise of the ' \
                         'spectrum, and sigma_corr is an empirically determined correction to the formal error. The ' \
                         'distribution of input chi (defined by chi = (data - model)/sigma) values is analyzed, and a ' \
                         'correction factor to the formal error sigma_corr is returned which is multiplied into the ' \
                         'formal errors. In this way, a rejection threshold of i.e. 3-sigma, will always correspond to ' \
                         'roughly the same percentile.  This renormalization is performed with ' \
                         'coadd1d.renormalize_errors function, and guarantees that rejection is not too agressive in ' \
                         'cases where the empirical errors determined from the chi-distribution differ significantly ' \
                         'from the formal noise which is used to determine chi.'

        defaults['upper'] = 3.0
        dtypes['upper'] = [int, float]
        descr['upper'] = 'Upper rejection threshold in units of sigma_corr*sigma, where sigma is the formal noise of the ' \
                         'spectrum, and sigma_corr is an empirically determined correction to the formal error. See ' \
                         'above for description.'

        defaults['seed'] = 777
        dtypes['seed'] = int
        descr['seed'] = 'An initial seed for the differential evolution optimization, which is a random process. ' \
                        'The default is a seed = 777 which will be used to generate a unique seed for every order. ' \
                        'A specific seed is used because otherwise the random number generator will use the time for ' \
                        'the seed, and the results will not be reproducible.'


        defaults['tol'] = 1e-3
        dtypes['tol'] = float
        descr['tol'] = 'Relative tolerance for converage of the differential evolution optimization. See ' \
                       'scipy.optimize.differential_evolution for details.'


        defaults['popsize'] = 30
        dtypes['popsize'] = int
        descr['popsize'] = 'A multiplier for setting the total population size for the differential evolution ' \
                           'optimization. See scipy.optimize.differential_evolution for details.'

        defaults['recombination'] = 0.7
        dtypes['recombination'] = [int, float]
        descr['recombination'] = 'The recombination constant for the differential evolution optimization. This should ' \
                                 'be in the range [0, 1]. See scipy.optimize.differential_evolution for details.'

        defaults['polish'] = True
        dtypes['polish'] = bool
        descr['polish'] = 'If True then differential evolution will perform an additional optimizatino at the end to ' \
                          'polish the best fit at the end, which can improve the optimization slightly. See ' \
                          'scipy.optimize.differential_evolution for details.'

        defaults['disp'] = False
        dtypes['disp'] = bool
        descr['disp'] = 'Argument for scipy.optimize.differential_evolution which will display status messages to the ' \
                        'screen indicating the status of the optimization. See documentation for telluric.Telluric ' \
                        'for a description of the output and how to know if things are working well.'


        defaults['only_orders'] = None
        dtypes['only_orders'] = [int, list, np.ndarray]
        descr['only_orders'] = "Order number, or list of order numbers if you only want to fit specific orders"

        defaults['objmodel'] = None
        dtypes['objmodel'] = str
        descr['objmodel'] = 'The object model to be used for telluric fitting. Currently the options are: qso, star, and poly'

        ### Parameters for qso_telluric
        defaults['redshift'] = 0.0
        dtypes['redshift'] = [int, float]
        descr['redshift'] = 'The redshift for the object model. This is currently only used by objmodel=qso'

        defaults['delta_redshift'] = 0.1
        dtypes['delta_redshift'] = float
        descr['delta_redshift'] = 'Range within the redshift can be varied for telluric fitting, i.e. the code performs a bounded optimization within ' \
                                  'the redshift +- delta_redshift'

        defaults['pca_file'] = 'qso_pca_1200_3100.fits'
        dtypes['pca_file'] = str
        descr['pca_file'] = 'Fits file containing quasar PCA model. Needed for objmodel=qso.  NOTE: This parameter no longer includes the full ' \
                               'pathname to the Telluric Model file, but is just the filename of the model itself.'

        defaults['npca'] = 8
        dtypes['npca'] = int
        descr['npca'] = 'Number of pca for the objmodel=qso qso PCA fit'

        defaults['bal_wv_min_max'] = None
        dtypes['bal_wv_min_max'] = [list, np.ndarray]
        descr['bal_wv_min_max'] = 'Min/max wavelength of broad absorption features. If there are several BAL features, ' \
                            'the format for this mask is [wave_min_bal1, wave_max_bal1,wave_min_bal2, ' \
                            'wave_max_bal2,...]. These masked pixels will be ignored during the fitting.'

        pars['bounds_norm'] = tuple_force(pars['bounds_norm'])
        defaults['bounds_norm'] = (0.1, 3.0)
        dtypes['bounds_norm'] = tuple
        descr['bounds_norm'] = "Normalization bounds for scaling the initial object model."

        defaults['tell_norm_thresh'] = 0.9
        dtypes['tell_norm_thresh'] = [int, float]
        descr['tell_norm_thresh'] = "Threshold of telluric absorption region"

        defaults['pca_lower'] = 1220.0
        dtypes['pca_lower'] = [int, float]
        descr['pca_lower'] = "Minimum wavelength for the qso pca model"

        defaults['pca_upper'] = 3100.0
        dtypes['pca_upper'] = [int, float]
        descr['pca_upper'] = "Maximum wavelength for the qso pca model"

        defaults['mask_lyman_a'] = True
        dtypes['mask_lyman_a'] = bool
        descr['mask_lyman_a'] = 'Mask the blueward of Lyman-alpha line during the fitting?'

        ### Start parameters for star_telluric
        defaults['star_type'] = None
        dtypes['star_type'] = str
        descr['star_type'] = 'stellar type'

        defaults['star_mag'] = None
        dtypes['star_mag'] = [float, int]
        descr['star_mag'] = 'AB magnitude in V band'

        defaults['star_ra'] = None
        dtypes['star_ra'] = float
        descr['star_ra'] = 'Object right-ascension in decimal deg'

        defaults['star_dec'] = None
        dtypes['star_dec'] = float
        descr['star_dec'] = 'Object declination in decimal deg'

        ### parameters for both star_telluric and poly_telluric
        defaults['func'] = 'legendre'
        dtypes['func'] = str
        descr['func'] = 'Polynomial model function'

        defaults['model'] = 'exp'
        dtypes['model'] = str
        descr['model'] = 'Types of polynomial model. Options are poly, square, exp corresponding to normal polynomial, '\
                         'squared polynomial, or exponentiated polynomial'

        defaults['polyorder'] = 3
        dtypes['polyorder'] = int
        descr['polyorder'] = "Order of the polynomial model fit"

        ### Start parameters for poly_telluric
        defaults['fit_wv_min_max'] = None
        dtypes['fit_wv_min_max'] = list
        descr['fit_wv_min_max'] = "Pixels within this mask will be used during the fitting. The format "\
                                   "is the same with bal_wv_min_max, but this mask is good pixel masks."


        # Instantiate the parameter set
        super(TelluricPar, self).__init__(list(pars.keys()),
                                          values=list(pars.values()),
                                          defaults=list(defaults.values()),
                                          dtypes=list(dtypes.values()),
                                          descr=list(descr.values()))
        self.validate()

    @classmethod
    def from_dict(cls, cfg):
        k = np.array([*cfg.keys()])
        parkeys = ['telgridfile', 'teltype', 'sn_clip', 'resln_guess', 'resln_frac_bounds', 'tell_npca',
                   'pix_shift_bounds', 'delta_coeff_bounds', 'minmax_coeff_bounds',
                   'maxiter', 'sticky', 'lower', 'upper', 'seed', 'tol',
                   'popsize', 'recombination', 'polish', 'disp', 'objmodel','redshift', 'delta_redshift',
                   'pca_file', 'npca', 'bal_wv_min_max', 'bounds_norm',
                   'tell_norm_thresh', 'only_orders', 'pca_lower', 'pca_upper',
                   'star_type','star_mag','star_ra','star_dec',
                   'func','model','polyorder','fit_wv_min_max','mask_lyman_a']

        badkeys = np.array([pk not in parkeys for pk in k])
        if np.any(badkeys):
            raise ValueError('{0} not recognized key(s) for TelluricPar.'.format(k[badkeys]))

        kwargs = {}
        for pk in parkeys:
            kwargs[pk] = cfg[pk] if pk in k else None
        return cls(**kwargs)
        
    @staticmethod
    def valid_teltype():
        """
        Return the valid telluric methods.
        """
        return ['pca', 'grid']

    def validate(self):
        """
        Check the parameters are valid for the provided method.
        """
        if self.data['tell_npca'] < 1 or self.data['tell_npca'] > 10:
            raise ValueError('Invalid value {:d} for tell_npca '.format(self.data['tell_npca'])+
                             '(must be between 1 and 10).')
                             
        self.data['teltype'] = self.data['teltype'].lower()
        if self.data['teltype'] not in TelluricPar.valid_teltype():
            raise ValueError('Invalid teltype "{}"'.format(self.data['teltype'])+
                             ', valid options are: {}.'.format(TelluricPar.valid_teltype()))
        
        # JFH add something in here which checks that the recombination value provided is bewteen 0 and 1, although
        # scipy.optimize.differential_evoluiton probalby checks this.


class ReduxPar(ParSet):
    """
    The parameter set used to hold arguments for functionality relevant
    to the overal reduction of the the data.

    Critically, this parameter set defines the spectrograph that was
    used to collect the data and the overall pipeline used in the
    reductions.

    For a table with the current keywords, defaults, and descriptions,
    see :ref:`parameters`.
    """
    def __init__(self, spectrograph=None, detnum=None, sortroot=None, calwin=None, scidir=None,
                 qadir=None, redux_path=None, ignore_bad_headers=None, slitspatnum=None,
                 maskIDs=None, quicklook=None, chk_version=None):

        # Grab the parameter names and values from the function
        # arguments
        args, _, _, values = inspect.getargvalues(inspect.currentframe())
        pars = OrderedDict([(k,values[k]) for k in args[1:]])      # "1:" to skip 'self'

        # Initialize the other used specifications for this parameter
        # set
        defaults = OrderedDict.fromkeys(pars.keys())
        options = OrderedDict.fromkeys(pars.keys())
        dtypes = OrderedDict.fromkeys(pars.keys())
        descr = OrderedDict.fromkeys(pars.keys())

        # Fill out parameter specifications.  Only the values that are
        # *not* None (i.e., the ones that are defined) need to be set

        # NOTE: The validity of the spectrograph is checked by
        # load_spectrograph, so the specification of the viable options here is
        # not really necessary.
#        options['spectrograph'] = ReduxPar.valid_spectrographs()
        dtypes['spectrograph'] = str
        descr['spectrograph'] = 'Spectrograph that provided the data to be reduced.  ' \
                                'See :ref:`instruments` for valid options.'
#                                'Options are: {0}'.format(', '.join(options['spectrograph']))

        defaults['quicklook'] = False
        dtypes['quicklook'] = bool
        descr['quicklook'] = 'Run a quick look reduction? This is usually good if you want to quickly ' \
                             'reduce the data (usually at the telescope in real time) to get an initial ' \
                             'estimate of the data quality.'

        dtypes['detnum'] = [int, list]
        descr['detnum'] = 'Restrict reduction to a list of detector indices. ' \
                          'In case of mosaic reduction (currently only available for ' \
                          'Gemini/GMOS and Keck/DEIMOS) ``detnum`` should be a list of ' \
                          'tuples of the detector indices that are mosaiced together. ' \
                          'E.g., for Gemini/GMOS ``detnum`` would be ``[(1,2,3)]`` and for ' \
                          'Keck/DEIMOS it would be ``[(1, 5), (2, 6), (3, 7), (4, 8)]``'

        dtypes['slitspatnum'] = [str, list]
        descr['slitspatnum'] = 'Restrict reduction to a set of slit DET:SPAT values (closest slit is used). ' \
                               'Example syntax -- slitspatnum = DET01:175,DET01:205 or MSC02:2234  If you are re-running the code, ' \
                               '(i.e. modifying one slit) you *must* have the precise SPAT_ID index.' 

        dtypes['maskIDs'] = [str, int, list]
        descr['maskIDs'] = 'Restrict reduction to a set of slitmask IDs ' \
                               'Example syntax -- ``maskIDs = 818006,818015`` ' \
                               'This must be used with detnum (for now).'

        dtypes['sortroot'] = str
        descr['sortroot'] = 'A filename given to output the details of the sorted files.  If ' \
                            'None, the default is the root name of the pypeit file.  If off, ' \
                            'no output is produced.'

        # TODO: Allow this to apply to each calibration frame type
        defaults['calwin'] = 0
        dtypes['calwin']   = [int, float]
        descr['calwin'] = 'The window of time in hours to search for calibration frames for a ' \
                          'science frame'

        # TODO: Explain what this actually does in the description.
        defaults['ignore_bad_headers'] = False
        dtypes['ignore_bad_headers'] = bool
        descr['ignore_bad_headers'] = 'Ignore bad headers (NOT recommended unless you know it is safe).'

        defaults['scidir'] = 'Science'
        dtypes['scidir'] = str
        descr['scidir'] = 'Directory relative to calling directory to write science files.'

        defaults['qadir'] = 'QA'
        dtypes['qadir'] = str
        descr['qadir'] = 'Directory relative to calling directory to write quality ' \
                         'assessment files.'

        defaults['redux_path'] = os.getcwd()
        dtypes['redux_path'] = str
        descr['redux_path'] = 'Path to folder for performing reductions.  Default is the ' \
                              'current working directory.'

        # Version checking
        defaults['chk_version'] = True
        dtypes['chk_version'] = bool
        descr['chk_version'] = 'If True enforce strict PypeIt version checking to ensure that ' \
                               'all files were created with the current version of PypeIt.  If ' \
                               'set to False, the code will attempt to read out-of-date files ' \
                               'and keep going.  Beware (!!) that this can lead to unforeseen ' \
                               'bugs that either cause the code to crash or lead to erroneous ' \
                               'results. I.e., you really need to know what you are doing if ' \
                               'you set this to False!'

        # Instantiate the parameter set
        super(ReduxPar, self).__init__(list(pars.keys()),
                                        values=list(pars.values()),
                                        defaults=list(defaults.values()),
                                        options=list(options.values()),
                                        dtypes=list(dtypes.values()),
                                        descr=list(descr.values()))
        self.validate()

    @classmethod
    def from_dict(cls, cfg):
        k = np.array([*cfg.keys()])

        # Basic keywords
        parkeys = [ 'spectrograph', 'quicklook', 'detnum', 'sortroot', 'calwin', 'scidir', 'qadir',
                    'redux_path', 'ignore_bad_headers', 'slitspatnum', 'maskIDs', 'chk_version']

        badkeys = np.array([pk not in parkeys for pk in k])
        if np.any(badkeys):
            raise ValueError('{0} not recognized key(s) for ReduxPar.'.format(k[badkeys]))

        kwargs = {}
        for pk in parkeys:
            kwargs[pk] = cfg[pk] if pk in k else None
        # Finish
        return cls(**kwargs)

    def validate(self):
        if self.data['slitspatnum'] is not None:
            if self.data['maskIDs'] is not None:
                raise ValueError("You cannot assign both splitspatnum and maskIDs")
        if self.data['maskIDs'] is not None:
            if self.data['detnum'] is None:
                raise ValueError("You must assign detnum with maskIDs (for now)")
            # Recast as a list
            if not isinstance(self.data['maskIDs'], list):
                self.data['maskIDs'] = [self.data['maskIDs']]



class WavelengthSolutionPar(ParSet):
    """
    The parameter set used to hold arguments for the determination of
    wavelength solution.

    For a table with the current keywords, defaults, and descriptions,
    see :ref:`parameters`.
    """
    def __init__(self, reference=None, method=None, echelle=None, ech_nspec_coeff=None, ech_norder_coeff=None,
                 ech_sigrej=None, lamps=None, bad_orders_maxfrac=None, frac_rms_thresh=None,
                 sigdetect=None, fwhm=None, fwhm_fromlines=None, fwhm_spat_order=None, fwhm_spec_order=None,
<<<<<<< HEAD
                 reid_arxiv=None, nreid_min=None, cc_thresh=None, cc_local_thresh=None, nlocal_cc=None,
                 rms_threshold=None, match_toler=None, func=None, n_first=None, n_final=None,
                 sigrej_first=None, sigrej_final=None, numsearch=None,
=======
                 reid_arxiv=None, nreid_min=None, reid_cont_sub=None, cc_shift_range=None, cc_thresh=None,
                 cc_local_thresh=None, nlocal_cc=None, rms_thresh_frac_fwhm=None, match_toler=None, func=None,
                 n_first=None, n_final=None, sigrej_first=None, sigrej_final=None, numsearch=None,
>>>>>>> 7dc53070
                 nfitpix=None, refframe=None,
                 nsnippet=None, use_instr_flag=None, wvrng_arxiv=None,
                 ech_separate_2d=None, redo_slits=None, qa_log=None):

        # Grab the parameter names and values from the function
        # arguments
        args, _, _, values = inspect.getargvalues(inspect.currentframe())
        pars = OrderedDict([(k,values[k]) for k in args[1:]])

        # Initialize the other used specifications for this parameter
        # set
        defaults = OrderedDict.fromkeys(pars.keys())
        options = OrderedDict.fromkeys(pars.keys())
        dtypes = OrderedDict.fromkeys(pars.keys())
        descr = OrderedDict.fromkeys(pars.keys())

        # Fill out parameter specifications.  Only the values that are
        # *not* None (i.e., the ones that are defined) need to be set

        # TODO JFH Does sky actually do anything?
        # TODO: Only test for 'pixel' is ever used. I.e. 'arc' or 'sky'
        # does not make a difference.
        defaults['reference'] = 'arc'
        options['reference'] = WavelengthSolutionPar.valid_reference()
        dtypes['reference'] = str
        descr['reference'] = 'Perform wavelength calibration with an arc, sky frame.  Use ' \
                             '\'pixel\' for no wavelength solution.'

        defaults['method'] = 'holy-grail'
        options['method'] = WavelengthSolutionPar.valid_methods()
        dtypes['method'] = str
        descr['method'] = 'Method to use to fit the individual arc lines.  Note that some of ' \
                          'the available methods should not be used; they are unstable and ' \
                          'require significant parameter tweaking to succeed.  You should use ' \
                          'one of \'holy-grail\', \'reidentify\', or \'full_template\'.  ' \
                          '\'holy-grail\' attempts to get a first guess at line IDs by looking ' \
                          'for patterns in the line locations.  It is fully automated.  When ' \
                          'it works, it works well; however, it can fail catastrophically.  ' \
                          'Instead, \'reidentify\' and \'full_template\' are the preferred ' \
                          'methods.  They require an archived wavelength solution for your ' \
                          'specific instrument/grating combination as a reference.  ' \
                          'This is used to anchor the wavelength solution for the data being ' \
                          f"reduced.  All options are: {', '.join(options['method'])}."

        # Echelle wavelength calibration stuff
        # TODO: Is this needed? I.e., where do we need this parameter
        # when we don't have access to spectrograph.pypeline?
        defaults['echelle'] = False
        dtypes['echelle'] = bool
        descr['echelle'] = 'Is this an echelle spectrograph? If yes an additional 2-d fit ' \
                           'wavelength fit will be performed as a function of spectral pixel ' \
                           'and order number to improve the wavelength solution'

        defaults['ech_nspec_coeff'] = 4
        dtypes['ech_nspec_coeff'] = int
        descr['ech_nspec_coeff'] = 'For echelle spectrographs, this is the order of the final ' \
                                   '2d fit to the spectral dimension.  You should choose this ' \
                                   'to be the n_final of the fits to the individual orders.'

        defaults['ech_norder_coeff'] = 4
        dtypes['ech_norder_coeff'] = int
        descr['ech_norder_coeff'] = 'For echelle spectrographs, this is the order of the final ' \
                                    '2d fit to the order dimension.'

        defaults['ech_sigrej'] = 2.0
        dtypes['ech_sigrej'] = [int,float]
        descr['ech_sigrej'] = 'For echelle spectrographs, this is the sigma-clipping rejection ' \
                              'threshold in the 2d fit to spectral and order dimensions'

        defaults['bad_orders_maxfrac'] = 0.25
        dtypes['bad_orders_maxfrac'] = float
        descr['bad_orders_maxfrac'] = 'For echelle spectrographs (i.e., ``echelle=True``), ' \
                                      'this is the maximum fraction of orders (per detector) with failed 1D fit, ' \
                                      'for PypeIt to attempt a refit.'

        defaults['frac_rms_thresh'] = 1.5
        dtypes['frac_rms_thresh'] = float
        descr['frac_rms_thresh'] = 'For echelle spectrographs (i.e., ``echelle=True``), ' \
                                   'this is the fractional change in the RMS threshold used ' \
                                   'when a 1D fit is re-attempted for failed orders.' \

        defaults['ech_separate_2d'] = False
        dtypes['ech_separate_2d'] = bool
        descr['ech_separate_2d'] = 'For echelle spectrographs, fit the 2D solutions on separate detectors separately'

        # TODO: These needs to be tidied up so we can check for valid
        # lamps. Right now I'm not checking.

        # Force lamps to be a list
        if pars['lamps'] is not None and not isinstance(pars['lamps'], list):
            pars['lamps'] = [pars['lamps']]
        options['lamps'] = None
        #options['lamps'] = WavelengthSolutionPar.valid_lamps()
        dtypes['lamps'] = list
        descr['lamps'] = 'Name of one or more ions used for the wavelength calibration.  Use ' \
                         '``None`` for no calibration. Choose ``use_header`` to use the list of lamps ' \
                         'recorded in the header of the arc frames (this is currently ' \
                         'available only for Keck DEIMOS, Keck LRIS, MMT Blue Channel, and LDT DeVeny).' # \
#                         'Options are: {0}'.format(', '.join(WavelengthSolutionPar.valid_lamps()))

        defaults['use_instr_flag'] = False
        dtypes['use_instr_flag'] = bool
        descr['use_instr_flag'] = 'If True, restrict to lines matching the instrument.  WARNING: This ' \
            'is only implemented for shane_kast_red + HolyGrail.  Do not use it unless you really know what you are doing.'

        # ToDo Should this be in counts or ADU? Currently the arcs are in ADU (which actually sort of makes sense here) but the
        # name of the parameter is counts. Perhaps we should just change this to nonlinear_adu or something to avoid confusion.

        # These are the parameters used for arc line detection
        # TODO: Why is this not always defined by the detectors of the
        # spectrograph?
        #defaults['nonlinear_counts'] = None
        #dtypes['nonlinear_counts'] = float
        #descr['nonlinear_counts'] = 'Arc lines above this saturation threshold are not used in wavelength solution fits because they cannot' \
        #                            'be accurately centroided'

        defaults['sigdetect'] = 5.
        dtypes['sigdetect'] = [int, float, list, np.ndarray]
        descr['sigdetect'] = 'Sigma threshold above fluctuations for arc-line detection.  Arcs ' \
                             'are continuum subtracted and the fluctuations are computed after ' \
                             'continuum subtraction.  This can be a single number or a vector ' \
                             '(list or numpy array) that provides the detection threshold for ' \
                             'each slit.'

        defaults['fwhm'] = 4.
        dtypes['fwhm'] = [int, float]
        descr['fwhm'] = 'Spectral sampling of the arc lines. This is the FWHM of an arcline in ' \
                        'binned pixels of the input arc image'

        defaults['fwhm_fromlines'] = False
        dtypes['fwhm_fromlines'] = bool
        descr['fwhm_fromlines'] = 'Estimate spectral resolution in each slit using the arc lines. '\
                                  'If True, the estimated FWHM will override ``fwhm`` only in '\
                                  'the determination of the wavelength solution (`i.e.`, not in '\
                                  'WaveTilts).'

        defaults['fwhm_spat_order'] = 0
        dtypes['fwhm_spat_order'] = int
        descr['fwhm_spat_order'] = 'This parameter determines the spatial polynomial order to use in the ' \
                                   '2D polynomial fit to the FWHM of the arc lines. See also, fwhm_spec_order.'

        defaults['fwhm_spec_order'] = 1
        dtypes['fwhm_spec_order'] = int
        descr['fwhm_spec_order'] = 'This parameter determines the spectral polynomial order to use in the ' \
                                   '2D polynomial fit to the FWHM of the arc lines. See also, fwhm_spat_order.'

        # These are the parameters used for reidentification
        defaults['reid_arxiv'] = None
        dtypes['reid_arxiv'] = str
        descr['reid_arxiv'] = 'Name of the archival wavelength solution file that will be used ' \
                              'for the wavelength reidentification.  Only used if ``method`` is ' \
                              '\'reidentify\' or \'full_template\'.'

        defaults['nreid_min'] = 1
        dtypes['nreid_min'] = int
        descr['nreid_min'] = 'Minimum number of times that a given candidate reidentified line ' \
                             'must be properly matched with a line in the arxiv to be ' \
                             'considered a good reidentification. If there is a lot of ' \
                             'duplication in the arxiv of the spectra in question (i.e. ' \
                             'multislit) set this to a number like 1-4. For echelle this ' \
                             'depends on the number of solutions in the arxiv.  Set this to 1 ' \
                             'for fixed format echelle spectrographs.  For an echelle with a ' \
                             'tiltable grating, this will depend on the number of solutions in ' \
                             'the arxiv.'

        defaults['reid_cont_sub'] = True
        dtypes['reid_cont_sub'] = bool
        descr['reid_cont_sub'] = 'If True, continuum subtract the arc and arxiv spectrum before ' \
                                 'the wavelength reidentification. ' \

        defaults['wvrng_arxiv'] = None
        dtypes['wvrng_arxiv'] = list
        descr['wvrng_arxiv'] = 'Cut the arxiv template down to this specified wavelength range [min,max]'

        defaults['nsnippet'] = 2
        dtypes['nsnippet'] = int
        descr['nsnippet'] = 'Number of spectra to chop the arc spectrum into when ``method`` is ' \
                            '\'full_template\''

        pars['cc_shift_range'] = tuple_force(pars['cc_shift_range'])
        defaults['cc_shift_range'] = None
        dtypes['cc_shift_range'] = tuple
        descr['cc_shift_range'] = 'Range of pixel shifts allowed when cross-correlating the ' \
                                  'input arc spectrum with the archive spectrum.  If None, the ' \
                                  'range will be automatically determined.'

        defaults['cc_thresh'] = 0.70
        dtypes['cc_thresh'] = [float, list, np.ndarray]
        descr['cc_thresh'] = 'Threshold for the *global* cross-correlation coefficient between ' \
                             'an input spectrum and member of the archive required to attempt ' \
                             'reidentification.  Spectra from the archive with a lower ' \
                             'cross-correlation are not used for reidentification. This can be ' \
                             'a single number or a list/array providing the value for each slit.'

        defaults['cc_local_thresh'] = 0.70
        dtypes['cc_local_thresh'] = float
        descr['cc_local_thresh'] = 'Threshold for the *local* cross-correlation coefficient, ' \
                                   'evaluated at each reidentified line,  between an input ' \
                                   'spectrum and the shifted and stretched archive spectrum ' \
                                   'above which a line must be to be considered a good line ' \
                                   'for reidentification. The local cross-correlation is ' \
                                   'evaluated at each candidate reidentified line (using a ' \
                                   'window of nlocal_cc), and is then used to score the the ' \
                                   'reidentified lines to arrive at the final set of good ' \
                                   'reidentifications.'

        defaults['nlocal_cc'] = 11
        dtypes['nlocal_cc'] = int
        descr['nlocal_cc'] = 'Size of pixel window used for local cross-correlation ' \
                             'computation for each arc line. If not an odd number one will ' \
                             'be added to it to make it odd.'

        # These are the parameters used for the iterative fitting of the arc lines
<<<<<<< HEAD
        defaults['rms_threshold'] = 0.15
        dtypes['rms_threshold'] = float
        descr['rms_threshold'] = 'Maximum RMS (in binned pixels) for keeping a slit/order solution. ' \
                                 'Used for echelle spectrographs, the \'reidentify\' method, and when re-analyzing a slit with the redo_slits parameter.' \
                                    'In a future PR, we will refactor the code to always scale this threshold off the measured FWHM of the arc lines.'
                                     
=======
        defaults['rms_thresh_frac_fwhm'] = 0.15
        dtypes['rms_thresh_frac_fwhm'] = float
        descr['rms_thresh_frac_fwhm'] = 'Maximum RMS (expressed as fraction of the FWHM) for keeping ' \
                                        'a slit/order solution. If ``fwhm_fromlines`` is True, ' \
                                        'FWHM will be computed from the arc lines in each slits, otherwise ``fwhm`` ' \
                                        'will be used. This parameter is used for the \'holy-grail\', ' \
                                        '\'reidentify\', and \'echelle\' methods and  when re-analyzing ' \
                                        'a slit using the ``redo_slits`` parameter. '
>>>>>>> 7dc53070

        defaults['match_toler'] = 2.0
        dtypes['match_toler'] = float
        descr['match_toler'] = 'Matching tolerance in pixels when searching for new lines. This ' \
                               'is the difference in pixels between the wavlength assigned to ' \
                               'an arc line by an iteration of the wavelength solution to the ' \
                               'wavelength in the line list.  This parameter is also used as ' \
                               'the matching tolerance in pixels for a line reidentification.  ' \
                               'A good line match must match within this tolerance to the ' \
                               'shifted and stretched archive spectrum, and the archive ' \
                               'wavelength solution at this match must be within match_toler ' \
                               'dispersion elements from the line in line list.'

        defaults['func'] = 'legendre'
        dtypes['func'] = str
        descr['func'] = 'Function used for wavelength solution fits'

        defaults['n_first'] = 2
        dtypes['n_first'] = int
        descr['n_first'] = 'Order of first guess fit to the wavelength solution.'

        defaults['sigrej_first'] = 2.0
        dtypes['sigrej_first'] = float
        descr['sigrej_first'] = 'Number of sigma for rejection for the first guess to the ' \
                                'wavelength solution.'

        defaults['n_final'] = 4
        dtypes['n_final'] = [int, float, list, np.ndarray]
        descr['n_final'] = 'Order of final fit to the wavelength solution (there are n_final+1 ' \
                           'parameters in the fit). This can be a single number or a ' \
                           'list/array providing the value for each slit'

        defaults['sigrej_final'] = 3.0
        dtypes['sigrej_final'] = float
        descr['sigrej_final'] = 'Number of sigma for rejection for the final guess to the ' \
                                'wavelength solution.'

        defaults['numsearch'] = 20
        dtypes['numsearch'] = int
        descr['numsearch'] = 'Number of brightest arc lines to search for in preliminary ' \
                             'identification'

        defaults['nfitpix'] = 5
        dtypes['nfitpix'] = int
        descr['nfitpix'] = 'Number of pixels to fit when deriving the centroid of the arc ' \
                           'lines (an odd number is best)'

        # TODO: What should the default be?  None or 'heliocentric'?
        defaults['refframe'] = 'heliocentric'
        options['refframe'] = WavelengthSolutionPar.valid_reference_frames()
        dtypes['refframe'] = str
        descr['refframe'] = 'Frame of reference for the wavelength calibration.  ' \
                         'Options are: {0}'.format(', '.join(options['refframe']))

        dtypes['redo_slits'] = [int, list]
        descr['redo_slits'] = 'Redo the input slit(s) [multislit] or order(s) [echelle]'

        defaults['qa_log'] = True
        dtypes['qa_log'] = bool
        descr['qa_log'] = 'Governs whether the wavelength solution arc line QA plots will have log or linear scaling'\
                          'If True, the scaling will be log, if False linear'

        # Instantiate the parameter set
        super(WavelengthSolutionPar, self).__init__(list(pars.keys()),
                                                    values=list(pars.values()),
                                                    defaults=list(defaults.values()),
                                                    options=list(options.values()),
                                                    dtypes=list(dtypes.values()),
                                                    descr=list(descr.values()))
        self.validate()

    @classmethod
    def from_dict(cls, cfg):
        k = np.array([*cfg.keys()])
        parkeys = ['reference', 'method', 'echelle', 'ech_nspec_coeff',
<<<<<<< HEAD
                   'ech_norder_coeff', 'ech_sigrej', 'ech_separate_2d', 'lamps', 'sigdetect',
                   'fwhm', 'fwhm_fromlines', 'fwhm_spat_order', 'fwhm_spec_order',
                   'reid_arxiv', 'nreid_min', 'cc_thresh', 'cc_local_thresh',
                   'nlocal_cc', 'rms_threshold', 'match_toler', 'func', 'n_first','n_final',
=======
                   'ech_norder_coeff', 'ech_sigrej', 'ech_separate_2d', 'bad_orders_maxfrac', 'frac_rms_thresh',
                   'lamps', 'sigdetect', 'fwhm', 'fwhm_fromlines', 'fwhm_spat_order', 'fwhm_spec_order',
                   'reid_arxiv', 'nreid_min', 'reid_cont_sub', 'cc_shift_range', 'cc_thresh', 'cc_local_thresh',
                   'nlocal_cc', 'rms_thresh_frac_fwhm', 'match_toler', 'func', 'n_first','n_final',
>>>>>>> 7dc53070
                   'sigrej_first', 'sigrej_final', 'numsearch', 'nfitpix',
                   'refframe', 'nsnippet', 'use_instr_flag', 'wvrng_arxiv', 
                   'redo_slits', 'qa_log']

        badkeys = np.array([pk not in parkeys for pk in k])
        if np.any(badkeys):
            raise ValueError('{0} not recognized key(s) for WavelengthSolutionPar.'.format(
                             k[badkeys]))

        kwargs = {}
        for pk in parkeys:
            kwargs[pk] = cfg[pk] if pk in k else None
        return cls(**kwargs)

    @staticmethod
    def valid_reference():
        """
        Return the valid wavelength solution methods.
        """
        return ['arc', 'sky', 'pixel']

    @staticmethod
    def valid_methods():
        """
        Return the valid wavelength solution methods.
        """
        return ['holy-grail', 'identify', 'reidentify', 'echelle', 'full_template']

    @staticmethod
    def valid_lamps():
        """
        Return the valid lamp ions
        """
        return ['ArI', 'CdI', 'HgI', 'HeI', 'KrI', 'NeI', 'XeI', 'ZnI', 'ThAr', 'FeAr']

    @staticmethod
    def valid_media():
        """
        Return the valid media for the wavelength calibration.
        """
        return ['vacuum', 'air']

    @staticmethod
    def valid_reference_frames():
        """
        Return the valid reference frames for the wavelength calibration
        """
        return ['observed', 'heliocentric', 'barycentric']

    def validate(self):
        pass


class EdgeTracePar(ParSet):
    """
    Parameters used for slit edge tracing.

    For a table with the current keywords, defaults, and descriptions,
    see :ref:`parameters`.
    """
    prefix = 'ETP'  # Prefix for writing parameters to a header is a class attribute
    def __init__(self, filt_iter=None, sobel_mode=None, edge_thresh=None, sobel_enhance=None,
                 exclude_regions=None, follow_span=None, det_min_spec_length=None,
                 max_shift_abs=None, max_shift_adj=None, max_spat_error=None, match_tol=None,
                 fit_function=None, fit_order=None, fit_maxdev=None, fit_maxiter=None,
                 fit_niter=None, fit_min_spec_length=None, auto_pca=None, left_right_pca=None,
                 pca_min_edges=None, pca_n=None, pca_var_percent=None, pca_function=None,
                 pca_order=None, pca_sigrej=None, pca_maxrej=None, pca_maxiter=None,
                 smash_range=None, edge_detect_clip=None, trace_median_frac=None, trace_thresh=None,
                 trace_rms_tol=None, fwhm_uniform=None, niter_uniform=None, fwhm_gaussian=None,
                 niter_gaussian=None, det_buffer=None, max_nudge=None, sync_predict=None,
                 sync_center=None, gap_offset=None, sync_to_edge=None, bound_detector=None,
                 minimum_slit_dlength=None, dlength_range=None, minimum_slit_length=None,
                 minimum_slit_length_sci=None, length_range=None, minimum_slit_gap=None, clip=None,
                 order_match=None, order_offset=None, add_missed_orders=None, order_width_poly=None,
                 order_gap_poly=None, order_spat_range=None, overlap=None, use_maskdesign=None,
                 maskdesign_maxsep=None, maskdesign_step=None, maskdesign_sigrej=None, pad=None,
                 add_slits=None, add_predict=None, rm_slits=None, maskdesign_filename=None):

        # Grab the parameter names and values from the function
        # arguments
        args, _, _, values = inspect.getargvalues(inspect.currentframe())
        pars = OrderedDict([(k,values[k]) for k in args[1:]])      # "1:" to skip 'self'

        # Initialize the other used specifications for this parameter
        # set
        defaults = OrderedDict.fromkeys(pars.keys())
        options = OrderedDict.fromkeys(pars.keys())
        dtypes = OrderedDict.fromkeys(pars.keys())
        descr = OrderedDict.fromkeys(pars.keys())

        # Fill out parameter specifications.  Only the values that are
        # *not* None (i.e., the ones that are defined) need to be set
        defaults['filt_iter'] = 0
        dtypes['filt_iter'] = int
        descr['filt_iter'] = 'Number of median-filtering iterations to perform on sqrt(trace) ' \
                             'image before applying to Sobel filter to detect slit/order edges.'

        defaults['sobel_mode'] = 'nearest'
        options['sobel_mode'] = EdgeTracePar.valid_sobel_modes()
        dtypes['sobel_mode'] = str
        descr['sobel_mode'] = 'Mode for Sobel filtering.  Default is \'nearest\'; note we find' \
                              '\'constant\' works best for DEIMOS.'

        defaults['edge_thresh'] = 20.
        dtypes['edge_thresh'] = [int, float]
        descr['edge_thresh'] = 'Threshold for finding edges in the Sobel-filtered significance image.'

        defaults['sobel_enhance'] = 0
        dtypes['sobel_enhance'] = int
        descr['sobel_enhance'] = 'Enhance the sobel filtering? A value of 0 will not enhance the sobel filtering. ' \
                                 'Any other value > 0 will sum the sobel values. For example, a value of 3 will ' \
                                 'combine the sobel values for the 3 nearest pixels. This is useful when a slit ' \
                                 'edge is poorly defined (e.g. vignetted).'

        defaults['exclude_regions'] = None
        dtypes['exclude_regions'] = [list, str]
        descr['exclude_regions'] = 'User-defined regions to exclude from the slit tracing. To set this parameter, ' \
                                   'the text should be a comma separated list of pixel ranges (in the x direction) ' \
                                   'to be excluded and the detector number. For example, the following string ' \
                                   '1:0:20,1:300:400  would select two regions in det=1 between pixels 0 and 20 ' \
                                   'and between 300 and 400.'

        defaults['follow_span'] = 20
        dtypes['follow_span'] = int
        descr['follow_span'] = 'In the initial connection of spectrally adjacent edge ' \
                               'detections, this sets the number of previous spectral rows ' \
                               'to consider when following slits forward.'

        # TODO: Allow this to be a list so that it can be detector specific?
        defaults['det_min_spec_length'] = 0.33
        dtypes['det_min_spec_length'] = [int, float]
        descr['det_min_spec_length'] = 'The minimum spectral length (as a fraction of the ' \
                                       'detector size) of a trace determined by direct ' \
                                       'measurements of the detector data (as opposed to what ' \
                                       'should be included in any modeling approach; see ' \
                                       'fit_min_spec_length).'

        defaults['max_shift_abs'] = 0.5
        dtypes['max_shift_abs'] = [int, float]
        descr['max_shift_abs'] = 'Maximum spatial shift in pixels between an input edge ' \
                                 'location and the recentroided value.'

        defaults['max_shift_adj'] = 0.15
        dtypes['max_shift_adj'] = [int, float]
        descr['max_shift_adj'] = 'Maximum spatial shift in pixels between the edges in ' \
                                 'adjacent spectral positions.'

#        defaults['max_spat_error'] = 0.2
        dtypes['max_spat_error'] = [int, float]
        descr['max_spat_error'] = 'Maximum error in the spatial position of edges in pixels.'

        defaults['match_tol'] = 3.
        dtypes['match_tol'] = [int, float]
        descr['match_tol'] = 'Same-side slit edges below this separation in pixels are ' \
                             'considered part of the same edge.'

        defaults['fit_function'] = 'legendre'
        options['fit_function'] = EdgeTracePar.valid_functions()
        dtypes['fit_function'] = str
        descr['fit_function'] = 'Function fit to edge measurements.  ' \
                                'Options are: {0}'.format(', '.join(options['fit_function']))

        defaults['fit_order'] = 5
        dtypes['fit_order'] = int
        descr['fit_order'] = 'Order of the function fit to edge measurements.'

        defaults['fit_maxdev'] = 5.0
        dtypes['fit_maxdev'] = [int, float]
        descr['fit_maxdev'] = 'Maximum deviation between the fitted and measured edge position ' \
                              'for rejection in spatial pixels.'

        defaults['fit_maxiter'] = 25
        dtypes['fit_maxiter'] = int
        descr['fit_maxiter'] = 'Maximum number of rejection iterations during edge fitting.'

        defaults['fit_niter'] = 1
        dtypes['fit_niter'] = int
        descr['fit_niter'] = 'Number of iterations of re-measuring and re-fitting the edge ' \
                             'data; see :func:`~pypeit.core.trace.fit_trace`.'

        # TODO: Allow this to be a list so that it can be detector specific?
        defaults['fit_min_spec_length'] = 0.6
        dtypes['fit_min_spec_length'] = float
        descr['fit_min_spec_length'] = 'Minimum unmasked spectral length of a traced slit edge ' \
                                       'to use in any modeling procedure (polynomial fitting ' \
                                       'or PCA decomposition).'

        defaults['auto_pca'] = True
        dtypes['auto_pca'] = bool
        descr['auto_pca'] = 'During automated tracing, attempt to construct a PCA decomposition ' \
                            'of the traces. When True, the edge traces resulting from the ' \
                            'initial detection, centroid refinement, and polynomial fitting ' \
                            'must meet a set of criteria for performing the pca; see ' \
                            ':func:`pypeit.edgetrace.EdgeTraceSet.can_pca`.  If False, the ' \
                            '``sync_predict`` parameter *cannot* be set to ``pca``; if it is ' \
                            'not, the value is set to ``nearest`` and a warning is issued when ' \
                            'validating the parameter set.'

        defaults['left_right_pca'] = False
        dtypes['left_right_pca'] = bool
        descr['left_right_pca'] = 'Construct a PCA decomposition for the left and right traces ' \
                                  'separately.  This can be important for cross-dispersed ' \
                                  'echelle spectrographs (e.g., Keck-NIRES)'

        defaults['pca_min_edges'] = 4
        dtypes['pca_min_edges'] = int
        descr['pca_min_edges'] = 'Minimum number of edge traces required to perform a PCA ' \
                                 'decomposition of the trace form.  If left_right_pca is True, ' \
                                 'this minimum applies to the number of left and right traces ' \
                                 'separately.'

        dtypes['pca_n'] = int
        descr['pca_n'] = 'The number of PCA components to keep, which must be less than the ' \
                         'number of detected traces.  If not provided, determined by ' \
                         'calculating the minimum number of components required to explain a ' \
                         'given percentage of variance in the edge data; see `pca_var_percent`.'

        defaults['pca_var_percent'] = 99.8
        dtypes['pca_var_percent'] = [int, float]
        descr['pca_var_percent'] = 'The percentage (i.e., not the fraction) of the variance in ' \
                                   'the edge data accounted for by the PCA used to truncate ' \
                                   'the number of PCA coefficients to keep (see `pca_n`).  ' \
                                   'Ignored if `pca_n` is provided directly.'

        defaults['pca_function'] = 'polynomial'
        dtypes['pca_function'] = str
        options['pca_function'] = EdgeTracePar.valid_functions()
        descr['pca_function'] = 'Type of function fit to the PCA coefficients for each ' \
                                'component.  Options are: {0}'.format(
                                    ', '.join(options['pca_function']))

        defaults['pca_order'] = 2
        dtypes['pca_order'] = int
        descr['pca_order'] = 'Order of the function fit to the PCA coefficients.'

        defaults['pca_sigrej'] = [2., 2.]
        dtypes['pca_sigrej'] = [int, float, list]
        descr['pca_sigrej'] = 'Sigma rejection threshold for fitting PCA components. Individual ' \
                              'numbers are used for both lower and upper rejection. A list of ' \
                              'two numbers sets these explicitly (e.g., [2., 3.]).'

        defaults['pca_maxrej'] = 1
        dtypes['pca_maxrej'] = int
        descr['pca_maxrej'] = 'Maximum number of PCA coefficients rejected during a given fit ' \
                              'iteration.'

        defaults['pca_maxiter'] = 25
        dtypes['pca_maxiter'] = int
        descr['pca_maxiter'] = 'Maximum number of rejection iterations when fitting the PCA ' \
                               'coefficients.'

        defaults['smash_range'] = [0., 1.]
        dtypes['smash_range'] = list
        descr['smash_range'] = 'Range of the slit in the spectral direction (in fractional ' \
                               'units) to smash when searching for slit edges.  If the ' \
                               'spectrum covers only a portion of the image, use that range.'

        # TODO: Does this still need to be different from `edge_thresh`?
        dtypes['edge_detect_clip'] = [int, float]
        descr['edge_detect_clip'] = 'Sigma clipping level for peaks detected in the collapsed, ' \
                                    'Sobel-filtered significance image.'

        dtypes['trace_median_frac'] = [int, float]
        descr['trace_median_frac'] = 'After detection of peaks in the rectified Sobel-filtered ' \
                                     'image and before refitting the edge traces, the rectified ' \
                                     'image is median filtered with a kernel width of ' \
                                     '`trace_median_frac*nspec` along the spectral dimension.'

        dtypes['trace_thresh'] = [int, float]
        descr['trace_thresh'] = 'After rectification and median filtering of the Sobel-filtered ' \
                                'image (see `trace_median_frac`), values in the median-filtered ' \
                                'image *below* this threshold are masked in the refitting of ' \
                                'the edge trace data.  If None, no masking applied.'
        
        dtypes['trace_rms_tol'] = [int, float]
        descr['trace_rms_tol'] = 'After retracing edges using peaks detected in the rectified ' \
                                 'and collapsed image, the RMS difference (in pixels) between ' \
                                 'the original and refit traces are calculated.  This sets the ' \
                                 'upper limit of the RMS for traces that will be removed.  If ' \
                                 'None, no limit is set and all new traces are kept.'

        defaults['fwhm_uniform'] = 3.0
        dtypes['fwhm_uniform'] = [int, float]
        descr['fwhm_uniform'] = 'The `fwhm` parameter to use when using uniform weighting in ' \
                                ':func:`~pypeit.core.trace.fit_trace` when refining the PCA ' \
                                'predictions of edges.  See description of ' \
                                ':func:`~pypeit.core.trace.peak_trace`.'

        defaults['niter_uniform'] = 9
        dtypes['niter_uniform'] = int
        descr['niter_uniform'] = 'The number of iterations of ' \
                                 ':func:`~pypeit.core.trace.fit_trace` to use when using ' \
                                 'uniform weighting.'

        defaults['fwhm_gaussian'] = 3.0
        dtypes['fwhm_gaussian'] = [int, float]
        descr['fwhm_gaussian'] = 'The `fwhm` parameter to use when using Gaussian weighting in ' \
                                 ':func:`~pypeit.core.trace.fit_trace` when refining the PCA ' \
                                 'predictions of edges.  See description ' \
                                 ':func:`~pypeit.core.trace.peak_trace`.'

        defaults['niter_gaussian'] = 6
        dtypes['niter_gaussian'] = int
        descr['niter_gaussian'] = 'The number of iterations of ' \
                                  ':func:`~pypeit.core.trace.fit_trace` to use when using ' \
                                  'Gaussian weighting.'

        defaults['det_buffer'] = 5
        dtypes['det_buffer'] = int
        descr['det_buffer'] = 'The minimum separation between the detector edges and a slit ' \
                              'edge for any added edge traces.  Must be positive.'

#        defaults['max_nudge'] = 100
        dtypes['max_nudge'] = [int, float]
        descr['max_nudge'] = 'If parts of any (predicted) trace fall off the detector edge, ' \
                             'allow them to be nudged away from the detector edge up to and ' \
                             'including this maximum number of pixels.  If None, no limit is ' \
                             'set; otherwise should be 0 or larger.'

        defaults['sync_predict'] = 'pca'
        options['sync_predict'] = EdgeTracePar.valid_predict_modes()
        dtypes['sync_predict'] = str
        descr['sync_predict'] = 'Mode to use when predicting the form of the trace to insert.  ' \
                                'Use `pca` to use the PCA decomposition, `nearest` to ' \
                                'reproduce the shape of the nearest trace, or `auto` to let PypeIt ' \
                                'decide which mode to use between `pca` and `nearest`. In general, ' \
                                'it will first try `pca`, and if that is not possible, it will use `nearest`.'

        defaults['sync_center'] = 'median'
        options['sync_center'] = EdgeTracePar.valid_center_modes()
        dtypes['sync_center'] = str
        descr['sync_center'] = 'Mode to use for determining the location of traces to insert.  ' \
                               'Use `median` to use the median of the matched left and right ' \
                               'edge pairs, `nearest` to use the length of the nearest slit, ' \
                               'or `gap` to offset by a fixed gap width from the next slit edge.'

        defaults['gap_offset'] = 5.
        dtypes['gap_offset'] = [int, float]
        descr['gap_offset'] = 'Offset (pixels) used for the slit edge gap width when inserting ' \
                              'slit edges (see `sync_center`) or when nudging predicted slit ' \
                              'edges to avoid slit overlaps.  This should be larger than ' \
                              '`minimum_slit_gap` when converted to arcseconds.'

        defaults['sync_to_edge'] = True
        dtypes['sync_to_edge'] = bool
        descr['sync_to_edge'] = 'If adding a first left edge or a last right edge, ignore ' \
                                '`center_mode` for these edges and place them at the edge of ' \
                                'the detector (with the relevant shape).'

        defaults['bound_detector'] = False
        dtypes['bound_detector'] = bool
        descr['bound_detector'] = 'When the code is ready to synchronize the left/right trace ' \
                                  'edges, the traces should have been constructed, vetted, and ' \
                                  'cleaned. This can sometimes lead to *no* valid traces. This ' \
                                  'parameter dictates what to do next. If ``bound_detector`` is ' \
                                  'True, the code will artificially add left and right edges ' \
                                  'that bound the detector; if False, the code identifies the ' \
                                  'slit-edge tracing as being unsuccessful, warns the user, and ' \
                                  'ends gracefully. Note that setting ``bound_detector`` to ' \
                                  'True is needed for some long-slit data where the slit ' \
                                  'edges are, in fact, beyond the edges of the detector.'

        dtypes['minimum_slit_dlength'] = [int, float]
        descr['minimum_slit_dlength'] = 'Minimum *change* in the slit length (arcsec) as a ' \
                                        'function of wavelength in arcsec.  This is mostly ' \
                                        'meant to catch cases when the polynomial fit to the ' \
                                        'detected edges becomes ill-conditioned (e.g., when ' \
                                        'the slits run off the edge of the detector) and leads ' \
                                        'to wild traces.  If reducing the order of the ' \
                                        'polynomial (``fit_order``) does not help, try using ' \
                                        'this to remove poorly constrained slits.'

        dtypes['dlength_range'] = [int, float]
        descr['dlength_range'] = 'Similar to ``minimum_slit_dlength``, but constrains the ' \
                                 '*fractional* change in the slit length as a function of ' \
                                 'wavelength.  For example, a value of 0.2 means that slit ' \
                                 'length should not vary more than 20%' \
                                 'as a function of wavelength.  '

#        defaults['minimum_slit_length'] = 6.
        dtypes['minimum_slit_length'] = [int, float]
        descr['minimum_slit_length'] = 'Minimum slit length in arcsec.  Slit lengths are ' \
                                       'determined by the median difference between the left ' \
                                       'and right edge locations for the unmasked trace ' \
                                       'locations.  This is used to identify traces that are ' \
                                       '*erroneously* matched together to form slits.  Short ' \
                                       'slits are expected to be ignored or removed (see ' \
                                       ' ``clip``).  If None, no minimum slit length applied.'

        dtypes['minimum_slit_length_sci'] = [int, float]
        descr['minimum_slit_length_sci'] = 'Minimum slit length in arcsec for a science slit.  ' \
                                       'Slit lengths are determined by the median difference ' \
                                       'between the left and right edge locations for the ' \
                                       'unmasked trace locations.  Used in combination with ' \
                                       '``minimum_slit_length``, this parameter is used to ' \
                                       'identify box or alignment slits; i.e., those slits ' \
                                       'that are shorter than ``minimum_slit_length_sci`` but ' \
                                       'larger than ``minimum_slit_length`` are box/alignment ' \
                                       'slits.  Box slits are *never* removed (see ``clip``), ' \
                                       'but no spectra are extracted from them.  If None, no ' \
                                       'minimum science slit length is applied.'

#        defaults['length_range'] = 0.3
        dtypes['length_range'] = [int, float]
        descr['length_range'] = 'Allowed range in slit length compared to the median slit ' \
                                'length.  For example, a value of 0.3 means that slit lengths ' \
                                'should not vary more than 30%.  Relatively shorter or longer ' \
                                'slits are masked or clipped.  Most useful for echelle or ' \
                                'multi-slit data where the slits should have similar or ' \
                                'identical lengths.'

        # TODO: Define this in pixels instead of arcsec?
        dtypes['minimum_slit_gap'] = [int, float]
        descr['minimum_slit_gap'] = 'Minimum slit gap in arcsec.  Gaps between slits are ' \
                                    'determined by the median difference between the right ' \
                                    'and left edge locations of adjacent slits.  Slits with ' \
                                    'small gaps are merged by removing the intervening traces.' \
                                    'If None, no minimum slit gap is applied.  This should be ' \
                                    'smaller than `gap_offset` when converted to pixels.'

        defaults['clip'] = True
        dtypes['clip'] = bool
        descr['clip'] = 'Remove traces flagged as bad, instead of only masking them.  This ' \
                        'is currently only used by ' \
                        ':func:`~pypeit.edgetrace.EdgeTraceSet.centroid_refine`.'

        dtypes['order_match'] = [int, float]
        descr['order_match'] = 'Orders for *fixed-format* echelle spectrographs are always ' \
                               'matched to a predefined expectation for the number of orders ' \
                               'found and their relative placement in the detector.  This sets ' \
                               'the tolerance allowed for matching identified "slits" to ' \
                               'echelle orders. Must be relative to the fraction of the ' \
                               'detector spatial scale (i.e., a value of 0.05 means that the ' \
                               'order locations must be within 5% of the expected value).  If ' \
                               'None, no limit is used.'

        dtypes['order_offset'] = [int, float]
        descr['order_offset'] = 'Orders for *fixed-format* echelle spectrographs are always ' \
                                'matched to a predefined expectation for the number of orders ' \
                                'found and their relative placement in the detector.  This sets ' \
                                'the offset to introduce to the expected order positions to ' \
                                'improve the match for this specific data. This is an additive ' \
                                'offset to the measured slit positions; i.e., this should ' \
                                'minimize the difference between the expected order positions ' \
                                'and ``self.slit_spatial_center() + offset``. Must be in the ' \
                                'fraction of the detector spatial scale. If None, no offset ' \
                                'is applied.'

        defaults['add_missed_orders'] = False
        dtypes['add_missed_orders'] = bool
        descr['add_missed_orders'] = 'For any Echelle spectrograph (fixed-format or otherwise), ' \
                                     'attempt to add orders that have been missed by the ' \
                                     'automated edge tracing algorithm.  For *fixed-format* ' \
                                     'Echelles, this is based on the expected positions on ' \
                                     'on the detector.  Otherwise, the detected orders are ' \
                                     'modeled and roughly used to predict the locations of ' \
                                     'missed orders; see additional parameters ' \
                                     '``order_width_poly``, ``order_gap_poly``, and ' \
                                     '``order_spat_range``.'
        
        defaults['order_width_poly'] = 2
        dtypes['order_width_poly'] = int
        descr['order_width_poly'] = 'Order of the Legendre polynomial used to model the ' \
                                    'spatial width of each order as a function of spatial ' \
                                    'pixel position.  See ``add_missed_orders``.'

        defaults['order_gap_poly'] = 3
        dtypes['order_gap_poly'] = int
        descr['order_gap_poly'] = 'Order of the Legendre polynomial used to model the spatial ' \
                                  'gap between orders as a function of the order spatial ' \
                                  'position.  See ``add_missed_orders``.'
        
        dtypes['order_spat_range'] = list
        descr['order_spat_range'] = 'The spatial range of the detector/mosaic over which to ' \
                                    'predict order locations.  If None, the full ' \
                                    'detector/mosaic range is used.  See ``add_missed_orders``.'

        defaults['overlap'] = False
        dtypes['overlap'] = bool
        descr['overlap'] = 'Assume slits identified as abnormally short are actually due to ' \
                           'overlaps between adjacent slits/orders.  If set to True, you *must* ' \
                           'have also used ``length_range`` to identify left-right edge pairs ' \
                           'that have an abnormally short separation.  For those short slits, ' \
                           'the code attempts to convert the short slits into slit gaps.  This ' \
                           'is particularly useful for blue orders in Keck-HIRES data.'

        defaults['use_maskdesign'] = False
        dtypes['use_maskdesign'] = bool
        descr['use_maskdesign'] = 'Use slit-mask designs to identify slits.'

        defaults['maskdesign_filename'] = None
        dtypes['maskdesign_filename'] = [str, list]
        descr['maskdesign_filename'] = 'Mask design info contained in this file or files (comma separated)'

        defaults['maskdesign_maxsep'] = 50
        dtypes['maskdesign_maxsep'] = [int, float]
        descr['maskdesign_maxsep'] = 'Maximum allowed offset in pixels between the slit edges ' \
                                     'defined by the slit-mask design and the traced edges.'

        defaults['maskdesign_step'] = 1
        dtypes['maskdesign_step'] = [int, float]
        descr['maskdesign_step'] = 'Step in pixels used to generate a list of possible offsets ' \
                                   '(within +/- `maskdesign_maxsep`) between the slit edges defined ' \
                                   'by the mask design and the traced edges.'

        defaults['maskdesign_sigrej'] = 3
        dtypes['maskdesign_sigrej'] = [int, float]
        descr['maskdesign_sigrej'] = 'Number of sigma for sigma-clipping rejection during slit-mask ' \
                                     'design matching.'

#        # Force trim to be a tuple
#        if pars['trim'] is not None and not isinstance(pars['trim'], tuple):
#            try:
#                pars['trim'] = tuple(pars['trim'])
#            except:
#                raise TypeError('Could not convert provided trim to a tuple.')
#        defaults['trim'] = (0,0)
#        dtypes['trim'] = tuple
#        descr['trim'] = 'How much to trim off each edge of each slit.  Each number should be 0 ' \
#                        'or positive'

        # TODO: Describe better where and how this is used.  It's not
        # actually used in the construction of the nominal slit edges,
        # but only in subsequent use of the slits (e.g., flat-fielding)
        defaults['pad'] = 0
        dtypes['pad'] = int
        descr['pad'] = 'Integer number of pixels to consider beyond the slit edges when ' \
                       'selecting pixels that are \'on\' the slit.'

#        defaults['single'] = []
#        dtypes['single'] = list
#        descr['single'] = 'Add a single, user-defined slit based on its location on each ' \
#                          'detector.  Syntax is a list of values, 2 per detector, that define ' \
#                          'the slit according to column values.  The second value (for the ' \
#                          'right edge) must be greater than 0 to be applied.  LRISr example: ' \
#                          'setting single = -1, -1, 7, 295 means the code will skip the ' \
#                          'user-definition for the first detector but adds one for the second. ' \
#                          ' None means no user-level slits defined.'

        dtypes['add_slits'] = [str, list]
        descr['add_slits'] = 'Add one or more user-defined slits.  The syntax to define a ' \
                             'slit to add is: \'det:spec:spat_left:spat_right\' where ' \
                             'det=detector, spec=spectral pixel, spat_left=spatial pixel of ' \
                             'left slit boundary, and spat_righ=spatial pixel of right slit ' \
                             'boundary.  For example, \'2:2000:2121:2322,3:2000:1201:1500\' ' \
                             'will add a slit to detector 2 passing through spec=2000 ' \
                             'extending spatially from 2121 to 2322 and another on detector 3 ' \
                             'at spec=2000 extending from 1201 to 1500.'

        defaults['add_predict'] = 'nearest'
        dtypes['add_predict'] = str
        descr['add_predict'] = 'Sets the method used to predict the shape of the left and right ' \
                               'traces for a user-defined slit inserted.  Options are (1) ' \
                               '``straight`` inserts traces with a constant spatial pixels ' \
                               'position, (2) ``nearest`` inserts traces with a form identical ' \
                               'to the automatically identified trace at the nearest spatial ' \
                               'position to the inserted slit, or (3) ``pca`` uses the PCA ' \
                               'decomposition to predict the shape of the traces.'

        dtypes['rm_slits'] = [str, list]
        descr['rm_slits'] = 'Remove one or more user-specified slits.  The syntax used to ' \
                            'define a slit to remove is: \'det:spec:spat\' where det=detector, ' \
                            'spec=spectral pixel, spat=spatial pixel.  For example, ' \
                            '\'2:2000:2121,3:2000:1500\' will remove the slit on detector 2 ' \
                            'that contains pixel (spat,spec)=(2000,2121) and on detector 3 ' \
                            'that contains pixel (2000,2121).'

        # Instantiate the parameter set
        super(EdgeTracePar, self).__init__(list(pars.keys()), values=list(pars.values()),
                                           defaults=list(defaults.values()),
                                           options=list(options.values()),
                                           dtypes=list(dtypes.values()),
                                           descr=list(descr.values()))
        self.validate()

    @classmethod
    def from_dict(cls, cfg):
        # TODO Please provide docs
        k = np.array([*cfg.keys()])
        parkeys = ['filt_iter', 'sobel_mode', 'edge_thresh', 'sobel_enhance', 'exclude_regions',
                   'follow_span', 'det_min_spec_length', 'max_shift_abs', 'max_shift_adj',
                   'max_spat_error', 'match_tol', 'fit_function', 'fit_order', 'fit_maxdev',
                   'fit_maxiter', 'fit_niter', 'fit_min_spec_length', 'auto_pca', 'left_right_pca',
                   'pca_min_edges', 'pca_n', 'pca_var_percent', 'pca_function', 'pca_order',
                   'pca_sigrej', 'pca_maxrej', 'pca_maxiter', 'smash_range', 'edge_detect_clip',
                   'trace_median_frac', 'trace_thresh', 'trace_rms_tol', 'fwhm_uniform',
                   'niter_uniform', 'fwhm_gaussian', 'niter_gaussian', 'det_buffer', 'max_nudge',
                   'sync_predict', 'sync_center', 'gap_offset', 'sync_to_edge', 'bound_detector',
                   'minimum_slit_dlength', 'dlength_range', 'minimum_slit_length',
                   'minimum_slit_length_sci', 'length_range', 'minimum_slit_gap', 'clip',
                   'order_match', 'order_offset',  'add_missed_orders', 'order_width_poly',
                   'order_gap_poly', 'order_spat_range', 'overlap', 'use_maskdesign',
                   'maskdesign_maxsep', 'maskdesign_step', 'maskdesign_sigrej',
                   'maskdesign_filename', 'pad', 'add_slits', 'add_predict', 'rm_slits']

        badkeys = np.array([pk not in parkeys for pk in k])
        if np.any(badkeys):
            raise ValueError('{0} not recognized key(s) for EdgeTracePar.'.format(k[badkeys]))

        kwargs = {}
        for pk in parkeys:
            kwargs[pk] = cfg[pk] if pk in k else None
        return cls(**kwargs)

    @staticmethod
    def valid_functions():
        """
        Return the list of valid functions to use for slit tracing.
        """
        return ['polynomial', 'legendre', 'chebyshev']

    @staticmethod
    def valid_sobel_modes():
        """Return the valid sobel modes."""
        return ['nearest', 'constant']

    @staticmethod
    def valid_predict_modes():
        """Return the valid trace prediction modes."""
        return ['pca', 'nearest', 'auto']

    @staticmethod
    def valid_center_modes():
        """Return the valid center prediction modes."""
        return ['median', 'nearest', 'gap']

    def validate(self):
        """Validate the parameter set."""
        if not self['auto_pca'] and self['sync_predict'] == 'pca':
            warnings.warn('sync_predict cannot be pca if auto_pca is False.  Setting to nearest.')
            self['sync_predict'] = 'nearest'


class WaveTiltsPar(ParSet):
    """
    The parameter set used to hold arguments for tracing the
    monochromatic tilt along the slit.

    For a table with the current keywords, defaults, and descriptions,
    see :ref:`parameters`.

    .. todo::
        Changed to reflect wavetilts.py settings.  Was `yorder`
        previously `disporder`?  If so, I think I prefer the generality
        of `disporder`...
    """
    def __init__(self, idsonly=None, tracethresh=None, sig_neigh=None, nfwhm_neigh=None,
                 maxdev_tracefit=None, sigrej_trace=None, spat_order=None, spec_order=None,
                 func2d=None, maxdev2d=None, sigrej2d=None, rm_continuum=None, cont_rej=None,
                 minmax_extrap=None):

        # Grab the parameter names and values from the function
        # arguments
        args, _, _, values = inspect.getargvalues(inspect.currentframe())
        pars = OrderedDict([(k,values[k]) for k in args[1:]])      # "1:" to skip 'self'

        # Initialize the other used specifications for this parameter
        # set
        defaults = OrderedDict.fromkeys(pars.keys())
        options = OrderedDict.fromkeys(pars.keys())
        dtypes = OrderedDict.fromkeys(pars.keys())
        descr = OrderedDict.fromkeys(pars.keys())

        # Fill out parameter specifications.  Only the values that are
        # *not* None (i.e., the ones that are defined) need to be set

        #maxdev_tracefit = 1.0,
        #sigrej_trace = 3.0, max_badpix_frac = 0.20, tcrude_nave = 5,
        #npca = 1, coeff_npoly_pca = 1, sigrej_pca = 2.0,

        defaults['idsonly'] = False
        dtypes['idsonly'] = bool
        descr['idsonly'] = 'Only use the arc lines that have an identified wavelength to trace ' \
                           'tilts (CURRENTLY NOT USED!)'

        defaults['tracethresh'] = 20.
        dtypes['tracethresh'] = [int, float, list, np.ndarray]
        descr['tracethresh'] = 'Significance threshold for arcs to be used in tracing wavelength tilts. ' \
                               'This can be a single number or a list/array providing the value for each slit/order.'


        defaults['sig_neigh'] = 10.
        dtypes['sig_neigh'] = [int, float]
        descr['sig_neigh'] = 'Significance threshold for arcs to be used in line identification for the purpose of identifying neighboring lines. ' \
                             'The tracethresh parameter above determines the significance threshold of lines that will be traced, but these lines ' \
                             ' must be at least nfwhm_neigh fwhm away from neighboring lines. This parameter determines the significance above which ' \
                             ' a line must be to be considered a possible colliding neighbor. A low value of sig_neigh will result in an overall ' \
                             ' larger number of lines, which will result in more lines above tracethresh getting rejected'

        defaults['nfwhm_neigh'] = 3.0
        dtypes['nfwhm_neigh'] = [int, float]
        descr['nfwhm_neigh'] = 'Required separation between neighboring arc lines for them to be considered for tilt tracing in units of the ' \
                               'the spectral fwhm (see wavelength parset where fwhm is defined)'

        defaults['maxdev_tracefit'] = 0.2
        dtypes['maxdev_tracefit'] = [int, float]
        descr['maxdev_tracefit'] = 'Maximum absolute deviation (in units of fwhm) for the legendre polynomial fits to individual ' \
                                   'arc line tilt fits during iterative trace fitting (flux weighted, then gaussian weighted)'

        defaults['sigrej_trace'] = 3.0
        dtypes['sigrej_trace'] = [int, float]
        descr['sigrej_trace'] = 'Outlier rejection significance to determine which traced arc lines should be included in the global fit'

        defaults['spat_order'] = 3
        dtypes['spat_order'] = [int, float, list, np.ndarray]
        descr['spat_order'] = 'Order of the legendre polynomial to be fit to the tilt of an arc line. This parameter determines ' \
                              'both the order of the *individual* arc line tilts, as well as the order of the spatial direction of the ' \
                              '2d legendre polynomial (spatial, spectral) that is fit to obtain a global solution for the tilts across the ' \
                              'slit/order. This can be a single number or a list/array providing the value for each slit'

        defaults['spec_order'] = 4
        dtypes['spec_order'] = [int, float, list, np.ndarray]
        descr['spec_order'] = 'Order of the spectral direction of the 2d legendre polynomial (spatial, spectral) that is ' \
                              'fit to obtain a global solution for the tilts across the slit/order. ' \
                              'This can be a single number or a list/array providing the value for each slit'


        defaults['minmax_extrap'] = [150., 1000.]
        dtypes['minmax_extrap'] = [list, np.ndarray]
        descr['minmax_extrap'] = 'Sets how far below the last measured tilt line is extrapolated in tracewave.fit_tilts()'

        defaults['func2d'] = 'legendre2d'
        dtypes['func2d'] = str
        descr['func2d'] = 'Type of function for 2D fit'

        defaults['maxdev2d'] = 0.25
        dtypes['maxdev2d'] = [int, float]
        descr['maxdev2d'] = 'Maximum absolute deviation (in units of fwhm) rejection threshold used to determines which pixels in global 2d fits to ' \
                            'arc line tilts are rejected because they deviate from the model by more than this value'

        defaults['sigrej2d'] = 3.0
        dtypes['sigrej2d'] = [int, float]
        descr['sigrej2d'] = 'Outlier rejection significance determining which pixels on a fit to an arc line tilt ' \
                            'are rejected by the global 2D fit'

        defaults['rm_continuum'] = False
        dtypes['rm_continuum'] = bool
        descr['rm_continuum'] = 'Before tracing the line center at each spatial position, ' \
                                'remove any low-order continuum in the 2D spectra.'

        # TODO: Replace these with relevant parameters from
        # arc.iter_continuum
#        defaults['cont_function'] = 'legendre'
#        dtypes['cont_function'] = str
#        descr['cont_function'] = 'Function type used to fit the continuum to be removed.'
#
#        defaults['cont_order'] = 3
#        dtypes['cont_order'] = int
#        descr['cont_order'] = 'Order of the function used to fit the continuum to be removed.'

        defaults['cont_rej'] = [3, 1.5]
        dtypes['cont_rej'] = [int, float, list, np.ndarray]
        descr['cont_rej'] = 'The sigma threshold for rejection.  Can be a single number or two ' \
                            'numbers that give the low and high sigma rejection, respectively.'

        # Right now this is not used the fits are hard wired to be legendre for the individual fits.
        #defaults['function'] = 'legendre'
        # TODO: Allowed values?
        #dtypes['function'] = str
        #descr['function'] = 'Type of function for arc line fits'

        #defaults['yorder'] = 4
        #dtypes['yorder'] = int
        #descr['yorder'] = 'Order of the polynomial function to be used to fit the tilts ' \
        #                  'along the y direction.'


        #defaults['method'] = 'spca'
        #options['method'] = WaveTiltsPar.valid_methods()
        #dtypes['method'] = str
        #descr['method'] = 'Method used to trace the tilt of the slit along an order.  ' \
        #                  'Options are: {0}'.format(', '.join(options['method']))

        # TODO: Need to add checks that check params against method
        #defaults['params'] = [ 1, 1, 0 ]
        #dtypes['params'] = [ int, list ]
        #descr['params'] = 'Parameters to use for the provided method.  TODO: Need more explanation'

        # Instantiate the parameter set
        super(WaveTiltsPar, self).__init__(list(pars.keys()),
                                           values=list(pars.values()),
                                           defaults=list(defaults.values()),
                                           options=list(options.values()),
                                           dtypes=list(dtypes.values()),
                                           descr=list(descr.values()))
        self.validate()

    @classmethod
    def from_dict(cls, cfg):
        k = np.array([*cfg.keys()])
        parkeys = ['idsonly', 'tracethresh', 'sig_neigh', 'maxdev_tracefit', 'sigrej_trace',
                   'nfwhm_neigh', 'spat_order', 'spec_order', 'func2d', 'maxdev2d', 'sigrej2d',
                   'rm_continuum', 'cont_rej', 'minmax_extrap'] #'cont_function', 'cont_order',

        badkeys = np.array([pk not in parkeys for pk in k])
        if np.any(badkeys):
            raise ValueError('{0} not recognized key(s) for WaveTiltsPar.'.format(k[badkeys]))

        kwargs = {}
        for pk in parkeys:
            kwargs[pk] = cfg[pk] if pk in k else None
        return cls(**kwargs)


    def validate(self):
        if hasattr(self.data['cont_rej'], '__len__'):
            if len(self.data['cont_rej']) != 2:
                raise ValueError('Continuum rejection threshold must be a single number or a '
                                 'two-element list/array.')


class ReducePar(ParSet):
    """
    The parameter set used to hold arguments for sky subtraction, object
    finding and extraction in the Reduce class

    For a table with the current keywords, defaults, and descriptions,
    see :ref:`parameters`.
    """

    def __init__(self, findobj=None, skysub=None, extraction=None,
                 cube=None, trim_edge=None, slitmask=None):

        # Grab the parameter names and values from the function
        # arguments
        args, _, _, values = inspect.getargvalues(inspect.currentframe())
        pars = OrderedDict([(k, values[k]) for k in args[1:]])  # "1:" to skip 'self'

        # Initialize the other used specifications for this parameter
        # set
        defaults = OrderedDict.fromkeys(pars.keys())
        options = OrderedDict.fromkeys(pars.keys())
        dtypes = OrderedDict.fromkeys(pars.keys())
        descr = OrderedDict.fromkeys(pars.keys())

        # Fill out parameter specifications.  Only the values that are
        # *not* None (i.e., the ones that are defined) need to be set
        defaults['findobj'] = FindObjPar()
        dtypes['findobj'] = [ ParSet, dict ]
        descr['findobj'] = 'Parameters for the find object and tracing algorithms'

        defaults['skysub'] = SkySubPar()
        dtypes['skysub'] = [ ParSet, dict ]
        descr['skysub'] = 'Parameters for sky subtraction algorithms'

        defaults['extraction'] = ExtractionPar()
        dtypes['extraction'] = [ ParSet, dict ]
        descr['extraction'] = 'Parameters for extraction algorithms'

        defaults['slitmask'] = SlitMaskPar()
        dtypes['slitmask'] = [ ParSet, dict ]
        descr['slitmask'] = 'Parameters for slitmask'

        defaults['cube'] = CubePar()
        dtypes['cube'] = [ ParSet, dict ]
        descr['cube'] = 'Parameters for cube generation algorithms'

        defaults['trim_edge'] = [3, 3]
        dtypes['trim_edge'] = list
        descr['trim_edge'] = 'Trim the slit by this number of pixels left/right when performing sky subtraction'

        # Instantiate the parameter set
        super(ReducePar, self).__init__(list(pars.keys()),
                                             values=list(pars.values()),
                                             defaults=list(defaults.values()),
                                             options=list(options.values()),
                                             dtypes=list(dtypes.values()),
                                             descr=list(descr.values()))
        self.validate()

    @classmethod
    def from_dict(cls, cfg):
        k = np.array([*cfg.keys()])

        allkeys = ['findobj', 'skysub', 'extraction', 'cube', 'trim_edge', 'slitmask']
        badkeys = np.array([pk not in allkeys for pk in k])
        if np.any(badkeys):
            raise ValueError('{0} not recognized key(s) for ReducePar.'.format(k[badkeys]))

        kwargs = {}
        # Keywords that are ParSets
        pk = 'findobj'
        kwargs[pk] = FindObjPar.from_dict(cfg[pk]) if pk in k else None
        pk = 'skysub'
        kwargs[pk] = SkySubPar.from_dict(cfg[pk]) if pk in k else None
        pk = 'extraction'
        kwargs[pk] = ExtractionPar.from_dict(cfg[pk]) if pk in k else None
        pk = 'cube'
        kwargs[pk] = CubePar.from_dict(cfg[pk]) if pk in k else None
        pk = 'slitmask'
        kwargs[pk] = SlitMaskPar.from_dict(cfg[pk]) if pk in k else None

        return cls(**kwargs)

    def validate(self):
        pass


class FindObjPar(ParSet):
    """
    The parameter set used to hold arguments for functionality relevant
    to finding and tracing objects.

    For a table with the current keywords, defaults, and descriptions,
    see :ref:`parameters`.
    """

    def __init__(self, trace_npoly=None, snr_thresh=None, find_trim_edge=None,
                 find_maxdev=None, find_extrap_npoly=None, maxnumber_sci=None, maxnumber_std=None,
                 find_fwhm=None, ech_find_max_snr=None, ech_find_min_snr=None,
                 ech_find_nabove_min_snr=None, skip_second_find=None, skip_final_global=None,
                 skip_skysub=None, find_negative=None, find_min_max=None, std_spec1d=None):
        # Grab the parameter names and values from the function
        # arguments
        args, _, _, values = inspect.getargvalues(inspect.currentframe())
        pars = OrderedDict([(k, values[k]) for k in args[1:]])  # "1:" to skip 'self'

        # Initialize the other used specifications for this parameter
        # set
        defaults = OrderedDict.fromkeys(pars.keys())
        options = OrderedDict.fromkeys(pars.keys())
        dtypes = OrderedDict.fromkeys(pars.keys())
        descr = OrderedDict.fromkeys(pars.keys())

        # Fill out parameter specifications.  Only the values that are
        # *not* None (i.e., the ones that are defined) need to be set
        defaults['trace_npoly'] = 5
        dtypes['trace_npoly'] = int
        descr['trace_npoly'] = 'Order of legendre polynomial fits to object traces.'

        defaults['maxnumber_sci'] = 10
        dtypes['maxnumber_sci'] = int
        descr['maxnumber_sci'] = 'Maximum number of objects to extract in a science frame.  Use ' \
                             'None for no limit. This parameter can be useful in situations where systematics lead to ' \
                             'spurious extra objects. Setting this parameter means they will be trimmed. ' \
                             'For mulitslit maxnumber applies per slit, for echelle observations this ' \
                             'applies per order. Note that objects on a slit/order impact the sky-modeling and so ' \
                             'maxnumber should never be lower than the true number of detectable objects on your slit. ' \
                             'For image differenced observations with positive and negative object traces, maxnumber applies ' \
                             'to the number of positive (or negative) traces individually. In other words, if you had two positive objects and ' \
                             'one negative object, then you would set maxnumber to be equal to two (not three). Note that if manually ' \
                             'extracted apertures are explicitly requested, they do not count against this maxnumber. If more than ' \
                             'maxnumber objects are detected, then highest S/N ratio objects will be the ones that are kept. ' \
                             'For multislit observations the choice here depends on the slit length. For echelle observations ' \
                             'with short slits we set the default to be 1'

        defaults['maxnumber_std'] = 5
        dtypes['maxnumber_std'] = int
        descr['maxnumber_std'] = 'Maximum number of objects to extract in a standard star frame.  Same functionality as ' \
                                 'maxnumber_sci documented above. For multislit observations the default here is 5, for echelle ' \
                                 'observations the default is 1'

        defaults['snr_thresh'] = 10.0
        dtypes['snr_thresh'] = [int, float]
        descr['snr_thresh'] = 'S/N threshold for object finding in wavelength direction smashed image.'

        defaults['find_trim_edge'] = [5,5]
        dtypes['find_trim_edge'] = list
        descr['find_trim_edge'] = 'Trim the slit by this number of pixels left/right before finding objects'

        defaults['find_extrap_npoly'] = 3
        dtypes['find_extrap_npoly'] = int
        descr['find_extrap_npoly'] = 'Polynomial order used for trace extrapolation'

        defaults['find_maxdev'] = 2.0
        dtypes['find_maxdev'] = [int, float]
        descr['find_maxdev'] = 'Maximum deviation of pixels from polynomial fit to trace used to reject bad pixels in trace fitting.'

        defaults['find_fwhm'] = 5.0
        dtypes['find_fwhm'] = [int, float]
        descr['find_fwhm'] = 'Indicates roughly the fwhm of objects in pixels for object finding'

        defaults['ech_find_max_snr'] = 1.0
        dtypes['ech_find_max_snr'] = [int, float]
        descr['ech_find_max_snr'] = 'Criteria for keeping echelle objects. They must either have a maximum S/N across all the orders greater than this value ' \
                                    ' or satisfy the min_snr criteria described by the min_snr parameters. If maxnumber is set (see above) then these criteria ' \
                                    'will be applied but only the maxnumber highest (median) S/N ratio objects will be kept. '

        defaults['ech_find_min_snr'] = 0.3
        dtypes['ech_find_min_snr'] = [int, float]
        descr['ech_find_min_snr'] = 'Criteria for keeping echelle objects. They must either have a maximum S/N across all the orders greater than ech_find_max_snr,  value ' \
                                    ' or they must have S/N > ech_find_min_snr on >= ech_find_nabove_min_snr orders. If maxnumber is set (see above) then these criteria ' \
                                    'will be applied but only the maxnumber highest (median) S/N ratio objects will be kept. '

        defaults['ech_find_nabove_min_snr'] = 2
        dtypes['ech_find_nabove_min_snr'] = int
        descr['ech_find_nabove_min_snr'] = 'Criteria for keeping echelle objects. They must either have a maximum S/N across ' \
                                           'all the orders greater than ech_find_max_snr,  value ' \
                                           ' or they must have S/N > ech_find_min_snr on >= ech_find_nabove_min_snr orders. ' \
                                           'If maxnumber is set (see above) then these criteria ' \
                                           'will be applied but only the maxnumber highest (median) S/N ratio objects will be kept.'


        defaults['skip_second_find'] = False
        dtypes['skip_second_find'] = bool
        descr['skip_second_find'] = 'Only perform one round of object finding (mainly for quick_look)'

        defaults['skip_final_global'] = False
        dtypes['skip_final_global'] = bool
        descr['skip_final_global'] = 'If True, do not update initial sky to get global sky using updated noise model. This ' \
                                     'should be True for quicklook to save time. This should also be True for near-IR ' \
                                     'reductions which perform difference imaging, since there we fit sky-residuals rather ' \
                                     'than the sky itself, so there is no noise model to update. '

        defaults['skip_skysub'] = False
        dtypes['skip_skysub'] = bool
        descr['skip_skysub'] = 'If True, do not sky subtract when performing object finding. This should be set to ' \
                               'True for example when running on data that is already sky-subtracted. ' \
                               'Note that for near-IR difference imaging one still wants to remove sky-residuals via ' \
                               'sky-subtraction, and so this is typically set to False'



        defaults['find_negative'] = None
        dtypes['find_negative'] = bool
        descr['find_negative'] = 'Identify negative objects in object finding for spectra that are differenced. This is used to manually ' \
                                 'override the default behavior in PypeIt for object finding by setting this parameter to something other than None ' \
                                 'The default behavior is that PypeIt will search for negative object traces if background frames ' \
                                 'are present in the PypeIt file that are classified as "science" ' \
                                 '(i.e. via pypeit_setup -b, and setting bkg_id in the PypeIt file). If background frames are present ' \
                                 'that are classified as "sky", then PypeIt will NOT search for negative object traces. If one wishes ' \
                                 'to explicitly override this default behavior, set this parameter to True to find negative objects or False to ignore ' \
                                 'them.'

        defaults['find_min_max'] = None
        dtypes['find_min_max'] = list
        descr['find_min_max'] = 'It defines the minimum and maximum of your object in pixels in the spectral direction on the ' \
                                'detector. It only used for object finding. This parameter is helpful if your object only ' \
                                'has emission lines or at high redshift and the trace only shows in part of the detector.'

        defaults['std_spec1d'] = None
        dtypes['std_spec1d'] = str
        descr['std_spec1d'] = 'A PypeIt spec1d file of a previously reduced standard star.  The ' \
                              'trace of the standard star spectrum is used as a crutch for ' \
                              'tracing the object spectra, when a direct trace is not possible ' \
                              '(i.e., faint sources).  If provided, this overrides use of any ' \
                              'standards included in your pypeit file; the standard exposures ' \
                              'will still be reduced.'

        # Instantiate the parameter set
        super(FindObjPar, self).__init__(list(pars.keys()),
                                        values=list(pars.values()),
                                        defaults=list(defaults.values()),
                                        options=list(options.values()),
                                        dtypes=list(dtypes.values()),
                                        descr=list(descr.values()))
        self.validate()

    @classmethod
    def from_dict(cls, cfg):
        k = np.array([*cfg.keys()])

        # Basic keywords
        parkeys = ['trace_npoly', 'snr_thresh', 'find_trim_edge',
                   'find_extrap_npoly', 'maxnumber_sci', 'maxnumber_std',
                   'find_maxdev', 'find_fwhm', 'ech_find_max_snr',
                   'ech_find_min_snr', 'ech_find_nabove_min_snr', 'skip_second_find',
                   'skip_final_global', 'skip_skysub', 'find_negative', 'find_min_max',
                   'std_spec1d']

        badkeys = np.array([pk not in parkeys for pk in k])
        if np.any(badkeys):
            raise ValueError('{0} not recognized key(s) for FindObjPar.'.format(k[badkeys]))

        kwargs = {}
        for pk in parkeys:
            kwargs[pk] = cfg[pk] if pk in k else None
        return cls(**kwargs)

    def validate(self):
        if self.data['std_spec1d'] is not None \
                and not Path(self.data['std_spec1d']).resolve().exists():
            msgs.error(f'{self.data["std_spec1d"]} does not exist!')


class SkySubPar(ParSet):
    """
    The parameter set used to hold arguments for functionality relevant
    to sky subtraction.

    For a table with the current keywords, defaults, and descriptions,
    see :ref:`parameters`.
    """

    def __init__(self, bspline_spacing=None, sky_sigrej=None, global_sky_std=None, no_poly=None,
                 user_regions=None, joint_fit=None, mask_by_boxcar=None,
                 no_local_sky=None, max_mask_frac=None, local_maskwidth=None):
        # Grab the parameter names and values from the function
        # arguments
        args, _, _, values = inspect.getargvalues(inspect.currentframe())
        pars = OrderedDict([(k, values[k]) for k in args[1:]])  # "1:" to skip 'self'

        # Initialize the other used specifications for this parameter
        # set
        defaults = OrderedDict.fromkeys(pars.keys())
        options = OrderedDict.fromkeys(pars.keys())
        dtypes = OrderedDict.fromkeys(pars.keys())
        descr = OrderedDict.fromkeys(pars.keys())

        # Fill out parameter specifications.  Only the values that are
        # *not* None (i.e., the ones that are defined) need to be set
        defaults['bspline_spacing'] = 0.6
        dtypes['bspline_spacing'] = [int, float]
        descr['bspline_spacing'] = 'Break-point spacing for the bspline sky subtraction fits.'

        defaults['sky_sigrej'] = 3.0
        dtypes['sky_sigrej'] = float
        descr['sky_sigrej'] = 'Rejection parameter for local sky subtraction'



        defaults['global_sky_std'] = True
        dtypes['global_sky_std'] = bool
        descr['global_sky_std'] = 'Global sky subtraction will be performed on standard stars. This should be turned ' \
                                  'off for example for near-IR reductions with narrow slits, since bright standards can ' \
                                  'fill the slit causing global sky-subtraction to fail. In these situations we go ' \
                                  'straight to local sky-subtraction since it is designed to deal with such situations'

        defaults['no_poly'] = False
        dtypes['no_poly'] = bool
        descr['no_poly'] = 'Turn off polynomial basis (Legendre) in global sky subtraction'

        defaults['no_local_sky'] = False
        dtypes['no_local_sky'] = bool
        descr['no_local_sky'] = 'If True, turn off local sky model evaluation, but do fit object profile and perform optimal extraction'

        # Masking
        defaults['user_regions'] = None
        dtypes['user_regions'] = [str, list]
        descr['user_regions'] = 'Provides a user-defined mask defining sky regions.  By ' \
                                'default, the sky regions are identified automatically.  To ' \
                                'specify sky regions for *all* slits, provide a comma separated ' \
                                'list of percentages.  For example, setting user_regions = ' \
                                ':10,35:65,80: selects the first 10%, the inner 30%, and the ' \
                                'final 20% of *all* slits as containing sky.  Setting ' \
                                'user_regions = user will attempt to load any SkyRegions ' \
                                'files generated by the user via the pypeit_skysub_regions tool.'

        defaults['mask_by_boxcar'] = False
        dtypes['mask_by_boxcar'] = bool
        descr['mask_by_boxcar'] = 'In global sky evaluation, mask the sky region around the object by the boxcar radius (set in ExtractionPar).'

        defaults['joint_fit'] = False
        dtypes['joint_fit'] = bool
        descr['joint_fit'] = 'Perform a simultaneous joint fit to sky regions using all available slits. ' \
                             'Currently, this parameter is only used for IFU data reduction. Note that the ' \
                             'current implementation does not account for variations in the instrument FWHM ' \
                             'in different slits. This will be addressed by Issue #1660.'

        defaults['max_mask_frac'] = 0.80
        dtypes['max_mask_frac'] = float
        descr['max_mask_frac'] = 'Maximum fraction of total pixels on a slit that can be masked by the input masks. ' \
                                 'If more than this threshold is masked the code will return zeros and throw a warning.'

        defaults['local_maskwidth'] = 4.0
        dtypes['local_maskwidth'] = float
        descr['local_maskwidth'] = 'Initial width of the region in units of FWHM that will be used for local sky subtraction'


        # Instantiate the parameter set
        super(SkySubPar, self).__init__(list(pars.keys()),
                                        values=list(pars.values()),
                                        defaults=list(defaults.values()),
                                        options=list(options.values()),
                                        dtypes=list(dtypes.values()),
                                        descr=list(descr.values()))
        self.validate()

    @classmethod
    def from_dict(cls, cfg):
        k = np.array([*cfg.keys()])

        # Basic keywords
        parkeys = ['bspline_spacing', 'sky_sigrej', 'global_sky_std', 'no_poly',
                   'user_regions', 'joint_fit', 'mask_by_boxcar',
                   'no_local_sky', 'max_mask_frac', 'local_maskwidth']

        badkeys = np.array([pk not in parkeys for pk in k])
        if np.any(badkeys):
            raise ValueError('{0} not recognized key(s) for SkySubPar.'.format(k[badkeys]))

        kwargs = {}
        for pk in parkeys:
            kwargs[pk] = cfg[pk] if pk in k else None
        return cls(**kwargs)

    def validate(self):
        pass


class ExtractionPar(ParSet):
    """
    The parameter set used to hold arguments for functionality relevant
    to extraction.

    For a table with the current keywords, defaults, and descriptions,
    see :ref:`parameters`.
    """

    def __init__(self, boxcar_radius=None, std_prof_nsigma=None, sn_gauss=None,
                 model_full_slit=None, skip_extraction=None, skip_optimal=None,
                 use_2dmodel_mask=None, use_user_fwhm=None, return_negative=None):

        # Grab the parameter names and values from the function
        # arguments
        args, _, _, values = inspect.getargvalues(inspect.currentframe())
        pars = OrderedDict([(k, values[k]) for k in args[1:]])  # "1:" to skip 'self'

        # Initialize the other used specifications for this parameter
        # set
        defaults = OrderedDict.fromkeys(pars.keys())
        options = OrderedDict.fromkeys(pars.keys())
        dtypes = OrderedDict.fromkeys(pars.keys())
        descr = OrderedDict.fromkeys(pars.keys())

        # Fill out parameter specifications.  Only the values that are
        # *not* None (i.e., the ones that are defined) need to be set

        # Boxcar Parameters
        defaults['boxcar_radius'] = 1.5
        dtypes['boxcar_radius'] = [int, float]
        descr['boxcar_radius'] = 'Boxcar radius in arcseconds used for boxcar extraction'

        defaults['skip_extraction'] = False
        dtypes['skip_extraction'] = bool
        descr['skip_extraction'] = 'Do not perform an object extraction'

        defaults['skip_optimal'] = False
        dtypes['skip_optimal'] = bool
        descr['skip_optimal'] = 'Perform boxcar extraction only (i.e. skip Optimal and local skysub)'

        defaults['std_prof_nsigma'] = 30.
        dtypes['std_prof_nsigma'] = float
        descr['std_prof_nsigma'] = 'prof_nsigma parameter for Standard star extraction.  Prevents undesired rejection. ' \
                                   'NOTE: Not consumed by the code at present.'

        defaults['sn_gauss'] = 4.0
        dtypes['sn_gauss'] = [int, float]
        descr['sn_gauss'] = 'S/N threshold for performing the more sophisticated optimal extraction which performs a ' \
                            'b-spline fit to the object profile. For S/N < sn_gauss the code will simply optimal extract' \
                            'with a Gaussian with FWHM determined from the object finding.'

        defaults['model_full_slit'] = False
        dtypes['model_full_slit'] = bool
        descr['model_full_slit'] = 'If True local sky subtraction will be performed on the entire slit. If False, local sky subtraction will ' \
                                   'be applied to only a restricted region around each object. This should be set to True for either multislit ' \
                                   'observations using narrow slits or echelle observations with narrow slits'

        defaults['use_2dmodel_mask'] = True
        dtypes['use_2dmodel_mask'] = bool
        descr['use_2dmodel_mask'] = 'Mask pixels rejected during profile fitting when extracting.' \
                             'Turning this off may help with bright emission lines.'

        defaults['use_user_fwhm'] = False
        dtypes['use_user_fwhm'] = bool
        descr['use_user_fwhm'] = 'Boolean indicating if PypeIt should use the FWHM provided by the user ' \
                                 '(``find_fwhm`` in `FindObjPar`) for the optimal extraction. ' \
                                 'If this parameter is ``False`` (default), PypeIt estimates the FWHM for each ' \
                                 'detected object, and uses ``find_fwhm`` as initial guess.'
        defaults['return_negative'] = False
        dtypes['return_negative'] = bool
        descr['return_negative'] = 'If ``True`` the negative traces will be extracted and saved to disk'

        # Instantiate the parameter set
        super(ExtractionPar, self).__init__(list(pars.keys()),
                                        values=list(pars.values()),
                                        defaults=list(defaults.values()),
                                        options=list(options.values()),
                                        dtypes=list(dtypes.values()),
                                        descr=list(descr.values()))
        self.validate()

    @classmethod
    def from_dict(cls, cfg):
        k = np.array([*cfg.keys()])

        # Basic keywords
        parkeys = ['boxcar_radius', 'std_prof_nsigma', 'sn_gauss', 'model_full_slit',
                   'skip_extraction', 'skip_optimal', 'use_2dmodel_mask', 'use_user_fwhm', 'return_negative']

        badkeys = np.array([pk not in parkeys for pk in k])
        if np.any(badkeys):
            raise ValueError('{0} not recognized key(s) for ExtractionPar.'.format(k[badkeys]))

        kwargs = {}
        for pk in parkeys:
            kwargs[pk] = cfg[pk] if pk in k else None

        return cls(**kwargs)

    def validate(self):
        pass


class CalibrationsPar(ParSet):
    """
    The superset of parameters used to calibrate the science data.

    Note that there are specific defaults for each frame group that are
    different from the defaults of the abstracted :class:`FrameGroupPar`
    class.

    For a table with the current keywords, defaults, and descriptions,
    see :ref:`parameters`.
    """
    def __init__(self, calib_dir=None, bpm_usebias=None, biasframe=None, darkframe=None,
                 arcframe=None, tiltframe=None, pixelflatframe=None, pinholeframe=None,
                 alignframe=None, alignment=None, traceframe=None, illumflatframe=None,
                 lampoffflatsframe=None, scattlightframe=None, skyframe=None, standardframe=None,
                 scattlight_pad=None, flatfield=None, wavelengths=None, slitedges=None, tilts=None,
                 raise_chk_error=None):


        # Grab the parameter names and values from the function
        # arguments
        args, _, _, values = inspect.getargvalues(inspect.currentframe())
        pars = OrderedDict([(k,values[k]) for k in args[1:]])      # "1:" to skip 'self'

        # Initialize the other used specifications for this parameter
        # set
        defaults = OrderedDict.fromkeys(pars.keys())
        options = OrderedDict.fromkeys(pars.keys())
        dtypes = OrderedDict.fromkeys(pars.keys())
        descr = OrderedDict.fromkeys(pars.keys())

        # Fill out parameter specifications.  Only the values that are
        # *not* None (i.e., the ones that are defined) need to be set
        defaults['calib_dir'] = 'Calibrations'
        dtypes['calib_dir'] = str
        descr['calib_dir'] = 'The name of the directory for the processed calibration frames.  ' \
                             'The host path for the directory is set by the redux_path (see ' \
                             ':class:`~pypeit.par.pypeitpar.ReduxPar`).  Beware that success ' \
                             'when changing the default value is not well tested!'

        defaults['raise_chk_error'] = True
        dtypes['raise_chk_error'] = bool
        descr['raise_chk_error'] = 'Raise an error if the calibration check fails'

        defaults['bpm_usebias'] = False
        dtypes['bpm_usebias'] = bool
        descr['bpm_usebias'] = 'Make a bad pixel mask from bias frames? Bias frames must be provided.'

        # Calibration Frames
        defaults['biasframe'] = FrameGroupPar(frametype='bias',
                                              process=ProcessImagesPar(use_biasimage=False,
                                                                       shot_noise=False,
                                                                       use_pixelflat=False,
                                                                       use_illumflat=False,
                                                                       use_specillum=False,
                                                                       combine='median'))
        dtypes['biasframe'] = [ ParSet, dict ]
        descr['biasframe'] = 'The frames and combination rules for the bias correction'

        defaults['darkframe'] = FrameGroupPar(frametype='dark',
                                              process=ProcessImagesPar(use_pixelflat=False,
                                                                       use_illumflat=False,
                                                                       use_specillum=False,
                                                                       mask_cr=True))
        dtypes['darkframe'] = [ ParSet, dict ]
        descr['darkframe'] = 'The frames and combination rules for the dark-current correction'

        defaults['scattlightframe'] = FrameGroupPar(frametype='scattlight',
                                                    process=ProcessImagesPar(satpix='nothing',
                                                                             use_pixelflat=False,
                                                                             use_illumflat=False,
                                                                             use_specillum=False))
        dtypes['scattlightframe'] = [ ParSet, dict ]
        descr['scattlightframe'] = 'The frames and combination rules for the scattered light frames'

        # JFH Turning off masking of saturated pixels which causes headaches becauase it was being done unintelligently
        defaults['pixelflatframe'] = FrameGroupPar(frametype='pixelflat',
                                                   process=ProcessImagesPar(satpix='nothing',
                                                                            use_pixelflat=False,
                                                                            use_illumflat=False,
                                                                            use_specillum=False))
        dtypes['pixelflatframe'] = [ ParSet, dict ]
        descr['pixelflatframe'] = 'The frames and combination rules for the pixel flat'

        defaults['illumflatframe'] = FrameGroupPar(frametype='illumflat',
                                                   process=ProcessImagesPar(satpix='nothing',
                                                                            use_pixelflat=False,
                                                                            use_illumflat=False,
                                                                            use_specillum=False))
        dtypes['illumflatframe'] = [ ParSet, dict ]
        descr['illumflatframe'] = 'The frames and combination rules for the illumination flat'

        defaults['lampoffflatsframe'] = FrameGroupPar(frametype='lampoffflats',
                                                     process=ProcessImagesPar(satpix='nothing',
                                                                              use_pixelflat=False,
                                                                              use_illumflat=False,
                                                                              use_specillum=False))
        dtypes['lampoffflatsframe'] = [ ParSet, dict ]
        descr['lampoffflatsframe'] = 'The frames and combination rules for the lamp off flats'

        defaults['pinholeframe'] = FrameGroupPar(frametype='pinhole')
        dtypes['pinholeframe'] = [ ParSet, dict ]
        descr['pinholeframe'] = 'The frames and combination rules for the pinholes'

        defaults['alignframe'] = FrameGroupPar(frametype='align',
                                               process=ProcessImagesPar(satpix='nothing',
                                                                        use_pixelflat=False,
                                                                        use_illumflat=False,
                                                                        use_specillum=False))
        dtypes['alignframe'] = [ ParSet, dict ]
        descr['alignframe'] = 'The frames and combination rules for the align frames'

        defaults['arcframe'] = FrameGroupPar(frametype='arc',
                                             process=ProcessImagesPar(use_pixelflat=False,
                                                                      use_illumflat=False,
                                                                      use_specillum=False))
        dtypes['arcframe'] = [ ParSet, dict ]
        descr['arcframe'] = 'The frames and combination rules for the wavelength calibration'

        defaults['tiltframe'] = FrameGroupPar(frametype='tilt',
                                              process=ProcessImagesPar(use_pixelflat=False,
                                                                       use_illumflat=False,
                                                                       use_specillum=False))
        dtypes['tiltframe'] = [ ParSet, dict ]
        descr['tiltframe'] = 'The frames and combination rules for the wavelength tilts'

        defaults['traceframe'] = FrameGroupPar(frametype='trace',
                                               # Note that CR masking is found to be too problematic!!
                                               process=ProcessImagesPar(use_pixelflat=False,
                                                                        use_illumflat=False,
                                                                        use_specillum=False))

        dtypes['traceframe'] = [ ParSet, dict ]
        descr['traceframe'] = 'The frames and combination rules for images used for slit tracing'

        defaults['standardframe'] = FrameGroupPar(frametype='standard',
                                                  process=ProcessImagesPar(noise_floor=0.01,
                                                                           mask_cr=True))
        dtypes['standardframe'] = [ ParSet, dict ]
        descr['standardframe'] = 'The frames and combination rules for the spectrophotometric ' \
                                 'standard observations'


        defaults['skyframe'] = FrameGroupPar(frametype='sky',
                                                  process=ProcessImagesPar(noise_floor=0.01,
                                                                           mask_cr=True))
        dtypes['skyframe'] = [ ParSet, dict ]
        descr['skyframe'] = 'The frames and combination rules for the sky background ' \
                                 'observations'

        defaults['alignment'] = AlignPar()
        dtypes['alignment'] = [ ParSet, dict ]
        descr['alignment'] = 'Define the procedure for the alignment of traces'

        defaults['scattlight_pad'] = 5
        dtypes['scattlight_pad'] = int
        descr['scattlight_pad'] = 'Number of unbinned pixels to extend the slit edges by when masking the slits.'

        defaults['flatfield'] = FlatFieldPar()
        dtypes['flatfield'] = [ ParSet, dict ]
        descr['flatfield'] = 'Parameters used to set the flat-field procedure'

        defaults['wavelengths'] = WavelengthSolutionPar()
        dtypes['wavelengths'] = [ ParSet, dict ]
        descr['wavelengths'] = 'Parameters used to derive the wavelength solution'

        defaults['slitedges'] = EdgeTracePar()
        dtypes['slitedges'] = [ ParSet, dict ]
        descr['slitedges'] = 'Slit-edge tracing parameters'

        defaults['tilts'] = WaveTiltsPar()
        dtypes['tilts'] = [ ParSet, dict ]
        descr['tilts'] = 'Define how to trace the slit tilts using the trace frames'

        # Instantiate the parameter set
        super(CalibrationsPar, self).__init__(list(pars.keys()),
                                              values=list(pars.values()),
                                              defaults=list(defaults.values()),
                                              options=list(options.values()),
                                              dtypes=list(dtypes.values()),
                                              descr=list(descr.values()))
        #self.validate()

    @classmethod
    def from_dict(cls, cfg):
        k = np.array([*cfg.keys()])

        # Basic keywords
        parkeys = [ 'calib_dir', 'bpm_usebias', 'raise_chk_error']

        allkeys = parkeys + ['biasframe', 'darkframe', 'arcframe', 'tiltframe', 'pixelflatframe',
                             'illumflatframe', 'lampoffflatsframe', 'scattlightframe',
                             'pinholeframe', 'alignframe', 'alignment', 'traceframe', 'standardframe', 'skyframe',
                             'scattlight_pad', 'flatfield', 'wavelengths', 'slitedges', 'tilts']
        badkeys = np.array([pk not in allkeys for pk in k])
        if np.any(badkeys):
            raise ValueError('{0} not recognized key(s) for CalibrationsPar.'.format(k[badkeys]))

        kwargs = {}
        for pk in parkeys:
            kwargs[pk] = cfg[pk] if pk in k else None

        # Keywords that are ParSets
        pk = 'biasframe'
        kwargs[pk] = FrameGroupPar.from_dict('bias', cfg[pk]) if pk in k else None
        pk = 'darkframe'
        kwargs[pk] = FrameGroupPar.from_dict('dark', cfg[pk]) if pk in k else None
        pk = 'arcframe'
        kwargs[pk] = FrameGroupPar.from_dict('arc', cfg[pk]) if pk in k else None
        pk = 'tiltframe'
        kwargs[pk] = FrameGroupPar.from_dict('tilt', cfg[pk]) if pk in k else None
        pk = 'pixelflatframe'
        kwargs[pk] = FrameGroupPar.from_dict('pixelflat', cfg[pk]) if pk in k else None
        pk = 'illumflatframe'
        kwargs[pk] = FrameGroupPar.from_dict('illumflat', cfg[pk]) if pk in k else None
        pk = 'lampoffflatsframe'
        kwargs[pk] = FrameGroupPar.from_dict('lampoffflats', cfg[pk]) if pk in k else None
        pk = 'pinholeframe'
        kwargs[pk] = FrameGroupPar.from_dict('pinhole', cfg[pk]) if pk in k else None
        pk = 'scattlightframe'
        kwargs[pk] = FrameGroupPar.from_dict('scattlight', cfg[pk]) if pk in k else None
        pk = 'alignframe'
        kwargs[pk] = FrameGroupPar.from_dict('align', cfg[pk]) if pk in k else None
        pk = 'alignment'
        kwargs[pk] = AlignPar.from_dict(cfg[pk]) if pk in k else None
        pk = 'traceframe'
        kwargs[pk] = FrameGroupPar.from_dict('trace', cfg[pk]) if pk in k else None
        pk = 'standardframe'
        kwargs[pk] = FrameGroupPar.from_dict('standard', cfg[pk]) if pk in k else None
        pk = 'skyframe'
        kwargs[pk] = FrameGroupPar.from_dict('sky', cfg[pk]) if pk in k else None
        pk = 'flatfield'
        kwargs[pk] = FlatFieldPar.from_dict(cfg[pk]) if pk in k else None
        pk = 'wavelengths'
        kwargs[pk] = WavelengthSolutionPar.from_dict(cfg[pk]) if pk in k else None
        pk = 'slitedges'
        kwargs[pk] = EdgeTracePar.from_dict(cfg[pk]) if pk in k else None
        pk = 'tilts'
        kwargs[pk] = WaveTiltsPar.from_dict(cfg[pk]) if pk in k else None

        return cls(**kwargs)

    # TODO: Perform extensive checking that the parameters are valid for
    # the Calibrations class.  May not be necessary because validate will
    # be called for all the sub parameter sets, but this can do higher
    # level checks, if necessary.

#-----------------------------------------------------------------------------
# Parameters superset
class PypeItPar(ParSet):
    """
    The superset of parameters used by PypeIt.

    This is a single object used as a container for all the
    user-specified arguments used by PypeIt.

    To get the default parameters for a given spectrograph, e.g.::

        from pypeit.spectrographs.util import load_spectrograph

        spectrograph = load_spectrograph('shane_kast_blue')
        par = spectrograph.default_pypeit_par()

    If the user has a set of configuration alterations to be read from a
    pypeit file, e.g.::

        from pypeit.par.util import parse_pypeit_file
        from pypeit.spectrographs.util import load_spectrograph
        from pypeit.par import PypeItPar

        spectrograph = load_spectrograph('shane_kast_blue')
        spec_cfg_lines = spectrograph.default_pypeit_par().to_config()
        user_cfg_lines = parse_pypeit_file('myrdx.pypeit')[0]
        par = PypeItPar.from_cfg_lines(cfg_lines=spec_cfg_lines,
                                      merge_with=user_cfg_lines)

    To write the configuration of a given instance of :class:`PypeItPar`,
    use the :func:`~pypeit.par.parset.ParSet.to_config` function::

        par.to_config('mypypeitpar.cfg')

    For a table with the current keywords, defaults, and descriptions,
    see :ref:`parameters`.
    """
    def __init__(self, rdx=None, calibrations=None, scienceframe=None, reduce=None,
                 flexure=None, fluxcalib=None, coadd1d=None, coadd2d=None, sensfunc=None, telluric=None,
                 collate1d=None):

        # Grab the parameter names and values from the function
        # arguments
        args, _, _, values = inspect.getargvalues(inspect.currentframe())
        pars = OrderedDict([(k,values[k]) for k in args[1:]])      # "1:" to skip 'self'

        # Initialize the other used specifications for this parameter
        # set
        defaults = OrderedDict.fromkeys(pars.keys())
        dtypes = OrderedDict.fromkeys(pars.keys())
        descr = OrderedDict.fromkeys(pars.keys())

        # Fill out parameter specifications.  Only the values that are
        # *not* None (i.e., the ones that are defined) need to be set
        defaults['rdx'] = ReduxPar()
        dtypes['rdx'] = [ ParSet, dict ]
        descr['rdx'] = 'PypeIt reduction rules.'

        defaults['calibrations'] = CalibrationsPar()
        dtypes['calibrations'] = [ ParSet, dict ]
        descr['calibrations'] = 'Parameters for the calibration algorithms'

        defaults['scienceframe'] = FrameGroupPar(frametype='science',
                                                 process=ProcessImagesPar(noise_floor=0.01,
                                                                          mask_cr=True))
        dtypes['scienceframe'] = [ ParSet, dict ]
        descr['scienceframe'] = 'The frames and combination rules for the science observations'

        defaults['reduce'] = ReducePar()
        dtypes['reduce'] = [ParSet, dict]
        descr['reduce'] = 'Parameters determining sky-subtraction, object finding, and ' \
                                'extraction'

        # Flexure is turned OFF by default
        defaults['flexure'] = FlexurePar()
        dtypes['flexure'] = [ParSet, dict]
        descr['flexure'] = 'Parameters used by the flexure-correction procedure.  Flexure ' \
                           'corrections are not performed by default.  To turn on, either ' \
                           'set the parameters in the \'flexure\' parameter group or set ' \
                           '\'flexure = True\' in the \'rdx\' parameter group to use the ' \
                           'default flexure-correction parameters.'

        # Flux calibration is turned OFF by default
        defaults['fluxcalib'] = FluxCalibratePar()
        dtypes['fluxcalib'] = [ParSet, dict]
        descr['fluxcalib'] = 'Parameters used by the flux-calibration procedure.  Flux ' \
                             'calibration is not performed by default.  To turn on, either ' \
                             'set the parameters in the \'fluxcalib\' parameter group or set ' \
                             '\'fluxcalib = True\' in the \'rdx\' parameter group to use the ' \
                             'default flux-calibration parameters.'

        # Coadd1D
        defaults['coadd1d'] = Coadd1DPar()
        dtypes['coadd1d'] = [ParSet, dict]
        descr['coadd1d'] = 'Par set to control 1D coadds.  Only used in the after-burner script.'

        # Coadd2D
        defaults['coadd2d'] = Coadd2DPar()
        dtypes['coadd2d'] = [ParSet, dict]
        descr['coadd2d'] = 'Par set to control 2D coadds.  Only used in the after-burner script.'

        # Sensfunc
        defaults['sensfunc'] = SensFuncPar()
        dtypes['sensfunc'] = [ParSet, dict]
        descr['sensfunc'] = 'Par set to control sensitivity function computation.  Only used in the after-burner script.'

        # Telluric Fit
        defaults['telluric'] = TelluricPar()
        dtypes['telluric'] = [ParSet, dict]
        descr['telluric'] = 'Par set to control telluric fitting.  Only used in the pypeit_sensfunc and pypeit_telluric after-burner scripts.'

        # Collate 1D Fit
        defaults['collate1d'] = Collate1DPar()
        dtypes['collate1d'] = [ParSet, dict]
        descr['collate1d'] = 'Par set to control collating 1d spectra.  Only used in the after-burner script.'

        # Instantiate the parameter set
        super(PypeItPar, self).__init__(list(pars.keys()),
                                       values=list(pars.values()),
                                       defaults=list(defaults.values()),
                                       dtypes=list(dtypes.values()),
                                       descr=list(descr.values()))

        self.validate()

    @classmethod
    def from_cfg_file(cls, cfg_file=None, merge_with=None, evaluate=True):
        """
        Construct the parameter set using a configuration file.

        Note that::

            default = PypeItPar()
            nofile = PypeItPar.from_cfg_file()
            assert default.data == nofile.data, 'This should always pass.'

        Args:
            cfg_file (:obj:`str`, optional):
                The name of the configuration file that defines the
                default parameters.  This can be used to load a pypeit
                config file from a previous run that was constructed and
                output by pypeit.  This has to contain the full set of
                parameters, not just the subset you want to change.  For
                the latter, use `merge_with` to provide one or more
                config files to merge with the defaults to construct the
                full parameter set.
            merge_with (:obj:`str`, :obj:`list`, optional):
                One or more config files with the modifications to
                either default parameters (`cfg_file` is None) or
                the parameters provided by `cfg_file`.  The
                modifications are performed in series so the list order
                of the config files is important.
            evaluate (:obj:`bool`, optional):
                Evaluate the values in the config object before
                assigning them in the subsequent parameter sets.  The
                parameters in the config file are *always* read as
                strings, so this should almost always be true; however,
                see the warning below.

        .. warning::

            When `evaluate` is true, the function runs `eval()` on
            all the entries in the `ConfigObj` dictionary, done using
            :func:`~pypeit.par.util.recursive_dict_evaluate`.  This has the potential to
            go haywire if the name of a parameter unintentionally
            happens to be identical to an imported or system-level
            function.  Of course, this can be useful by allowing one to
            define the function to use as a parameter, but it also means
            one has to be careful with the values that the parameters
            should be allowed to have.  The current way around this is
            to provide a list of strings that should be ignored during
            the evaluation, done using :func:`~pypeit.par.util._eval_ignore`.

        .. todo::
            Allow the user to add to the ignored strings.

        Returns:
            :class:`~pypeit.par.pypeitpar.PypeItPar`: The instance of the
            parameter set.
        """
        # Get the base parameters in a ConfigObj instance
        cfg = ConfigObj(PypeItPar().to_config() if cfg_file is None else cfg_file)

        # Get the list of other configuration parameters to merge it with
        _merge_with = [] if merge_with is None else \
                        ([merge_with] if isinstance(merge_with, str) else merge_with)
        merge_cfg = ConfigObj()
        for f in _merge_with:
            merge_cfg.merge(ConfigObj(f))

        # Merge with the defaults
        cfg.merge(merge_cfg)

        # Evaluate the strings if requested
        if evaluate:
            cfg = util.recursive_dict_evaluate(cfg)

        # Instantiate the object based on the configuration dictionary
        return cls.from_dict(cfg)

    @classmethod
    def from_cfg_lines(cls, cfg_lines=None, merge_with=None, evaluate=True):
        """
        Construct the parameter set using the list of string lines read
        from a config file.

        Note that::

            default = PypeItPar()
            nofile = PypeItPar.from_cfg_lines()
            assert default.data == nofile.data, 'This should always pass.'

        Args:
            cfg_lines (:obj:`list`, optional):
                A list of strings with lines read, or made to look like
                they are, from a configuration file.  This can be used
                to load lines from a previous run of pypeit that was
                constructed and output by pypeit.  This has to contain
                the full set of parameters, not just the subset to
                change.  For the latter, leave this as the default value
                (None) and use `merge_with` to provide a set of
                lines to merge with the defaults to construct the full
                parameter set.
            merge_with (:obj:`tuple` or :obj:`list`, optional):
                A tuple containing one more lists
                of strings with lines read, or made to look like
                they are, from a configuration file that should be
                merged with the lines provided by `cfg_lines`, or the
                default parameters.
                The order of the lists in the tuple is important, as
                it sets the order in which the lines are merged.
                Last in line has *highest* priority.
                Or the input may be a list which will be taken 
                as a single item described above.
            evaluate (:obj:`bool`, optional):
                Evaluate the values in the config object before
                assigning them in the subsequent parameter sets.  The
                parameters in the config file are *always* read as
                strings, so this should almost always be true; however,
                see the warning below.

        .. warning::

            When `evaluate` is true, the function runs `eval()` on
            all the entries in the `ConfigObj` dictionary, done using
            :func:`~pypeit.par.util.recursive_dict_evaluate`.  This has the potential to
            go haywire if the name of a parameter unintentionally
            happens to be identical to an imported or system-level
            function.  Of course, this can be useful by allowing one to
            define the function to use as a parameter, but it also means
            one has to be careful with the values that the parameters
            should be allowed to have.  The current way around this is
            to provide a list of strings that should be ignored during
            the evaluation, done using :func:`~pypeit.par.util._eval_ignore`.

        .. todo::
            Allow the user to add to the ignored strings.

        Returns:
            :class:`~pypeit.par.pypeitpar.PypeItPar`: The instance of the
            parameter set.
        """
        # Get the base parameters in a ConfigObj instance
        cfg = ConfigObj(PypeItPar().to_config() if cfg_lines is None else cfg_lines)

        # Merge in additional parameters
        if merge_with is not None:
            # Check it is a tuple
            if isinstance(merge_with, list):
                merge_with = (merge_with,)
            if not isinstance(merge_with, tuple):
                msgs.error('Input merge_with must be a tuple.')
            # Proceed
            for f in merge_with:
                cfg.merge(ConfigObj(f))

        # Evaluate the strings if requested
        if evaluate:
            cfg = util.recursive_dict_evaluate(cfg)

        # Instantiate the object based on the configuration dictionary
        return cls.from_dict(cfg)


    @classmethod
    def from_dict(cls, cfg):
        k = np.array([*cfg.keys()])

        allkeys = ['rdx', 'calibrations', 'scienceframe', 'reduce', 'flexure', 'fluxcalib',
                   'coadd1d', 'coadd2d', 'sensfunc', 'baseprocess', 'telluric', 'collate1d']
        badkeys = np.array([pk not in allkeys for pk in k])
        if np.any(badkeys):
            raise ValueError('{0} not recognized key(s) for PypeItPar.'.format(k[badkeys]))

        kwargs = {}

        pk = 'rdx'
        kwargs[pk] = ReduxPar.from_dict(cfg[pk]) if pk in k else None

        pk = 'calibrations'
        kwargs[pk] = CalibrationsPar.from_dict(cfg[pk]) if pk in k else None

        pk = 'scienceframe'
        kwargs[pk] = FrameGroupPar.from_dict('science', cfg[pk]) if pk in k else None

        pk = 'reduce'
        kwargs[pk] = ReducePar.from_dict(cfg[pk]) if pk in k else None

        # Allow flexure to be turned on using cfg['rdx']
        pk = 'flexure'
        default = FlexurePar()
        kwargs[pk] = FlexurePar.from_dict(cfg[pk]) if pk in k else default

        # Allow flux calibration to be turned on using cfg['rdx']
        pk = 'fluxcalib'
        default = FluxCalibratePar() \
                        if pk in cfg['rdx'].keys() and cfg['rdx']['fluxcalib'] else None
        kwargs[pk] = FluxCalibratePar.from_dict(cfg[pk]) if pk in k else default

        # Allow coadd1d  to be turned on using cfg['rdx']
        pk = 'coadd1d'
        default = Coadd1DPar() \
                        if pk in cfg['rdx'].keys() and cfg['rdx']['coadd1d'] else None
        kwargs[pk] = Coadd1DPar.from_dict(cfg[pk]) if pk in k else default

        # Allow coadd2d  to be turned on using cfg['rdx']
        pk = 'coadd2d'
        default = Coadd2DPar() \
                        if pk in cfg['rdx'].keys() and cfg['rdx']['coadd2d'] else None
        kwargs[pk] = Coadd2DPar.from_dict(cfg[pk]) if pk in k else default

        # Allow coadd2d  to be turned on using cfg['rdx']
        pk = 'sensfunc'
        default = SensFuncPar() \
                        if pk in cfg['rdx'].keys() and cfg['rdx']['sensfunc'] else None
        kwargs[pk] = SensFuncPar.from_dict(cfg[pk]) if pk in k else default

        # Allow telluric to be turned on using cfg['rdx']
        pk = 'telluric'
        default = TelluricPar() \
                        if pk in cfg['rdx'].keys() and cfg['rdx']['telluric'] else None
        kwargs[pk] = TelluricPar.from_dict(cfg[pk]) if pk in k else default

        # collate1d
        pk = 'collate1d'
        default = Collate1DPar()
        kwargs[pk] = Collate1DPar.from_dict(cfg[pk]) if pk in k else default

        if 'baseprocess' not in k:
            return cls(**kwargs)

        # Include any alterations to the basic processing of *all*
        # images
        self = cls(**kwargs)
        baseproc = ProcessImagesPar.from_dict(cfg['baseprocess'])
        self.sync_processing(baseproc)
        return self

    def reset_all_processimages_par(self, **kwargs):
        """
        Change image processing parameter for *all* frame types.

        This function iteratively changes the value of all image processing
        parameters for all frame types in the :class:`CalibrationsPar`, as well
        as the science frames.

        Args:
            **kwargs:
                The list of keywords and values to change for all image
                processing parameters.

        Examples:
            To turn off the slit-illumination correction for all frames:

            >>> from pypeit.spectrographs.util import load_spectrograph
            >>> spec = load_spectrograph('shane_kast_blue')
            >>> par = spec.default_pypeit_par()
            >>> par.reset_all_processimages_par(use_illumflat=False)

        """
        # Calibrations
        for _key in self['calibrations'].keys():
            if isinstance(self['calibrations'][_key], ParSet) \
                    and 'process' in self['calibrations'][_key].keys():
                for key,value in kwargs.items():
                    self['calibrations'][_key]['process'][key] = value
        # Science frame
        for _key in self.keys():
            if isinstance(self[_key], ParSet) and 'process' in self[_key].keys():
                for key,value in kwargs.items():
                    self[_key]['process'][key] = value

    def sync_processing(self, proc_par):
        """
        Sync the processing of all the frame types based on the input
        ProcessImagesPar parameters.

        The parameters are merged in sequence starting from the
        parameter defaults, then including global adjustments provided
        by ``process``, and ending with the parameters that may have
        already been changed for each frame.

        This function can be used at anytime, but is most useful with
        the from_dict method where a ``baseprocess`` group can be
        supplied to change the processing parameters for all frames away
        from the defaults.

        Args:
            proc_par (:class:`ProcessImagesPar`):
                Effectively a new set of default image processing
                parameters for all frames.

        Raises:
            TypeError:
                Raised if the provided parameter set is not an instance
                of :class:`ProcessImagesPar`.
        """
        # Checks
        if not isinstance(proc_par, ProcessImagesPar):
            raise TypeError('Must provide an instance of ProcessImagesPar')

        # All the relevant ParSets are already ProcessImagesPar objects,
        # so we can work directly with the internal dictionaries.

        # Find the keys in the input that are different from the default
        default = ProcessImagesPar()
        base_diff = [ k for k in proc_par.keys() if default[k] != proc_par[k] ]

        # Calibration frames
        frames = [ f for f in self['calibrations'].keys() if 'frame' in f ]
        for f in frames:
            # Find the keys in self that are the same as the default
            frame_same = [ k for k in proc_par.keys()
                            if self['calibrations'][f]['process'].data[k] == default[k] ]
            to_change = list(set(base_diff) & set(frame_same))
            for k in to_change:
                self['calibrations'][f]['process'].data[k] = proc_par[k]

        # Science frames
        frame_same = [ k for k in proc_par.keys()
                            if self['scienceframe']['process'].data[k] == default[k] ]
        to_change = list(set(base_diff) & set(frame_same))
        for k in to_change:
            self['scienceframe']['process'].data[k] = proc_par[k]

    # TODO: Perform extensive checking that the parameters are valid for
    # a full run of PypeIt.  May not be necessary because validate will
    # be called for all the sub parameter sets, but this can do higher
    # level checks, if necessary.
    def validate(self):
        pass

#-----------------------------------------------------------------------------
# Instrument parameters

# TODO: This should get moved to telescopes.py
class TelescopePar(ParSet):
    """
    The parameters used to define the salient properties of a telescope.

    These parameters should be *independent* of any specific use of the
    telescope.  They and are used by the :mod:`pypeit.telescopes` module
    to define the telescopes served by PypeIt, and kept as part of the
    :class:`pypeit.spectrographs.spectrograph.Spectrograph` definition of
    the instruments served by PypeIt.

    To see the list of instruments served, a table with the the current
    keywords, defaults, and descriptions for the :class:`TelescopePar`
    class, and an explanation of how to define a new instrument, see
    :ref:`instruments`.
    """
    def __init__(self, name=None, longitude=None, latitude=None, elevation=None, fratio=None,
                 diameter=None, eff_aperture=None):

        # Grab the parameter names and values from the function
        # arguments
        args, _, _, values = inspect.getargvalues(inspect.currentframe())
        pars = OrderedDict([(k,values[k]) for k in args[1:]])

        # Initialize the other used specifications for this parameter
        # set
        defaults = OrderedDict.fromkeys(pars.keys())
        options = OrderedDict.fromkeys(pars.keys())
        dtypes = OrderedDict.fromkeys(pars.keys())
        descr = OrderedDict.fromkeys(pars.keys())

        # Fill out parameter specifications.  Only the values that are
        # *not* None (i.e., the ones that are defined) need to be set
        defaults['name'] = 'KECK'
        options['name'] = TelescopePar.valid_telescopes()
        dtypes['name'] = str
        descr['name'] = 'Name of the telescope used to obtain the observations.  ' \
                        'Options are: {0}'.format(', '.join(options['name']))

        dtypes['longitude'] = [int, float]
        descr['longitude'] = 'Longitude of the telescope on Earth in degrees.'

        dtypes['latitude'] = [int, float]
        descr['latitude'] = 'Latitude of the telescope on Earth in degrees.'

        dtypes['elevation'] = [int, float]
        descr['elevation'] = 'Elevation of the telescope in m'

        dtypes['fratio'] = [int, float]
        descr['fratio'] = 'f-ratio of the telescope'

        dtypes['diameter'] = [int, float]
        descr['diameter'] = 'Diameter of the telescope in m'

        dtypes['eff_aperture'] = [int, float]
        descr['eff_aperture'] = 'Effective aperture of the telescope in m^2'


        # Instantiate the parameter set
        super(TelescopePar, self).__init__(list(pars.keys()),
                                           values=list(pars.values()),
                                           defaults=list(defaults.values()),
                                           options=list(options.values()),
                                           dtypes=list(dtypes.values()),
                                           descr=list(descr.values()))

        # Check the parameters match the method requirements
        self.validate()


    @classmethod
    def from_dict(cls, cfg):
        k = np.array([*cfg.keys()])
        parkeys = [ 'name', 'longitude', 'latitude', 'elevation', 'fratio', 'diameter', 'aperture' ]

        badkeys = np.array([pk not in parkeys for pk in k])
        if np.any(badkeys):
            raise ValueError('{0} not recognized key(s) for TelescopePar.'.format(k[badkeys]))

        kwargs = {}
        for pk in parkeys:
            kwargs[pk] = cfg[pk] if pk in k else None
        return cls(**kwargs)

    @staticmethod
    def valid_telescopes():
        """
        Return the valid telescopes.
        """
        return [ 'GEMINI-N','GEMINI-S', 'KECK', 'SHANE', 'WHT', 'APF', 'TNG', 'VLT', 'MAGELLAN', 'LBT', 'MMT', 
                'KPNO', 'NOT', 'P200', 'BOK', 'GTC', 'SOAR', 'NTT', 'LDT', 'JWST', 'HILTNER']

    def validate(self):
        pass

    def platescale(self):
        r"""
        Return the platescale of the telescope in arcsec per mm.

        Calculated as

        .. math::
            p = \frac{206265}{f D},

        where :math:`f` is the f-ratio and :math:`D` is the diameter.
        If either of these is not available, the function returns
        `None`.
        """
        return None if self['fratio'] is None or self['diameter'] is None \
                else 206265/self['fratio']/self['diameter']/1e3

    # TODO This method is a place holder until we can get effective apertures for all of the telescopes. I did my best
    # but could not find them all online.
    def eff_aperture(self):
        return np.pi*self['diameter']**2/4.0 if self['eff_aperture'] is None else self['eff_aperture']


class Collate1DPar(ParSet):
    """
    A parameter set holding the arguments for collating, coadding, and archving 1d spectra.

    For a table with the current keywords, defaults, and descriptions,
    see :ref:`parameters`.
    """
    def __init__(self, tolerance=None, dry_run=None, ignore_flux=None, flux=None, match_using=None,
                 exclude_slit_trace_bm=[], exclude_serendip=False, wv_rms_thresh=None, outdir=None,
                 spec1d_outdir=None, refframe=None):

        # Grab the parameter names and values from the function
        # arguments
        args, _, _, values = inspect.getargvalues(inspect.currentframe())
        pars = OrderedDict([(k,values[k]) for k in args[1:]])

        # Initialize the other used specifications for this parameter
        # set
        defaults = OrderedDict.fromkeys(pars.keys())
        options = OrderedDict.fromkeys(pars.keys())
        dtypes = OrderedDict.fromkeys(pars.keys())
        descr = OrderedDict.fromkeys(pars.keys())

        # Threshold for grouping by object
        defaults['tolerance'] = '1.0'
        dtypes['tolerance'] = [str, float]
        descr['tolerance'] = "The tolerance used when comparing the coordinates of objects. If two " \
                             "objects are within this distance from each other, they " \
                             "are considered the same object. If match_using is 'ra/dec' (the default) " \
                             "this is an angular distance. The defaults units are arcseconds but " \
                             "other units supported by astropy.coordinates.Angle can be used " \
                             "(`e.g.`, '0.003d' or '0h1m30s'). If match_using is 'pixel' this is a float."


        # Enables a dry_run in which no coadding is done
        defaults['dry_run'] = False
        dtypes['dry_run'] = bool
        descr['dry_run'] = "If set, the script will display the matching File and Object Ids " \
                           "but will not flux, coadd or archive."

        # Forces coadding using counts instead of flux
        defaults['ignore_flux'] = False
        dtypes['ignore_flux'] = bool
        descr['ignore_flux'] = "If set, the script will only coadd non-fluxed spectra even if flux data is present. " \
                               "Otherwise fluxed spectra are coadded if all spec1ds have been fluxed calibrated."

        # Enables a flux calibration after coadding
        defaults['flux'] = False
        dtypes['flux'] = bool
        descr['flux'] = "If set, the script will flux calibrate using archived sensfuncs before coadding."

        # Directory for output files
        defaults['outdir'] = os.getcwd()
        dtypes['outdir'] = str
        descr['outdir'] = "The path where all coadded output files and report files will be placed."

        # Directory for modified spec1d files
        defaults['spec1d_outdir'] = None
        dtypes['spec1d_outdir'] = str
        descr['spec1d_outdir'] = "The path where all modified spec1d files are placed. These are only created if flux calibration or refframe correction are asked for."

        # What slit flags to exclude
        defaults['exclude_slit_trace_bm'] = []
        dtypes['exclude_slit_trace_bm'] = [list, str]
        descr['exclude_slit_trace_bm'] = "A list of slit trace bitmask bits that should be excluded."

        # What slit flags to exclude
        defaults['exclude_serendip'] = False
        dtypes['exclude_serendip'] = bool
        descr['exclude_serendip'] = "Whether to exclude SERENDIP objects from collating."

        # Wavelength RMS threshold to exclude spectra by.
        defaults['wv_rms_thresh'] = None
        dtypes['wv_rms_thresh'] = float
        descr['wv_rms_thresh'] = "If set, any objects with a wavelength RMS > this value are skipped, else all wavelength RMS values are accepted."

        # How to match objects
        defaults['match_using'] = 'ra/dec'
        options['match_using'] = [ 'pixel', 'ra/dec']
        dtypes['match_using'] = str
        descr['match_using'] = "Determines how 1D spectra are matched as being the same object. Must be either 'pixel' or 'ra/dec'."

        defaults['refframe'] = None
        options['refframe'] = WavelengthSolutionPar.valid_reference_frames()
        dtypes['refframe'] = str
        descr['refframe'] = 'Perform reference frame correction prior to coadding. ' \
                         'Options are: {0}'.format(', '.join(options['refframe']))

        # Instantiate the parameter set
        super(Collate1DPar, self).__init__(list(pars.keys()),
                                           values=list(pars.values()),
                                           defaults=list(defaults.values()),
                                           dtypes=list(dtypes.values()),
                                           descr=list(descr.values()))
        self.validate()

    @classmethod
    def from_dict(cls, cfg):
        k = [*cfg.keys()]
        parkeys = ['tolerance', 'dry_run', 'ignore_flux', 'flux', 'match_using',
                   'exclude_slit_trace_bm', 'exclude_serendip', 'outdir', 'spec1d_outdir',
                   'wv_rms_thresh', 'refframe']

        badkeys = np.array([pk not in parkeys for pk in k])
        if np.any(badkeys):
            raise ValueError('{0} not recognized key(s) for Collate1DPar.'.format(k[badkeys]))

        kwargs = {}
        for pk in parkeys:
            kwargs[pk] = cfg[pk] if pk in k else None
        return cls(**kwargs)

    def validate(self):
        """
        Check the parameters are valid for the provided method.
        """
        pass
<|MERGE_RESOLUTION|>--- conflicted
+++ resolved
@@ -219,12 +219,8 @@
                  dark_expscale=None,
                  empirical_rn=None, shot_noise=None, noise_floor=None,
                  use_pixelflat=None, use_illumflat=None, use_specillum=None,
-<<<<<<< HEAD
-                 use_pattern=None, subtract_continuum=None, spat_flexure_correct=None):
-=======
                  use_pattern=None, subtract_scattlight=None, scattlight=None, subtract_continuum=None,
                  spat_flexure_correct=None):
->>>>>>> 7dc53070
 
         # Grab the parameter names and values from the function
         # arguments
@@ -303,8 +299,6 @@
                                       'be set to True to combine arcs with multiple different lamps. ' \
                                       'For all other cases, this parameter should probably be False.'
 
-<<<<<<< HEAD
-=======
         defaults['subtract_scattlight'] = False
         dtypes['subtract_scattlight'] = bool
         descr['subtract_scattlight'] = 'Subtract off the scattered light from an image. This parameter should only ' \
@@ -315,7 +309,6 @@
         dtypes['scattlight'] = [ParSet, dict]
         descr['scattlight'] = 'Scattered light subtraction parameters.'
 
->>>>>>> 7dc53070
         defaults['empirical_rn'] = False
         dtypes['empirical_rn'] = bool
         descr['empirical_rn'] = 'If True, use the standard deviation in the overscan region to ' \
@@ -447,15 +440,9 @@
     @classmethod
     def from_dict(cls, cfg):
         k = np.array([*cfg.keys()])
-<<<<<<< HEAD
-        parkeys = ['trim', 'apply_gain', 'orient', 'use_biasimage', 'subtract_continuum', 'use_pattern',
-                   'use_overscan', 'overscan_method', 'overscan_par', 'use_darkimage',
-                   'dark_expscale', 'spat_flexure_correct', 'use_illumflat', 'use_specillum',
-=======
         parkeys = ['trim', 'apply_gain', 'orient', 'use_biasimage', 'subtract_continuum', 'subtract_scattlight',
                    'scattlight', 'use_pattern', 'use_overscan', 'overscan_method', 'overscan_par',
                    'use_darkimage', 'dark_expscale', 'spat_flexure_correct', 'use_illumflat', 'use_specillum',
->>>>>>> 7dc53070
                    'empirical_rn', 'shot_noise', 'noise_floor', 'use_pixelflat', 'combine',
                    'satpix', #'calib_setup_and_bit',
                    'n_lohi', 'mask_cr',
@@ -2786,15 +2773,9 @@
     def __init__(self, reference=None, method=None, echelle=None, ech_nspec_coeff=None, ech_norder_coeff=None,
                  ech_sigrej=None, lamps=None, bad_orders_maxfrac=None, frac_rms_thresh=None,
                  sigdetect=None, fwhm=None, fwhm_fromlines=None, fwhm_spat_order=None, fwhm_spec_order=None,
-<<<<<<< HEAD
-                 reid_arxiv=None, nreid_min=None, cc_thresh=None, cc_local_thresh=None, nlocal_cc=None,
-                 rms_threshold=None, match_toler=None, func=None, n_first=None, n_final=None,
-                 sigrej_first=None, sigrej_final=None, numsearch=None,
-=======
                  reid_arxiv=None, nreid_min=None, reid_cont_sub=None, cc_shift_range=None, cc_thresh=None,
                  cc_local_thresh=None, nlocal_cc=None, rms_thresh_frac_fwhm=None, match_toler=None, func=None,
                  n_first=None, n_final=None, sigrej_first=None, sigrej_final=None, numsearch=None,
->>>>>>> 7dc53070
                  nfitpix=None, refframe=None,
                  nsnippet=None, use_instr_flag=None, wvrng_arxiv=None,
                  ech_separate_2d=None, redo_slits=None, qa_log=None):
@@ -2924,12 +2905,13 @@
         descr['fwhm'] = 'Spectral sampling of the arc lines. This is the FWHM of an arcline in ' \
                         'binned pixels of the input arc image'
 
-        defaults['fwhm_fromlines'] = False
+        defaults['fwhm_fromlines'] = True
         dtypes['fwhm_fromlines'] = bool
         descr['fwhm_fromlines'] = 'Estimate spectral resolution in each slit using the arc lines. '\
                                   'If True, the estimated FWHM will override ``fwhm`` only in '\
-                                  'the determination of the wavelength solution (`i.e.`, not in '\
-                                  'WaveTilts).'
+                                  'the determination of the wavelength solution (including the ' \
+                                  'calculation of the threshold for the solution RMS, see ' \
+                                  '``rms_thresh_frac_fwhm``), but not for the wave tilts calibration.' \
 
         defaults['fwhm_spat_order'] = 0
         dtypes['fwhm_spat_order'] = int
@@ -3008,14 +2990,6 @@
                              'be added to it to make it odd.'
 
         # These are the parameters used for the iterative fitting of the arc lines
-<<<<<<< HEAD
-        defaults['rms_threshold'] = 0.15
-        dtypes['rms_threshold'] = float
-        descr['rms_threshold'] = 'Maximum RMS (in binned pixels) for keeping a slit/order solution. ' \
-                                 'Used for echelle spectrographs, the \'reidentify\' method, and when re-analyzing a slit with the redo_slits parameter.' \
-                                    'In a future PR, we will refactor the code to always scale this threshold off the measured FWHM of the arc lines.'
-                                     
-=======
         defaults['rms_thresh_frac_fwhm'] = 0.15
         dtypes['rms_thresh_frac_fwhm'] = float
         descr['rms_thresh_frac_fwhm'] = 'Maximum RMS (expressed as fraction of the FWHM) for keeping ' \
@@ -3024,7 +2998,6 @@
                                         'will be used. This parameter is used for the \'holy-grail\', ' \
                                         '\'reidentify\', and \'echelle\' methods and  when re-analyzing ' \
                                         'a slit using the ``redo_slits`` parameter. '
->>>>>>> 7dc53070
 
         defaults['match_toler'] = 2.0
         dtypes['match_toler'] = float
@@ -3100,17 +3073,10 @@
     def from_dict(cls, cfg):
         k = np.array([*cfg.keys()])
         parkeys = ['reference', 'method', 'echelle', 'ech_nspec_coeff',
-<<<<<<< HEAD
-                   'ech_norder_coeff', 'ech_sigrej', 'ech_separate_2d', 'lamps', 'sigdetect',
-                   'fwhm', 'fwhm_fromlines', 'fwhm_spat_order', 'fwhm_spec_order',
-                   'reid_arxiv', 'nreid_min', 'cc_thresh', 'cc_local_thresh',
-                   'nlocal_cc', 'rms_threshold', 'match_toler', 'func', 'n_first','n_final',
-=======
                    'ech_norder_coeff', 'ech_sigrej', 'ech_separate_2d', 'bad_orders_maxfrac', 'frac_rms_thresh',
                    'lamps', 'sigdetect', 'fwhm', 'fwhm_fromlines', 'fwhm_spat_order', 'fwhm_spec_order',
                    'reid_arxiv', 'nreid_min', 'reid_cont_sub', 'cc_shift_range', 'cc_thresh', 'cc_local_thresh',
                    'nlocal_cc', 'rms_thresh_frac_fwhm', 'match_toler', 'func', 'n_first','n_final',
->>>>>>> 7dc53070
                    'sigrej_first', 'sigrej_final', 'numsearch', 'nfitpix',
                    'refframe', 'nsnippet', 'use_instr_flag', 'wvrng_arxiv', 
                    'redo_slits', 'qa_log']
