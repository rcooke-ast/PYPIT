""" Module for guiding Bias subtraction including generating a Bias image as desired
"""
from __future__ import absolute_import, division, print_function

import inspect
import os


from pypeit import msgs
from pypeit import processimages
from pypeit import masterframe
from pypeit.par import pypeitpar

from pypeit import debugger


class BiasFrame(processimages.ProcessImages, masterframe.MasterFrame):
    """

    .. todo::
        - update doc!

    This class is primarily designed to generate a Bias frame for bias subtraction
      It also contains I/O methods for the Master frames of PypeIt
      The build_master() method will return a simple command (str) if that is the specified setting
      in settings['bias']['useframe']

    Instead have this comment and more description here:
        # Child-specific Internals
        #    See ProcessImages for the rest

    Parameters
    ----------
    file_list : list (optional)
      List of filenames
    spectrograph : str (optional)
       Used to specify properties of the detector (for processing)
       Attempt to set with settings['run']['spectrograph'] if not input
    settings : dict (optional)
      Settings for trace slits
    master_key : str (optional)
      Setup tag
    det : int, optional
      Detector index, starts at 1
    par : ParSet
      PypitPar['calibrations']['biasframe']
    master_key
    master_dir
    mode

    Attributes
    ----------
    frametype : str
      Set to 'bias'

    Inherited Attributes
    --------------------
    stack : ndarray
    """

    # Frame type is a class attribute
    frametype = 'bias'

    # Keep order same as processimages (or else!)
<<<<<<< HEAD
    def __init__(self, spectrograph, file_list = [], det=1, par=None, master_key=None, master_dir=None,
                 mode=None):
=======
    def __init__(self, spectrograph, file_list=[], det=1, par=None, master_key=None,
                 master_dir=None, mode=None):
>>>>>>> c65fd37c

        # Parameters
        self.par = pypeitpar.FrameGroupPar(self.frametype) if par is None else par

        # Start us up
        processimages.ProcessImages.__init__(self, spectrograph, file_list=file_list, det=det,
                                             par=self.par['process'])

        # MasterFrames: Specifically pass the ProcessImages-constructed
        # spectrograph even though it really only needs the string name
        masterframe.MasterFrame.__init__(self, self.frametype, master_key, mode=mode,
                                         master_dir=master_dir)

    def build_image(self, overwrite=False, trim=True):
        """
        Grab the bias files (as needed) and then
         process the input bias frames with ProcessImages.process()
          Avoid bias subtraction
          Avoid trim

        Parameters
        ----------
        overwrite : bool, optional

        Returns
        -------
        stack : ndarray

        """
        # Combine
        self.stack = self.process(bias_subtract=None, trim=trim, overwrite=overwrite)
        #
        return self.stack

    def determine_bias_mode(self, force=False):
        """

        Args:
            force: bool, optional
<<<<<<< HEAD
=======
              Force the code to attempt to load the MasterFrame
>>>>>>> c65fd37c

        Returns:
            self.msbias str, ndarray or None

        """
        # How are we treating biases?
        # 1) No bias subtraction
        if self.par['useframe'].lower() == 'none':
            msgs.info("Will not perform bias/dark subtraction")
            self.msbias = None
        # 2) Use overscan
        elif self.par['useframe'] == 'overscan':
            self.msbias = 'overscan'
        # 3) User wants bias subtractions, use a Master biasframe?
        elif self.par['useframe'] in ['bias', 'dark']:
            # Load the MasterFrame if it exists and user requested one to load it
            self.msbias = self.master(force=force)

        return self.msbias<|MERGE_RESOLUTION|>--- conflicted
+++ resolved
@@ -62,13 +62,8 @@
     frametype = 'bias'
 
     # Keep order same as processimages (or else!)
-<<<<<<< HEAD
-    def __init__(self, spectrograph, file_list = [], det=1, par=None, master_key=None, master_dir=None,
-                 mode=None):
-=======
     def __init__(self, spectrograph, file_list=[], det=1, par=None, master_key=None,
                  master_dir=None, mode=None):
->>>>>>> c65fd37c
 
         # Parameters
         self.par = pypeitpar.FrameGroupPar(self.frametype) if par is None else par
@@ -108,10 +103,7 @@
 
         Args:
             force: bool, optional
-<<<<<<< HEAD
-=======
               Force the code to attempt to load the MasterFrame
->>>>>>> c65fd37c
 
         Returns:
             self.msbias str, ndarray or None
