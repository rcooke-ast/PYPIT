--- conflicted
+++ resolved
@@ -188,11 +188,7 @@
         """
         return len(self.specobjs)
 
-<<<<<<< HEAD
-    def unpack_object(self, ret_flam=False, log10blaze=False, min_blaze_value=1e-3, extract_type='OPT'):
-=======
-    def unpack_object(self, ret_flam=False, extract_type='OPT', remove_missing=False):
->>>>>>> 754cb173
+    def unpack_object(self, ret_flam=False, log10blaze=False, min_blaze_value=1e-3, extract_type='OPT', remove_missing=False):
         """
         Utility function to unpack the sobjs for one object and
         return various numpy arrays describing the spectrum and meta
@@ -200,24 +196,17 @@
         the relevant indices for the object.
 
         Args:
-<<<<<<< HEAD
             ret_flam (:obj:`bool`, optional):
                If True return the FLAM, otherwise return COUNTS.
             log10blaze (:obj:`bool`, optional):
                 If True return the log10 of the blaze function.
             min_blaze_value (:obj:`float`, optional):
                 Minimum value of the blaze function to consider as good.
-            extract_type (:obj:`str`, optional):
-                The extraction type to use for the extraction.
-=======
-           ret_flam (:obj:`bool`, optional):
-              If True return the FLAM, otherwise return COUNTS.
            extract_type (:obj:`str`, optional):
                 Extraction type to use.  Default is 'OPT'.
            remove_missing (:obj:`bool`, optional):
                 If True, remove any missing data (i.e. where the flux is None).
                 Default is False.
->>>>>>> 754cb173
 
         Returns:
             tuple: Returns the following where all numpy arrays
@@ -241,11 +230,7 @@
         flux_attr = 'FLAM' if ret_flam else 'COUNTS'
         flux_key = '{}_{}'.format(extract_type, flux_attr)
         wave_key = '{}_WAVE'.format(extract_type)
-<<<<<<< HEAD
         blaze_key = '{}_FLAT'.format(extract_type)
-        if getattr(self, flux_key)[0] is None:
-            msgs.error("Flux not available for {}.  Try the other ".format(flux_key))
-=======
 
         # Check for missing data
         none_flux = [f is None for f in getattr(self, flux_key)]
@@ -262,7 +247,6 @@
                 r_indx = np.where(none_flux)[0]
                 self.remove_sobj(r_indx)
 
->>>>>>> 754cb173
         #
         norddet = self.nobj
         nspec = getattr(self, flux_key)[0].size
