"""
Module for performing two-dimensional coaddition of spectra.

.. include common links, assuming primary doc root is up one directory
.. include:: ../include/links.rst
"""
import os
import copy

from IPython import embed

import numpy as np
from scipy import ndimage
from matplotlib import pyplot as plt

from pypeit import msgs
from pypeit import specobjs
from pypeit import slittrace
from pypeit import reduce
from pypeit.images import pypeitimage
from pypeit.core import extract
from pypeit.core.wavecal import wvutils
from pypeit.core import coadd
#from pypeit.core import parse
from pypeit import calibrations
from pypeit import spec2dobj
from pypeit.core.moment import moment1d
from pypeit.manual_extract import ManualExtractionObj


class CoAdd2D:

    """
    Main routine to run the extraction for 2d coadds.

    Algorithm steps are as follows:
        - Fill this in.

    This performs 2d coadd specific tasks, and then also performs some
    of the tasks analogous to the pypeit.extract_one method. Docs coming
    soon....
    """


    # Superclass factory method generates the subclass instance
    @classmethod
    def get_instance(cls, spec2dfiles, spectrograph, par, det=1, offsets=None, weights='auto',
                     spec_samp_fact=1.0, spat_samp_fact=1.0,
                     sn_smooth_npix=None, ir_redux=False, find_negative=False, show=False,
                     show_peaks=False, debug_offsets=False, debug=False, **kwargs_wave):
        """
        Instantiate the subclass appropriate for the provided spectrograph.

        The class to instantiate must match the ``pypeline``
        attribute of the provided ``spectrograph``, and must be a
        subclass of :class:`CoAdd2D`; see the parent class
        instantiation for parameter descriptions.

        Returns:
            :class:`CoAdd2D`: One of the subclasses with
            :class:`CoAdd2D` as its base.
        """

        return next(c for c in cls.__subclasses__() 
                    if c.__name__ == (spectrograph.pypeline + 'CoAdd2D'))(
                        spec2dfiles, spectrograph, par, det=det, offsets=offsets, weights=weights,
                        spec_samp_fact=spec_samp_fact, spat_samp_fact=spat_samp_fact,
                        sn_smooth_npix=sn_smooth_npix, ir_redux=ir_redux, find_negative=find_negative,
                        show=show, show_peaks=show_peaks, debug_offsets=debug_offsets, debug=debug,
                        **kwargs_wave)

    def __init__(self, spec2d, spectrograph, par, det=1, offsets=None, weights='auto',
                 spec_samp_fact=1.0, spat_samp_fact=1.0,
                 sn_smooth_npix=None, ir_redux=False, find_negative=False, show=False,
                 show_peaks=False, debug_offsets=False, debug=False, **kwargs_wave):
        """

        Args:
            spec2d_files (:obj:`list`):
                List of spec2d files or a list of
                :class:`~pypeit.spec2dobj.Spec2dObj` objects.
            spectrograph (:class:`~pypeit.spectrographs.spectrograph.Spectrograph`):
                The instrument used to collect the data to be reduced.
            par (:class:`~pypeit.par.parset.ParSet`):
                Processing parameters.
            det (:obj:`int`, :obj:`tuple`, optional):
                The 1-indexed detector number(s) to process.  If a tuple, it
                must include detectors viable as a mosaic for the provided
                spectrograph; see
                :func:`~pypeit.spectrographs.spectrograph.Spectrograph.allowed_mosaics`.
            offsets (`numpy.ndarray`_, optional):
                Spatial offsets to be applied to each image before coadding. For
                the default mode of None, images are registered automatically
                using the trace of the brightest object. Input offsets are not
                yet supported.
            weights (:obj:`str`, :obj:`list`, `numpy.ndarray`_):
                Mode for the weights used to coadd images. Options are
                ``'auto'`` (default), ``'uniform'``, or a list/array of weights
                with ``shape = (nexp,)`` to apply to the image. Note ``'auto'``
                is not allowed if offsets are input.
            spec_samp_fact (:obj:`float`, optional):
                Make the wavelength grid sampling finer (``spec_samp_fact`` less
                than 1.0) or coarser (``spec_samp_fact`` greather than 1.0) by
                this sampling factor. This basically multiples the 'native'
                spectral pixel size by ``spec_samp_fact``, i.e. the units of
                ``spec_samp_fact`` are pixels.
            spat_samp_fact (:obj:`float`, optional):
                Make the spatial sampling finer (``spat_samp_fact`` less
                than 1.0) or coarser (``spat_samp_fact`` greather than 1.0) by
                this sampling factor. This basically multiples the 'native'
                spatial pixel size by ``spat_samp_fact``, i.e. the units of
                ``spat_samp_fact`` are pixels.
            sn_smooth_npix (:obj:`int`, optional):
                Number of pixels to median filter by when computing S/N used to
                decide how to scale and weight spectra. If set to None, the code
                will simply take 10% of the image size in the spectral
                direction.  TODO: for truncated echelle orders we should be
                doing something more intelligent.
            ir_redux (:obj:`bool`, optional):
                Is this an near-IR reduction? True=yes. This parameter is passed
                to pypeit.reduce for determining the reduction steps.
            find_negative (:obj:`bool`, optional):
                Do the images have negative trace as would be generated by
                differencing two science frames? This parameter is passed to
                pypeit.reduce for determining the reduction steps. If True, then
                find and mask negative object traces.
            show (:obj:`bool`, optional):
                Show results in ginga
            show_peaks (:obj:`bool`, optional):
                Plot the QA for the object finding algorithm peak finding to the
                screen.
            debug_offset (:obj:`bool`, optional):
                Plot QA for debugging the automatic determination of offsets to
                the screen.
            debug (:obj:`bool`, optional):
                Show QA for debugging.
            **kwargs_wave
                Keyword arguments passed to
                :func:`pypeit.core.coadd.get_wave_grid`, which determine how the
                wavelength grid is created for the 2d coadding.
        """

        ## Use Cases:
        #  1) offsets is None -- auto compute offsets from brightest object, so then default to auto_weights=True
        #  2) offsets not None, weights = None (uniform weighting) or weights is not None (input weights)
        #  3) offsets not None, auto_weights=True (Do not support)
        if offsets is not None and 'auto' in weights:
            msgs.error("Automatic weights cannot be computed for input offsets. "
                       "Set weights='uniform' or input an array of weights with shape (nexp,)")
        self.spec2d = spec2d
        self.spectrograph = spectrograph
        self.par = par

        # This can be a single integer for a single detector or a tuple for
        # multiple detectors placed in a mosaic.
        self.det = det

        # This is the string name of the detector or mosaic used when saving the
        # processed data to PypeIt's main output files
        self.detname = self.spectrograph.get_det_name(self.det)

        self.offsets = offsets
        self.weights = weights
        self.spec_samp_fact = spec_samp_fact
        self.spat_samp_fact = spat_samp_fact
        self.ir_redux = ir_redux
        self.find_negative = find_negative
        self.show = show
        self.show_peaks = show_peaks
        self.debug_offsets = debug_offsets
        self.debug = debug
        self.stack_dict = None
        self.pseudo_dict = None

        self.objid_bri = None
        self.slitid_bri  = None
        self.snr_bar_bri = None


        # Load the stack_dict
        self.stack_dict = self.load_coadd2d_stacks(self.spec2d)
        self.pypeline = self.spectrograph.pypeline

        # Check that there are the same number of slits on every exposure
        nslits_list = [slits.nslits for slits in self.stack_dict['slits_list']]
        if not len(set(nslits_list))==1:
            msgs.error('Not all of your exposures have the same number of slits. Check your inputs')
        # TODO: Do the same check above but for the shape and binning
        # of the input images?
        self.nslits = nslits_list[0]
        self.nexp = len(self.stack_dict['specobjs_list'])
        self.nspec = self.stack_dict['slits_list'][0].nspec
        self.binning = np.array([self.stack_dict['slits_list'][0].binspec,
                                 self.stack_dict['slits_list'][0].binspat])
        self.spat_ids = self.stack_dict['slits_list'][0].spat_id

        # If smoothing is not input, smooth by 10% of the spectral dimension
        self.sn_smooth_npix = sn_smooth_npix if sn_smooth_npix is not None else 0.1*self.nspec

    def optimal_weights(self, slitorderid, objid, const_weights=False):
        """
        Determine optimal weights for 2d coadds. This script grabs the information from SpecObjs list for the
        object with specified slitid and objid and passes to coadd.sn_weights to determine the optimal weights for
        each exposure.

        Parameters
        ----------
        slitorderid : :obj:`int`
           The slit or order id that has the brightest object whose
           S/N will be used to determine the weight for each frame.
        objid : `numpy.ndarray`_
           Array of object indices with shape = (nexp,) of the
           brightest object whose S/N will be used to determine the
           weight for each frame.
        const_weights : :obj:`bool`
           Use constant weights for coadding the exposures.
           Default=False

        Returns
        -------
        rms_sn : ndarray, shape = (len(specobjs_list),)
            Root mean square S/N value for each input spectra
        weights : ndarray, shape (len(specobjs_list),)
            Weights to be applied to the spectra. These are
            signal-to-noise squared weights.
        """

        nexp = len(self.stack_dict['specobjs_list'])
        nspec = self.stack_dict['specobjs_list'][0][0].TRACE_SPAT.shape[0]
        # Grab the traces, flux, wavelength and noise for this slit and objid.
        flux_stack = np.zeros((nspec, nexp), dtype=float)
        ivar_stack = np.zeros((nspec, nexp), dtype=float)
        wave_stack = np.zeros((nspec, nexp), dtype=float)
        mask_stack = np.zeros((nspec, nexp), dtype=bool)

        for iexp, sobjs in enumerate(self.stack_dict['specobjs_list']):
            ithis = sobjs.slitorder_objid_indices(slitorderid, objid[iexp])
            flux_stack[:, iexp] = sobjs[ithis].OPT_COUNTS
            ivar_stack[:, iexp] = sobjs[ithis].OPT_COUNTS_IVAR
            wave_stack[:, iexp] = sobjs[ithis].OPT_WAVE
            mask_stack[:, iexp] = sobjs[ithis].OPT_MASK

        # TODO For now just use the zero as the reference for the wavelengths? Perhaps we should be rebinning the data though?
        rms_sn, weights = coadd.sn_weights(wave_stack, flux_stack, ivar_stack, mask_stack, self.sn_smooth_npix,
                                           const_weights=const_weights)
        return rms_sn, weights.T


    def coadd(self, only_slits=None, interp_dspat=True):
        """
        Construct a 2d co-add of a stack of PypeIt spec2d reduction outputs.
        This method calls loops over slits/orders and performs the 2d-coadd by
        calling coadd.compute.coadd2d, which 'rectifies' images by coadding them
        about the reference_trace_stack.

        Parameters
        ----------
        only_slits : list, optional
           List of slits to operate on. Not currently supported, i.e. the code
           can currently only stack everything because the slit/reduction
           bitmask checking is not yet implemented. Default = None
        interp_dspat : bool, optional
           Interpolate in the spatial coordinate image to faciliate running
           through core.extract.local_skysub_extract.  Default=True

        Returns
        -------
        coadd_list : list
            List of dictionaries, one for each slit, containing the 2d stack.
            # TODO Make this a PypeIt object, with data model yada-yada.

        """

        only_slits = [only_slits] if (only_slits is not None and
                                      isinstance(only_slits, (int, np.int, np.int64, np.int32))) else only_slits
        # TODO We should be checking the bitmask for the reductions or something here??
        #  Yes, definitely
        if only_slits is None:
            slits = self.stack_dict['slits_list'][0]
            reduce_bpm = (slits.mask > 0) & (np.invert(slits.bitmask.flagged(
                slits.mask, flag=slits.bitmask.exclude_for_reducing)))
            good_slits = np.where(np.invert(reduce_bpm))[0]
        else:
            raise NotImplementedError('Slit selection (only_slits) not implemented yet!')

        coadd_list = []
        for slit_idx in good_slits:
            slitord_id = self.stack_dict['slits_list'][0].slitord_id[slit_idx]
            msgs.info('Performing 2d coadd for slit: {:d}/{:d}'.format(slit_idx, self.nslits - 1))
            ref_trace_stack = self.reference_trace_stack(slit_idx, offsets=self.offsets,
                                                         objid=self.objid_bri)
            thismask_stack = self.stack_dict['slitmask_stack'] == self.stack_dict['slits_list'][0].spat_id[slit_idx]
            # TODO Can we get rid of this one line simply making the weights returned by parse_weights an
            # (nslit, nexp) array?
            # This one line deals with the different weighting strategies between MultiSlit echelle. Otherwise, we
            # would need to copy this method twice in the subclasses
            if 'auto_echelle' in self.use_weights:
                rms_sn, weights = self.optimal_weights(slitord_id, self.objid_bri)
            else:
                weights = self.use_weights
            # Perform the 2d coadd
            coadd_dict = coadd.compute_coadd2d(ref_trace_stack, self.stack_dict['sciimg_stack'],
                                           self.stack_dict['sciivar_stack'],
                                           self.stack_dict['skymodel_stack'],
                                           self.stack_dict['mask_stack'] == 0,
                                           self.stack_dict['tilts_stack'],
                                               thismask_stack,
                                           self.stack_dict['waveimg_stack'],
                                           self.wave_grid, self.spat_samp_fact,
                                           weights=weights, interp_dspat=interp_dspat)
            coadd_list.append(coadd_dict)

        return coadd_list


    def create_pseudo_image(self, coadd_list):
        """
        ..todo.. see below

        THIS UNDOCUMENTED CODE PROBABLY SHOULD GENERATE AND RETURN
        STANDARD PYPEIT OBJCTS INSTEAD OF SOME UNDEFINED DICT"""


        # Masking
        # TODO -- Make this a method or something
        slits = self.stack_dict['slits_list'][0]
        reduce_bpm = (slits.mask > 0) & (np.invert(slits.bitmask.flagged(
            slits.mask, flag=slits.bitmask.exclude_for_reducing)))
        good_slits = np.where(np.invert(reduce_bpm))[0]

        nspec_vec = np.zeros(self.nslits,dtype=int)
        nspat_vec = np.zeros(self.nslits,dtype=int)
        for kk, cdict in enumerate(coadd_list):
            islit = good_slits[kk]
            nspec_vec[islit]=cdict['nspec']
            nspat_vec[islit]=cdict['nspat']

        # Determine the size of the pseudo image
        nspat_pad = 10
        nspec_pseudo = nspec_vec.max()
        nspat_pseudo = int(np.sum(nspat_vec) + (self.nslits + 1)*nspat_pad)  # Cast for SlitTraceSet
        spec_vec_pseudo = np.arange(nspec_pseudo)
        shape_pseudo = (nspec_pseudo, nspat_pseudo)
        imgminsky_pseudo = np.zeros(shape_pseudo)
        sciivar_pseudo = np.zeros(shape_pseudo)
        waveimg_pseudo = np.zeros(shape_pseudo)
        tilts_pseudo = np.zeros(shape_pseudo)
        spat_img_pseudo = np.zeros(shape_pseudo)
        nused_pseudo = np.zeros(shape_pseudo, dtype=int)
        inmask_pseudo = np.zeros(shape_pseudo, dtype=bool)
        wave_mid = np.zeros((nspec_pseudo, self.nslits))
        wave_mask = np.zeros((nspec_pseudo, self.nslits),dtype=bool)
        wave_min = np.zeros((nspec_pseudo, self.nslits))
        wave_max = np.zeros((nspec_pseudo, self.nslits))
        dspat_mid = np.zeros((nspat_pseudo, self.nslits))

        spat_left = nspat_pad
        slit_left = np.zeros((nspec_pseudo, self.nslits))
        slit_righ = np.zeros((nspec_pseudo, self.nslits))
        spec_min1 = np.zeros(self.nslits)
        spec_max1 = np.zeros(self.nslits)

        nspec_grid = self.wave_grid_mid.size
        for kk, coadd_dict in enumerate(coadd_list):
            islit = good_slits[kk]
            spat_righ = spat_left + nspat_vec[islit]
            ispec = slice(0,nspec_vec[islit])
            ispat = slice(spat_left,spat_righ)
            imgminsky_pseudo[ispec, ispat] = coadd_dict['imgminsky']
            sciivar_pseudo[ispec, ispat] = coadd_dict['sciivar']
            waveimg_pseudo[ispec, ispat] = coadd_dict['waveimg']
            tilts_pseudo[ispec, ispat] = coadd_dict['tilts']
            # spat_img_pseudo is the sub-pixel image position on the rebinned pseudo image
            inmask_pseudo[ispec, ispat] = coadd_dict['outmask']
            image_temp = (coadd_dict['dspat'] -  coadd_dict['dspat_mid'][0] + spat_left)*coadd_dict['outmask']
            spat_img_pseudo[ispec, ispat] = image_temp
            nused_pseudo[ispec, ispat] = coadd_dict['nused']
            wave_min[ispec, islit] = coadd_dict['wave_min']
            wave_max[ispec, islit] = coadd_dict['wave_max']
            wave_mid[ispec, islit] = coadd_dict['wave_mid']
            wave_mask[ispec, islit] = True
            # Fill in the rest of the wave_mid with the corresponding points in the wave_grid
            #wave_this = wave_mid[wave_mask[:,islit], islit]
            #ind_upper = np.argmin(np.abs(self.wave_grid_mid - wave_this.max())) + 1
            #if nspec_vec[islit] != nspec_pseudo:
            #    wave_mid[nspec_vec[islit]:, islit] = self.wave_grid_mid[ind_upper:ind_upper + (nspec_pseudo-nspec_vec[islit])]


            dspat_mid[ispat, islit] = coadd_dict['dspat_mid']
            slit_left[:,islit] = np.full(nspec_pseudo, spat_left)
            slit_righ[:,islit] = np.full(nspec_pseudo, spat_righ)
            spec_max1[islit] = nspec_vec[islit]-1
            spat_left = spat_righ + nspat_pad

        slits_pseudo \
                = slittrace.SlitTraceSet(slit_left, slit_righ, self.pypeline, nspat=nspat_pseudo,
                                         PYP_SPEC=self.spectrograph.name,
                                         specmin=spec_min1, specmax=spec_max1, ech_order=slits.ech_order)
                                         #master_key=self.stack_dict['master_key_dict']['trace'],
                                         #master_dir=self.master_dir)
        slitmask_pseudo = slits_pseudo.slit_img()
        # This is a kludge to deal with cases where bad wavelengths result in large regions where the slit is poorly sampled,
        # which wreaks havoc on the local sky-subtraction
        min_slit_frac = 0.70
        spec_min = np.zeros(self.nslits)
        spec_max = np.zeros(self.nslits)
        for slit_idx in good_slits:
            spat_id = slits_pseudo.spat_id[slit_idx]
            slit_width = np.sum(inmask_pseudo*(slitmask_pseudo == spat_id),axis=1)
            slit_width_img = np.outer(slit_width, np.ones(nspat_pseudo))
            med_slit_width = np.median(slit_width_img[slitmask_pseudo == spat_id])
            # TODO -- need inline docs
            nspec_eff = np.sum(slit_width > min_slit_frac*med_slit_width)
            nsmooth = int(np.fmax(np.ceil(nspec_eff*0.02),10))
            slit_width_sm = ndimage.filters.median_filter(slit_width, size=nsmooth, mode='reflect')
            igood = (slit_width_sm > min_slit_frac*med_slit_width)
            # TODO -- need inline docs
            spec_min[slit_idx] = spec_vec_pseudo[igood].min()
            spec_max[slit_idx] = spec_vec_pseudo[igood].max()
            bad_pix = (slit_width_img < min_slit_frac*med_slit_width) & (slitmask_pseudo == spat_id)
            inmask_pseudo[bad_pix] = False

        # Update slits_pseudo
        slits_pseudo.specmin = spec_min
        slits_pseudo.specmax = spec_max

        return dict(nspec=nspec_pseudo, nspat=nspat_pseudo, imgminsky=imgminsky_pseudo,
                    sciivar=sciivar_pseudo, inmask=inmask_pseudo, tilts=tilts_pseudo,
                    waveimg=waveimg_pseudo, spat_img=spat_img_pseudo, slits=slits_pseudo,
                    wave_mask=wave_mask, wave_mid=wave_mid, wave_min=wave_min, wave_max=wave_max)

    def reduce(self, pseudo_dict, show=None, show_peaks=None):
        """
        ..todo.. Please document me

        Args:
            pseudo_dict:
            show:
            show_peaks:

        Returns:

        """

        show = self.show if show is None else show
        show_peaks = self.show_peaks if show_peaks is None else show_peaks
        sciImage = pypeitimage.PypeItImage(image=pseudo_dict['imgminsky'],
                                           ivar=pseudo_dict['sciivar'],
                                           bpm=np.zeros_like(pseudo_dict['inmask'].astype(int)),  # Dummy bpm
                                           rn2img=np.zeros_like(pseudo_dict['inmask']).astype(float),  # Dummy rn2img
                                           crmask=np.invert(pseudo_dict['inmask'].astype(bool)))
        sciImage.detector = self.stack_dict['detectors'][0]
        #
        slitmask_pseudo = pseudo_dict['slits'].slit_img()
        sciImage.build_mask(slitmask=slitmask_pseudo)

        # Make changes to parset specific to 2d coadds
        parcopy = copy.deepcopy(self.par)
        parcopy['reduce']['findobj']['trace_npoly'] = 3        # Low order traces since we are rectified

        # Build the Calibrate object
        caliBrate = calibrations.Calibrations(None, self.par['calibrations'], self.spectrograph, None)
        caliBrate.slits = pseudo_dict['slits']

<<<<<<< HEAD
        redux=reduce.Reduce.get_instance(sciImage, self.spectrograph, parcopy, caliBrate,
                                         'science_coadd2d', ir_redux=self.ir_redux,
                                         find_negative=self.find_negative, det=self.det, show=show)
        #redux=reduce.Reduce.get_instance(sciImage, self.spectrograph, parcopy, pseudo_dict['slits'],
        #                                 None, None, 'science_coadd2d', ir_redux=self.ir_redux, det=self.det, show=show)
=======
        # Manual extraction
        if len(self.par['coadd2d']['manual'].strip()) > 0:
            manual_obj = ManualExtractionObj.by_fitstbl_input(
                'None', self.par['coadd2d']['manual']) 
            manual_dict = manual_obj.dict_for_objfind()
        else:
            manual_dict = None

        redux=reduce.Reduce.get_instance(sciImage, self.spectrograph, parcopy, caliBrate,
                                         'science_coadd2d', ir_redux=self.ir_redux, find_negative=self.find_negative,
                                         det=self.det, show=show)

>>>>>>> 864d9d3e
        # Set the tilts and waveimg attributes from the psuedo_dict here, since we generate these dynamically from fits
        # normally, but this is not possible for coadds
        redux.tilts = pseudo_dict['tilts']
        redux.waveimg = pseudo_dict['waveimg']
        redux.binning = self.binning

        # Masking
        #  TODO: Treat the masking of the slits objects
        #   from every exposure, come up with an aggregate mask (if it is masked on one slit,
        #   mask the slit for all) and that should be propagated into the slits object in the psuedo_dict
        slits = self.stack_dict['slits_list'][0]
        reduce_bpm = (slits.mask > 0) & (np.invert(slits.bitmask.flagged(
            slits.mask, flag=slits.bitmask.exclude_for_reducing)))
        redux.reduce_bpm = reduce_bpm

        if show:
            gpm = sciImage.select_flag(invert=True)
            redux.show('image', image=pseudo_dict['imgminsky']*gpm.astype(float),
                       chname='imgminsky', slits=True, clear=True)

        # TODO:
        #  Object finding, this appears inevitable for the moment, since we need to be able to call find_objects
        #  outside of reduce. I think the solution here is to create a method in reduce for that performs the modified
        #  2d coadd reduce
        sobjs_obj, nobj, skymask_init = redux.find_objects(
            sciImage.image, show_peaks=show_peaks,
            manual_extract_dict=manual_dict)

        # Local sky-subtraction
        global_sky_pseudo = np.zeros_like(pseudo_dict['imgminsky']) # No global sky for co-adds since we go straight to local
        skymodel_pseudo, objmodel_pseudo, ivarmodel_pseudo, outmask_pseudo, sobjs \
                = redux.local_skysub_extract(global_sky_pseudo, sobjs_obj,
                                             spat_pix=pseudo_dict['spat_img'], model_noise=False,
                                             show_profile=show, show=show)

        if self.find_negative:
            sobjs.purge_neg()

        # Add the rest to the pseudo_dict
        pseudo_dict['skymodel'] = skymodel_pseudo
        pseudo_dict['objmodel'] = objmodel_pseudo
        pseudo_dict['ivarmodel'] = ivarmodel_pseudo
        pseudo_dict['outmask'] = outmask_pseudo
        pseudo_dict['sobjs'] = sobjs
        self.pseudo_dict=pseudo_dict

        return pseudo_dict['imgminsky'], pseudo_dict['sciivar'], skymodel_pseudo, \
               objmodel_pseudo, ivarmodel_pseudo, outmask_pseudo, sobjs, sciImage.detector, pseudo_dict['slits'], \
               pseudo_dict['tilts'], pseudo_dict['waveimg']



#    def save_masters(self):
#
#        # Write out the pseudo master files to disk
#        master_key_dict = self.stack_dict['master_key_dict']
#
#        # TODO: These saving operations are a temporary kludge
#        # spectrograph is needed for header
#        waveImage = WaveImage(self.pseudo_dict['waveimg'], PYP_SPEC=self.spectrograph.spectrograph)
#        wave_filename = masterframe.construct_file_name(WaveImage, master_key_dict['arc'], self.master_dir)
#        waveImage.to_master_file(wave_filename)
#
#        # TODO: Assumes overwrite=True
#        slit_filename = masterframe.construct_file_name(self.pseudo_dict['slits'], master_key_dict['trace'], self.master_dir)
#        self.pseudo_dict['slits'].to_master_file(slit_filename) #self.master_dir, master_key_dict['trace'], self.spectrograph.spectrograph)
#    '''

    def snr_report(self, snr_bar, slitid=None):
        """
        ..todo.. I need a doc string

        Args:
            snr_bar:
            slitid:

        Returns:

        """

        # Print out a report on the SNR
        msg_string = msgs.newline() + '-------------------------------------'
        msg_string += msgs.newline() + '  Summary for highest S/N object'
        if slitid is not None:
            msg_string += msgs.newline() + '      found on slitid = {:d}            '.format(slitid)
        msg_string += msgs.newline() + '-------------------------------------'
        msg_string += msgs.newline() + '           exp#        S/N'
        for iexp, snr in enumerate(snr_bar):
            msg_string += msgs.newline() + '            {:d}         {:5.2f}'.format(iexp, snr)

        msg_string += msgs.newline() + '-------------------------------------'
        msgs.info(msg_string)

    def get_good_slits(self, only_slits):
        """
        ..todo.. I need a doc string

        Args:
            only_slits:

        Returns:

        """

        only_slits = [only_slits] if (only_slits is not None and
                                        isinstance(only_slits, (int, np.int, np.int64, np.int32))) else only_slits
        good_slits = np.arange(self.nslits) if only_slits is None else only_slits
        return good_slits

    def offset_slit_cen(self, slitid, offsets):
        """
        ..todo.. I need a doc string

        Args:
            slitid:
            offsets:

        Returns:

        """
        ref_trace_stack = np.zeros((self.stack_dict['slits_list'][0].nspec, len(offsets)),
                                   dtype=float)
        for iexp, slits in enumerate(self.stack_dict['slits_list']):
            ref_trace_stack[:,iexp] = slits.center[:,slitid] - offsets[iexp]
        return ref_trace_stack

    def get_wave_grid(self, **kwargs_wave):
        """
        Routine to create a wavelength grid for 2d coadds using all of the
        wavelengths of the extracted objects. Calls
        :func:`~pypeit.core.wavecal.wvutils.get_wave_grid`.

        Args:
            **kwargs_wave (dict):
                Optional argumments for
                :func:`~pypeit.core.wavecal.wvutils.get_wave_grid`.

        Returns:
            tuple: Returns the following:
                - wave_grid (np.ndarray): New wavelength grid, not
                  masked
                - wave_grid_mid (np.ndarray): New wavelength grid
                  evaluated at the centers of the wavelength bins, that
                  is this grid is simply offset from wave_grid by
                  dsamp/2.0, in either linear space or log10 depending
                  on whether linear or (log10 or velocity) was
                  requested.  For iref or concatenate the linear
                  wavelength sampling will be calculated.
                - dsamp (float): The pixel sampling for wavelength grid
                  created.
        """
        nobjs_tot = int(np.array([len(spec) for spec in self.stack_dict['specobjs_list']]).sum())
        # TODO: Do we need this flag since we can determine whether or not we have specobjs from nobjs_tot?
        #  This all seems a bit hacky
        if self.par['coadd2d']['use_slits4wvgrid'] or nobjs_tot==0:
            nslits_tot = np.sum([slits.nslits for slits in self.stack_dict['slits_list']])
            waves = np.zeros((self.nspec, nslits_tot*3))
            gpm = np.zeros_like(waves, dtype=bool)
            box_radius = 3.
            indx = 0
            # Loop on the exposures
            for waveimg, slitmask, slits in zip(self.stack_dict['waveimg_stack'],
                                                self.stack_dict['slitmask_stack'],
                                                self.stack_dict['slits_list']):
                slits_left, slits_righ, _ = slits.select_edges()
                row = np.arange(slits_left.shape[0])
                # Loop on the slits
                for kk, spat_id in enumerate(slits.spat_id):
                    mask = slitmask == spat_id
                    # Create apertures at 5%, 50%, and 95% of the slit width to cover full range of wavelengths
                    # on this slit
                    trace_spat = slits_left[:, kk][:,np.newaxis] +  np.outer((slits_righ[:,kk] - slits_left[:,kk]),[0.05,0.5,0.95])
                    box_denom = moment1d(waveimg * mask > 0.0, trace_spat, 2 * box_radius, row=row)[0]
                    wave_box = moment1d(waveimg * mask, trace_spat, 2 * box_radius,
                                    row=row)[0] / (box_denom + (box_denom == 0.0))
                    waves[:, indx:indx+3] = wave_box
                    # TODO -- This looks a bit risky
                    gpm[:, indx: indx+3] = wave_box > 0.
                    indx += 3
        else:
            waves = np.zeros((self.nspec, nobjs_tot))
            gpm = np.zeros_like(waves, dtype=bool)
            indx = 0
            for spec_this in self.stack_dict['specobjs_list']:
                for spec in spec_this:
                    waves[:, indx] = spec.OPT_WAVE
                    # TODO -- OPT_MASK is likely to become a bpm with int values
                    gpm[:, indx] = spec.OPT_MASK
                    indx += 1

        wave_grid, wave_grid_mid, dsamp = wvutils.get_wave_grid(waves, masks=gpm,
                                                                spec_samp_fact=self.spec_samp_fact,
                                                                **kwargs_wave)
        return wave_grid, wave_grid_mid, dsamp

    def load_coadd2d_stacks(self, spec2d):
        """
        Routine to read in required images for 2d coadds given a list of spec2d files.

        Args:
            spec2d_files: list
               List of spec2d filenames
            det: int
               detector in question

        Returns:
            dict: Dictionary containing all the images and keys required
            for perfomring 2d coadds.
        """

        # Get the master dir
        redux_path = os.getcwd()

        # Grab the files
        #head2d_list = []
        specobjs_list = []
        slits_list = []
        nfiles =len(spec2d)
        detectors_list = []
        for ifile, f in enumerate(spec2d):
            if isinstance(f, spec2dobj.Spec2DObj):
                # If spec2d is a list of objects
                s2dobj = f
            else:
                # If spec2d is a list of files, option to also use spec1ds
                s2dobj = spec2dobj.Spec2DObj.from_file(f, self.detname)
                spec1d_file = f.replace('spec2d', 'spec1d')
                if os.path.isfile(spec1d_file):
                    sobjs = specobjs.SpecObjs.from_fitsfile(spec1d_file)
                    this_det = sobjs.DET == self.detname
                    specobjs_list.append(sobjs[this_det])
            # TODO the code should run without a spec1d file, but we need to implement that
            slits_list.append(s2dobj.slits)
            detectors_list.append(s2dobj.detector)
            if ifile == 0:
                sciimg_stack = np.zeros((nfiles,) + s2dobj.sciimg.shape, dtype=float)
                waveimg_stack = np.zeros_like(sciimg_stack, dtype=float)
                tilts_stack = np.zeros_like(sciimg_stack, dtype=float)
                skymodel_stack = np.zeros_like(sciimg_stack, dtype=float)
                sciivar_stack = np.zeros_like(sciimg_stack, dtype=float)
                mask_stack = np.zeros_like(sciimg_stack, dtype=float)
                slitmask_stack = np.zeros_like(sciimg_stack, dtype=int)

            sciimg_stack[ifile, :, :] = s2dobj.sciimg
            waveimg_stack[ifile, :, :] = s2dobj.waveimg
            skymodel_stack[ifile, :, :] = s2dobj.skymodel
            sciivar_stack[ifile, :, :] = s2dobj.ivarmodel
            mask_stack[ifile, :, :] = s2dobj.bpmmask
            # TODO -- Set back after done testing
            slitmask_stack[ifile, :, :] = s2dobj.slits.slit_img(flexure=s2dobj.sci_spat_flexure)
            #slitmask_stack[ifile, :, :] = spec2DObj.slits.slit_img(flexure=0.)
            _spat_flexure = 0. if s2dobj.sci_spat_flexure is None else s2dobj.sci_spat_flexure
            #_tilt_flexure_shift = _spat_flexure - spec2DObj.tilts.spat_flexure if spec2DObj.tilts.spat_flexure is not None else _spat_flexure
            tilts_stack[ifile,:,:] = s2dobj.tilts #.fit2tiltimg(slitmask_stack[ifile, :, :], flexure=_tilt_flexure_shift)


        return dict(specobjs_list=specobjs_list, slits_list=slits_list,
                    slitmask_stack=slitmask_stack,
                    sciimg_stack=sciimg_stack, sciivar_stack=sciivar_stack,
                    skymodel_stack=skymodel_stack, mask_stack=mask_stack,
                    tilts_stack=tilts_stack, waveimg_stack=waveimg_stack,
                    redux_path=redux_path,
                    detectors=detectors_list,
                    spectrograph=self.spectrograph.name,
                    pypeline=self.spectrograph.pypeline)


    def parse_weights(self, weights):
        """
        Dummy method to parse weights. Overloaded by child methods


        Parameters
        ----------
        weights

        Returns
        -------

        """
        pass

    def compute_offsets(self):
        """
        Dummy method to compute offsets. Overloaded by child methods.

        Returns
        -------

        """
        pass

    def get_brightest_object(self, specobjs_list, spat_ids):
        """
        Dummy method to identify the brightest object. Overloaded by child methods.

        Parameters
        ----------
        specobjs_list
        spat_ids

        Returns
        -------

        """
        pass

    def reference_trace_stack(self, slitid, offsets=None, objid=None):
        """
        Dummy method to obtain the stack of reference traces. Overloaded by child methods.

        Args:
            slitid:
            offsets:
            objid:

        Returns:

        """
        pass


# Multislit can coadd with:
# 1) input offsets or if offsets is None, it will find the brightest trace and compute them
# 2) specified weights, or if weights is None and auto_weights=True, it will compute weights using the brightest object

# Echelle can either stack with:
# 1) input offsets or if offsets is None, it will find the objid of brightest trace and stack all orders relative to the trace of this object.
# 2) specified weights, or if weights is None and auto_weights=True,
#    it will use wavelength dependent weights determined from the spectrum of the brightest objects objid on each order

class MultiSlitCoAdd2D(CoAdd2D):
    """
    Child of Coadd2d for Multislit and Longslit reductions. For documentation see CoAdd2d parent class above.

        # Multislit can coadd with:
        # 1) input offsets or if offsets is None, it will find the brightest trace and compute them
        # 2) specified weights, or if weights is None and auto_weights=True, it will compute weights using the brightest object


    """
    def __init__(self, spec2d_files, spectrograph, par, det=1, offsets=None, weights='auto',
                 spec_samp_fact=1.0, spat_samp_fact=1.0, sn_smooth_npix=None,
                 ir_redux=False, find_negative=False, show=False, show_peaks=False, debug_offsets=False, debug=False, **kwargs_wave):
        super(MultiSlitCoAdd2D, self).__init__(spec2d_files, spectrograph, det=det, offsets=offsets, weights=weights,
                                               spec_samp_fact=spec_samp_fact, spat_samp_fact=spat_samp_fact,
                                               sn_smooth_npix=sn_smooth_npix, ir_redux=ir_redux, find_negative=find_negative, par=par,
                                        show=show, show_peaks=show_peaks, debug_offsets=debug_offsets,
                                        debug=debug, **kwargs_wave)


        ## Use Cases:
        #  1) offsets is None -- auto compute offsets from brightest object, so then default to auto_weights=True
        #  2) offsets not None, weights = None (uniform weighting) or weights is not None (input weights)
        #  3) offsets not None, auto_weights=True (Do not support)

        # Default wave_method for Multislit is linear
        kwargs_wave['wave_method'] = 'linear' if 'wave_method' not in kwargs_wave else kwargs_wave['wave_method']
        self.wave_grid, self.wave_grid_mid, self.dsamp = self.get_wave_grid(**kwargs_wave)

        if offsets is None:
            self.objid_bri, self.spatid_bri, self.snr_bar_bri, self.offsets = self.compute_offsets()

        self.use_weights = self.parse_weights(weights)

    def parse_weights(self, weights):

        if 'auto' in weights:
            rms_sn, use_weights = self.optimal_weights(self.spatid_bri, self.objid_bri, const_weights=True)
            return use_weights
        elif 'uniform' in weights:
            return 'uniform'
        elif isinstance(weights, (list, np.ndarray)):
            if len(weights) != self.nexp:
                msgs.error('If weights are input it must be a list/array with same number of elements as exposures')
            return weights
        else:
            msgs.error('Unrecognized format for weights')

    # TODO When we run multislit, we actually compute the rebinned images twice. Once here to compute the offsets
    # and another time to weighted_combine the images in compute2d. This could be sped up
    # TODO The reason we rebin the images for the purposes of computing the offsets is to deal with combining
    # data that are dithered in the spectral direction. In these situations you cannot register the two dithered
    # reference objects into the same frame without first rebinning them onto the same grid.
    def compute_offsets(self):

        objid_bri, slitidx_bri, spatid_bri, snr_bar_bri = self.get_brightest_obj(self.stack_dict['specobjs_list'],
                                                                    self.spat_ids)
        msgs.info('Determining offsets using brightest object on slit: {:d} with avg SNR={:5.2f}'.format(spatid_bri,np.mean(snr_bar_bri)))
        thismask_stack = self.stack_dict['slitmask_stack'] == spatid_bri
        trace_stack_bri = np.zeros((self.nspec, self.nexp))
        # TODO Need to think abbout whether we have multiple tslits_dict for each exposure or a single one
        for iexp in range(self.nexp):
            trace_stack_bri[:,iexp] = self.stack_dict['slits_list'][iexp].center[:,slitidx_bri]
#            trace_stack_bri[:,iexp] = (self.stack_dict['tslits_dict_list'][iexp]['slit_left'][:,slitid_bri] +
#                                       self.stack_dict['tslits_dict_list'][iexp]['slit_righ'][:,slitid_bri])/2.0
        # Determine the wavelength grid that we will use for the current slit/order

        ## TODO: Should the spatial and spectral samp_facts here match those of the final coadded data, or she would
        ## compute offsets at full resolution??
        wave_bins = coadd.get_wave_bins(thismask_stack, self.stack_dict['waveimg_stack'], self.wave_grid)
        dspat_bins, dspat_stack = coadd.get_spat_bins(thismask_stack, trace_stack_bri)

        sci_list = [self.stack_dict['sciimg_stack'] - self.stack_dict['skymodel_stack']]
        var_list = []

        msgs.info('Rebinning Images')
        sci_list_rebin, var_list_rebin, norm_rebin_stack, nsmp_rebin_stack = coadd.rebin2d(
            wave_bins, dspat_bins, self.stack_dict['waveimg_stack'], dspat_stack, thismask_stack,
            (self.stack_dict['mask_stack'] == 0), sci_list, var_list)
        thismask = np.ones_like(sci_list_rebin[0][0,:,:],dtype=bool)
        nspec_pseudo, nspat_pseudo = thismask.shape
        slit_left = np.full(nspec_pseudo, 0.0)
        slit_righ = np.full(nspec_pseudo, nspat_pseudo)
        inmask = norm_rebin_stack > 0
        traces_rect = np.zeros((nspec_pseudo, self.nexp))
        sobjs = specobjs.SpecObjs()
        #specobj_dict = {'setup': 'unknown', 'slitid': 999, 'orderindx': 999, 'det': self.det, 'objtype': 'unknown',
        #                'pypeline': 'MultiSLit' + '_coadd_2d'}
        for iexp in range(self.nexp):
            sobjs_exp, _ = extract.objfind(sci_list_rebin[0][iexp,:,:], thismask, slit_left, slit_righ,
                                           inmask=inmask[iexp,:,:], has_negative=self.find_negative,
                                           fwhm=self.par['reduce']['findobj']['find_fwhm'],
                                           trim_edg=self.par['reduce']['findobj']['find_trim_edge'],
                                           npoly_cont=self.par['reduce']['findobj']['find_npoly_cont'],
                                           maxdev=self.par['reduce']['findobj']['find_maxdev'],
                                           ncoeff=3, sig_thresh=self.par['reduce']['findobj']['sig_thresh'], nperslit=1,
                                           find_min_max=self.par['reduce']['findobj']['find_min_max'],
                                           show_trace=self.debug_offsets, show_peaks=self.debug_offsets)
            sobjs.add_sobj(sobjs_exp)
            traces_rect[:, iexp] = sobjs_exp.TRACE_SPAT
        # Now deterimine the offsets. Arbitrarily set the zeroth trace to the reference
        med_traces_rect = np.median(traces_rect,axis=0)
        offsets = med_traces_rect[0] - med_traces_rect
        # Print out a report on the offsets
        msg_string = msgs.newline()  + '---------------------------------------------'
        msg_string += msgs.newline() + ' Summary of offsets for highest S/N object   '
        msg_string += msgs.newline() + '         found on slitid = {:d}              '.format(spatid_bri)
        msg_string += msgs.newline() + '---------------------------------------------'
        msg_string += msgs.newline() + '           exp#      offset                  '
        for iexp, off in enumerate(offsets):
            msg_string += msgs.newline() + '            {:d}        {:5.2f}'.format(iexp, off)

        msg_string += msgs.newline() + '-----------------------------------------------'
        msgs.info(msg_string)
        if self.debug_offsets:
            for iexp in range(self.nexp):
                plt.plot(traces_rect[:, iexp], linestyle='--', label='original trace')
                plt.plot(traces_rect[:, iexp] + offsets[iexp], label='shifted traces')
                plt.legend()
            plt.show()

        return objid_bri, spatid_bri, snr_bar_bri, offsets

    def get_brightest_obj(self, specobjs_list, spat_ids):

        """
        Utility routine to find the brightest object in each exposure given a specobjs_list for MultiSlit reductions.

        Args:
            specobjs_list: list
               List of SpecObjs objects.
            spat_ids (`numpy.ndarray`_):

        Returns:
            tuple: Returns the following:
                - objid: ndarray, int, shape (len(specobjs_list),):
                  Array of object ids representing the brightest object
                  in each exposure
                - slit_idx (int): 0-based index
                - spat_id (int): SPAT_ID for slit that highest S/N ratio object is on
                  (only for pypeline=MultiSlit)
                - snr_bar: ndarray, float, shape (len(list),): Average
                  S/N over all the orders for this object
        """
        nexp = len(specobjs_list)
        nspec = specobjs_list[0][0].TRACE_SPAT.shape[0]
        nslits = spat_ids.size

        slit_snr_max = np.full((nslits, nexp), -np.inf)
        objid_max = np.zeros((nslits, nexp), dtype=int)
        # Loop over each exposure, slit, find the brighest object on that slit for every exposure
        for iexp, sobjs in enumerate(specobjs_list):
            msgs.info("Working on exposure {}".format(iexp))
            for islit, spat_id in enumerate(spat_ids):
                ithis = sobjs.SLITID == spat_id
                nobj_slit = np.sum(ithis)
                if np.any(ithis):
                    objid_this = sobjs[ithis].OBJID
                    flux = np.zeros((nspec, nobj_slit))
                    ivar = np.zeros((nspec, nobj_slit))
                    wave = np.zeros((nspec, nobj_slit))
                    mask = np.zeros((nspec, nobj_slit), dtype=bool)
                    for iobj, spec in enumerate(sobjs[ithis]):
                        flux[:, iobj] = spec.OPT_COUNTS
                        ivar[:, iobj] = spec.OPT_COUNTS_IVAR
                        wave[:, iobj] = spec.OPT_WAVE
                        mask[:, iobj] = spec.OPT_MASK
                    rms_sn, weights = coadd.sn_weights(wave, flux, ivar, mask, None, const_weights=True)
                    imax = np.argmax(rms_sn)
                    slit_snr_max[islit, iexp] = rms_sn[imax]
                    objid_max[islit, iexp] = objid_this[imax]
        # Find the highest snr object among all the slits
        slit_snr = np.mean(slit_snr_max, axis=1)
        slitid = slit_snr.argmax()
        snr_bar_mean = slit_snr[slitid]
        snr_bar = slit_snr_max[slitid, :]
        objid = objid_max[slitid, :]
        if (snr_bar_mean == -np.inf):
            msgs.error('You do not appear to have a unique reference object that was traced as the highest S/N '
                       'ratio on the same slit of every exposure')

        self.snr_report(snr_bar, slitid=slitid)

        return objid, slitid, spat_ids[slitid], snr_bar

    # TODO add an option here to actually use the reference trace for cases where they are on the same slit and it is
    # single slit???
    def reference_trace_stack(self, slitid, offsets=None, objid=None):
        """
        ..todo..  I need a doc string

        Args:
            slitid:
            offsets:
            objid:

        Returns:

        """

        return self.offset_slit_cen(slitid, offsets)


class EchelleCoAdd2D(CoAdd2D):
    """
    Coadd Echelle reductions.
    
    For documentation see :class:`CoAdd2D`.

    Echelle can either stack with:

        - input ``offsets`` or if ``offsets`` is None, it will find
          the ``objid`` of brightest trace and stack all orders
          relative to the trace of this object.

        - specified ``weights``, or if ``weights`` is None and
          ``auto_weights`` is True, it will use wavelength dependent
          weights determined from the spectrum of the brightest
          objects ``objid`` on each order

    """
    def __init__(self, spec2d_files, spectrograph, par, det=1, offsets=None, weights='auto',
                 spec_samp_fact=1.0, spat_samp_fact=1.0, sn_smooth_npix=None,
                 ir_redux=False, find_negative=False, show=False, show_peaks=False, debug_offsets=False, debug=False,
                 **kwargs_wave):
        super(EchelleCoAdd2D, self).__init__(spec2d_files, spectrograph, det=det, offsets=offsets, weights=weights,
                                             spec_samp_fact=spec_samp_fact, spat_samp_fact=spat_samp_fact,
                                             sn_smooth_npix=sn_smooth_npix, ir_redux=ir_redux, find_negative=find_negative,
                                             par=par, show=show, show_peaks=show_peaks, debug_offsets=debug_offsets,
                                             debug=debug, **kwargs_wave)

        # Default wave_method for Echelle is log10
        kwargs_wave['wave_method'] = 'log10' if 'wave_method' not in kwargs_wave else kwargs_wave['wave_method']
        self.wave_grid, self.wave_grid_mid, self.dsamp = self.get_wave_grid(**kwargs_wave)

        self.objid_bri = None
        self.slitid_bri  = None
        self.snr_bar_bri = None
        if offsets is None:
            self.objid_bri, self.slitid_bri, self.snr_bar_bri = self.get_brightest_obj(self.stack_dict['specobjs_list'], self.nslits)
        else:
            # TODO -- Check the input offsets list matches the science images
            pass

        self.use_weights = self.parse_weights(weights)

    def parse_weights(self, weights):

        if 'auto' in weights:
            return 'auto_echelle'
        elif 'uniform' in weights:
            return 'uniform'
        elif isinstance(weights, (list, np.ndarray)):
            if len(weights) != self.nexp:
                msgs.error('If weights are input it must be a list/array with same number of elements as exposures')
            return weights
        else:
            msgs.error('Unrecognized format for weights')

    def get_brightest_obj(self, specobjs_list, nslits):
        """
        Utility routine to find the brightest object in each exposure given a specobjs_list for Echelle reductions.

        Args:
            specobjs_list: list
               List of SpecObjs objects.
            echelle: bool, default=True, optional

        Returns:
            tuple: Returns the following:
                - objid: ndarray, int, shape (len(specobjs_list),):
                  Array of object ids representing the brightest object
                  in each exposure
                - snr_bar: ndarray, float, shape (len(list),): Average
                  S/N over all the orders for this object
        """
        nexp = len(specobjs_list)

        objid = np.zeros(nexp, dtype=int)
        snr_bar = np.zeros(nexp)
        # norders = specobjs_list[0].ech_orderindx.max() + 1
        for iexp, sobjs in enumerate(specobjs_list):
            uni_objid = np.unique(sobjs.ECH_OBJID)
            nobjs = len(uni_objid)
            order_snr = np.zeros((nslits, nobjs))
            for iord in range(nslits):
                for iobj in range(nobjs):
                    ind = (sobjs.ECH_ORDERINDX == iord) & (sobjs.ECH_OBJID == uni_objid[iobj])
                    flux = sobjs[ind][0].OPT_COUNTS
                    ivar = sobjs[ind][0].OPT_COUNTS_IVAR
                    wave = sobjs[ind][0].OPT_WAVE
                    mask = sobjs[ind][0].OPT_MASK
                    rms_sn, weights = coadd.sn_weights(wave, flux, ivar, mask, self.sn_smooth_npix, const_weights=True)
                    order_snr[iord, iobj] = rms_sn

            # Compute the average SNR and find the brightest object
            snr_bar_vec = np.mean(order_snr, axis=0)
            objid[iexp] = uni_objid[snr_bar_vec.argmax()]
            snr_bar[iexp] = snr_bar_vec[snr_bar_vec.argmax()]

        self.snr_report(snr_bar)

        return objid, None, snr_bar

    def reference_trace_stack(self, slitid, offsets=None, objid=None):
        """
        Utility function for determining the reference trace about
        which 2d coadds are performed.

        There are two modes of operation to determine the reference
        trace for the 2d coadd of a given slit/order:

            #. ``offsets``: We stack about the center of the slit for
               the slit in question with the input offsets added

            #. ``ojbid``: We stack about the trace of a reference
               object for this slit given for each exposure by the
               input objid

        Either offsets or objid must be provided, but the code will
        raise an exception if both are provided.

        Args:
            slitid (int):
                The slit or order that we are currently considering
            stack_dict (dict):
                Dictionary containing all the images and keys
                required for performing 2d coadds.
            offsets (list, `numpy.ndarray`_):
                An array of offsets with the same dimensionality as
                the nexp, the numer of images being coadded.
            objid (list, `numpy.ndarray`_):
                An array of objids with the same dimensionality as
                the nexp, the number of images being coadded.

        Returns:
            `numpy.ndarray`: An array with shape (nspec, nexp)
            containing the reference trace for each of the nexp
            exposures.

        """

        if offsets is not None and objid is not None:
            msgs.errror('You can only input offsets or an objid, but not both')
        nexp = len(offsets) if offsets is not None else len(objid)
        if offsets is not None:
            return self.offset_slit_cen(slitid, offsets)
        elif objid is not None:
            specobjs_list = self.stack_dict['specobjs_list']
            nspec = specobjs_list[0][0].TRACE_SPAT.shape[0]
            # Grab the traces, flux, wavelength and noise for this slit and objid.
            ref_trace_stack = np.zeros((nspec, nexp), dtype=float)
            for iexp, sobjs in enumerate(specobjs_list):
                ithis = (sobjs.ECH_ORDERINDX == slitid) & (sobjs.ECH_OBJID == objid[iexp])
                ref_trace_stack[:, iexp] = sobjs[ithis].TRACE_SPAT
            return ref_trace_stack
        else:
            msgs.error('You must input either offsets or an objid to determine the stack of reference traces')
            return None
<|MERGE_RESOLUTION|>--- conflicted
+++ resolved
@@ -462,13 +462,6 @@
         caliBrate = calibrations.Calibrations(None, self.par['calibrations'], self.spectrograph, None)
         caliBrate.slits = pseudo_dict['slits']
 
-<<<<<<< HEAD
-        redux=reduce.Reduce.get_instance(sciImage, self.spectrograph, parcopy, caliBrate,
-                                         'science_coadd2d', ir_redux=self.ir_redux,
-                                         find_negative=self.find_negative, det=self.det, show=show)
-        #redux=reduce.Reduce.get_instance(sciImage, self.spectrograph, parcopy, pseudo_dict['slits'],
-        #                                 None, None, 'science_coadd2d', ir_redux=self.ir_redux, det=self.det, show=show)
-=======
         # Manual extraction
         if len(self.par['coadd2d']['manual'].strip()) > 0:
             manual_obj = ManualExtractionObj.by_fitstbl_input(
@@ -478,10 +471,9 @@
             manual_dict = None
 
         redux=reduce.Reduce.get_instance(sciImage, self.spectrograph, parcopy, caliBrate,
-                                         'science_coadd2d', ir_redux=self.ir_redux, find_negative=self.find_negative,
-                                         det=self.det, show=show)
-
->>>>>>> 864d9d3e
+                                         'science_coadd2d', ir_redux=self.ir_redux,
+                                         find_negative=self.find_negative, det=self.det, show=show)
+
         # Set the tilts and waveimg attributes from the psuedo_dict here, since we generate these dynamically from fits
         # normally, but this is not possible for coadds
         redux.tilts = pseudo_dict['tilts']
