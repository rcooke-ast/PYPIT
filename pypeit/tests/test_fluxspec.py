"""
Module to run tests on FluxSpec class
Requires files in Development suite (Cooked) and an Environmental variable
"""
import os

import pytest

<<<<<<< HEAD
from pypeit import fluxspec
=======
#from pypeit import fluxspec
>>>>>>> 035cccbe
from pypeit.scripts import flux_calib
from pypeit.tests.tstutils import cooked_required
from pypeit.spectrographs.util import load_spectrograph


def data_path(filename):
    data_dir = os.path.join(os.path.dirname(__file__), 'files')
    return os.path.join(data_dir, filename)

## TODO: Not used
#@pytest.fixture
#@dev_suite_required
#def deimos_files():
#    return [os.path.join(os.getenv('PYPEIT_DEV'), 'Cooked', 'Science',
#                         'spec1d_G191B2B_DEIMOS_2017Sep14T152432.fits')]

@pytest.fixture
@cooked_required
def kast_blue_files():
    std_file = os.path.join(os.getenv('PYPEIT_DEV'), 'Cooked', 'Science',
                            'spec1d_b24-Feige66_KASTb_2015May20T041246.960.fits')
    sci_file = os.path.join(os.getenv('PYPEIT_DEV'), 'Cooked', 'Science',
                            'spec1d_b27-J1217p3905_KASTb_2015May20T045733.560.fits')
    return [std_file, sci_file]


@cooked_required
def test_gen_sensfunc(kast_blue_files):
    # Get it started
    spectrograph = load_spectrograph('shane_kast_blue')
    par = spectrograph.default_pypeit_par()
    std_file, sci_file = kast_blue_files
    # Instantiate
    FxSpec = fluxspec.instantiate_me(spectrograph, par['fluxcalib'])
    assert FxSpec.frametype == 'sensfunc'
    # Find the standard
    FxSpec.load_objs(std_file, std=True)
    std = FxSpec.find_standard()
    # Generate the sensitivity function

    sens_dict = FxSpec.generate_sensfunc()
    #
    assert isinstance(sens_dict, dict)
    assert 'FEIGE66' in sens_dict['0']['std_name']
    assert FxSpec.steps[-1] == 'generate_sensfunc'
    # Master
    FxSpec.save_sens_dict(FxSpec.sens_dict, outfile=data_path('sensfunc.fits'))


@cooked_required
def test_from_sens_func(kast_blue_files):
    """ This test will fail if the previous one does as it need its output
    """
    spectrograph = load_spectrograph('shane_kast_blue')
    par = spectrograph.default_pypeit_par()
    std_file, sci_file = kast_blue_files
    # Instantiate
    FxSpec = fluxspec.instantiate_me(spectrograph, par['fluxcalib'],
                                     sens_file=data_path('sensfunc.fits'))
    #FxSpec = fluxspec.FluxSpec(spectrograph, par['fluxcalib'],
    assert 'FEIGE66' in FxSpec.sens_dict['0']['std_name']
    # Flux me some science
    FxSpec.flux_science(sci_file)
    assert 'OPT_FLAM' in FxSpec.sci_specobjs[0]._data.keys()
    # Write
    FxSpec.write_science(data_path('tmp.fits'))


@cooked_required
def test_script():
    # Sensitivity function
    pargs = flux_calib.parser([data_path('test.flux')])
    # Run
    flux_calib.main(pargs, unit_test=True)

    # Check for output
    assert os.path.isfile('test_sensfunc.json')


    # DEIMOS (multi-det)
    #pypeit_flux_spec sensfunc --std_file=spec1d_G191B2B_DEIMOS_2017Sep14T152432.fits  --instr=keck_deimos --sensfunc_file=sens.yaml --multi_det=3,7
    '''
    std_file = deimos_files[0]
    pargs3 = flux_spec.parser(['sensfunc',
                               '--std_file={:s}'.format(std_file),
                               '--instr=keck_deimos',
                               '--sensfunc_file={:s}'.format(data_path('tmp2.yaml')),
                               '--multi_det=3,7'])
    flux_spec.main(pargs3)
    '''

<|MERGE_RESOLUTION|>--- conflicted
+++ resolved
@@ -6,11 +6,7 @@
 
 import pytest
 
-<<<<<<< HEAD
-from pypeit import fluxspec
-=======
 #from pypeit import fluxspec
->>>>>>> 035cccbe
 from pypeit.scripts import flux_calib
 from pypeit.tests.tstutils import cooked_required
 from pypeit.spectrographs.util import load_spectrograph
