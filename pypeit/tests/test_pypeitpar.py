"""
Module to run tests on PypeItPar classes
"""
import os

from IPython import embed

import pytest

from pypeit.par import pypeitpar
from pypeit.par import util
from pypeit.spectrographs.util import load_spectrograph
from pypeit.tests.tstutils import data_path


def test_eval_tuple():
    t = ['(1', '2', '3)']
    assert util.eval_tuple(t) == [(1,2,3)], 'Bad tuple evaluation'
    t = ['(1', '2)', '(3', '4)']
    assert util.eval_tuple(t) == [(1,2),(3,4)], 'Bad tuple evaluation'


def test_framegroup():
    pypeitpar.FrameGroupPar()

def test_framegroup_types():
    t = pypeitpar.FrameGroupPar.valid_frame_types()
    assert 'bias' in t, 'Expected to find \'bias\' in list of valid frame types'

def test_processimages():
    pypeitpar.ProcessImagesPar()

def test_flatfield():
    pypeitpar.FlatFieldPar()

def test_flexure():
    pypeitpar.FlexurePar()

def test_coadd1d():
    pypeitpar.Coadd1DPar()

def test_coadd2d():
    pypeitpar.Coadd2DPar()

def test_cube():
    pypeitpar.CubePar()

def test_fluxcalibrate():
    pypeitpar.FluxCalibratePar()

def test_sensfunc():
    pypeitpar.SensFuncPar()

def test_sensfuncuvis():
    pypeitpar.SensfuncUVISPar()

def test_telluric():
    pypeitpar.TelluricPar()

# TODO: Valid spectrographs are not longer read by pypeit.pypeitpar; it causes
# a circular import.
#def test_spectrographs():
#    s = pypeitpar.ReduxPar.valid_spectrographs()
#    assert 'keck_lris_blue' in s, 'Expected to find keck_lris_blue as a spectrograph!'

def test_redux():
    pypeitpar.ReduxPar()

def test_wavelengthsolution():
    pypeitpar.WavelengthSolutionPar()

def test_edgetrace():
    pypeitpar.EdgeTracePar()

def test_wavetilts():
    pypeitpar.WaveTiltsPar()

def test_reduce():
    pypeitpar.ReducePar()

def test_findobj():
    pypeitpar.FindObjPar()

def test_skysub():
    pypeitpar.SkySubPar()

def test_extraction():
    pypeitpar.ExtractionPar()

def test_calibrations():
    pypeitpar.CalibrationsPar()

def test_pypeit():
    pypeitpar.PypeItPar()

def test_fromcfgfile():
    pypeitpar.PypeItPar.from_cfg_file()

def test_writecfg():
    default_file = 'default.cfg'
    if os.path.isfile(default_file):
        os.remove(default_file)
    pypeitpar.PypeItPar.from_cfg_file().to_config(cfg_file=default_file)
    assert os.path.isfile(default_file), 'No file written!'
    os.remove(default_file)

def test_readcfg():
    default_file = 'default.cfg'
    if not os.path.isfile(default_file):
        pypeitpar.PypeItPar.from_cfg_file().to_config(cfg_file=default_file)
    pypeitpar.PypeItPar.from_cfg_file('default.cfg')
    os.remove(default_file)

def test_mergecfg():
    # Create a file with the defaults
    user_file = 'user_adjust.cfg'
    if os.path.isfile(user_file):
        os.remove(user_file)
    p = pypeitpar.PypeItPar.from_cfg_file()

    # Make some modifications
    p['rdx']['spectrograph'] = 'keck_lris_blue'
    p['calibrations']['biasframe']['useframe'] = 'overscan'

    # Write the modified config
    p.to_config(cfg_file=user_file)
    assert os.path.isfile(user_file), 'User file was not written!'

    # Read it in as a config to merge with the defaults
    p = pypeitpar.PypeItPar.from_cfg_file(merge_with=user_file)

    # Check the values are correctly read in
    assert p['rdx']['spectrograph'] == 'keck_lris_blue', 'Test spectrograph is incorrect!'
    assert p['calibrations']['biasframe']['useframe'] == 'overscan', \
                'Test biasframe:useframe is incorrect!'

    # Clean-up
    os.remove(user_file)

def test_sync():
    p = pypeitpar.PypeItPar()
    proc = pypeitpar.ProcessImagesPar()
    proc['combine'] = 'median'
#    proc['cr_sigrej'] = 20.5
    p.sync_processing(proc)
    assert p['scienceframe']['process']['combine'] == 'median'
    assert p['calibrations']['biasframe']['process']['combine'] == 'median'
    # Sigma rejection of cosmic rays for arc frames is already turned
    # off by default
#    assert p['calibrations']['arcframe']['process']['cr_sigrej'] < 0
#    assert p['calibrations']['traceframe']['process']['cr_sigrej'] == 20.5

def test_pypeit_file():
    # Read the PypeIt file
<<<<<<< HEAD
    cfg, data, frametype, usrdata, setups \
            = util.parse_pypeit_file(data_path('example_pypeit_file.pypeit'), file_check=False)
=======
    cfg, data, frametype, usrdata, setups, _ \
            = parse_pypeit_file(data_path('example_pypeit_file.pypeit'), file_check=False)
>>>>>>> 864d9d3e
    # Long-winded way of getting the spectrograph name
    name = pypeitpar.PypeItPar.from_cfg_lines(merge_with=cfg)['rdx']['spectrograph']
    # Instantiate the spectrograph
    spectrograph = load_spectrograph(name)
    # Get the spectrograph specific configuration
    spec_cfg = spectrograph.default_pypeit_par().to_config()
    # Initialize the PypeIt parameters merge in the user config
    _p = pypeitpar.PypeItPar.from_cfg_lines(cfg_lines=spec_cfg, merge_with=cfg)
    # Test everything was merged correctly
    # This is a PypeItPar default that's not changed
    #assert p['calibrations']['pinholeframe']['number'] == 0
    # These are spectrograph specific defaults
    assert _p['fluxcalib'] is not None
    # These are user-level changes
    assert _p['calibrations']['traceframe']['process']['combine'] == 'median'
    assert _p['scienceframe']['process']['n_lohi'] == [8, 8]
    assert _p['reduce']['extraction']['manual'] is not None  # Set this to what it should be eventually

def test_telescope():
    pypeitpar.TelescopePar()

def test_fail_badpar():
    p = load_spectrograph('gemini_gnirs').default_pypeit_par()

    # Faults because there's no junk parameter
    cfg_lines = ['[calibrations]', '[[biasframe]]', '[[[process]]]', 'junk = True']
    with pytest.raises(ValueError):
        _p = pypeitpar.PypeItPar.from_cfg_lines(cfg_lines=p.to_config(), merge_with=cfg_lines)
    
def test_fail_badlevel():
    p = load_spectrograph('gemini_gnirs').default_pypeit_par()

    # Faults because process isn't at the right level (i.e., there's no
    # process parameter for CalibrationsPar)
    cfg_lines = ['[calibrations]', '[[biasframe]]', '[[process]]', 'cr_reject = True']
    with pytest.raises(ValueError):
        _p = pypeitpar.PypeItPar.from_cfg_lines(cfg_lines=p.to_config(), merge_with=cfg_lines)

<|MERGE_RESOLUTION|>--- conflicted
+++ resolved
@@ -152,13 +152,8 @@
 
 def test_pypeit_file():
     # Read the PypeIt file
-<<<<<<< HEAD
-    cfg, data, frametype, usrdata, setups \
-            = util.parse_pypeit_file(data_path('example_pypeit_file.pypeit'), file_check=False)
-=======
     cfg, data, frametype, usrdata, setups, _ \
             = parse_pypeit_file(data_path('example_pypeit_file.pypeit'), file_check=False)
->>>>>>> 864d9d3e
     # Long-winded way of getting the spectrograph name
     name = pypeitpar.PypeItPar.from_cfg_lines(merge_with=cfg)['rdx']['spectrograph']
     # Instantiate the spectrograph
