"""
Module to run tests on FlatField class
"""
import os

import pytest

from IPython import embed

import numpy as np


from pypeit import flatfield
from pypeit import bspline
from pypeit.spectrographs.util import load_spectrograph
def data_path(filename):
    data_dir = os.path.join(os.path.dirname(__file__), 'files')
    return os.path.join(data_dir, filename)


def test_flatimages():
    tmp = np.ones((1000, 100)) * 10.
    x = np.random.rand(500)
    # Create bspline
    spat_bspline1 = bspline.bspline(x, bkspace=0.01*(np.max(x)-np.min(x)))
    spat_bspline2 = bspline.bspline(x, bkspace=0.01*(np.max(x)-np.min(x)))
    instant_dict = dict(pixelflat_raw=tmp,
                        pixelflat_norm=np.ones_like(tmp),
                        pixelflat_model=None,
                        pixelflat_spat_bsplines=np.asarray([spat_bspline1, spat_bspline2]),
                        pixelflat_spec_illum=None,
                        illumflat_raw=tmp,
                        illumflat_spat_bsplines=np.asarray([spat_bspline1, spat_bspline2]),
                        spat_id=np.asarray([100, 200]),
                        PYP_SPEC="specname")

    flatImages = flatfield.FlatImages(**instant_dict)
    assert flatImages.pixelflat_model is None
    assert flatImages.pixelflat_spec_illum is None
    assert flatImages.pixelflat_spat_bsplines is not None

    # I/O
    outfile = data_path('tst_flatimages.fits')
    flatImages.to_master_file(outfile)
    _flatImages = flatfield.FlatImages.from_file(outfile)

    # Test
    for key in instant_dict.keys():
        if key == 'pixelflat_spat_bsplines':
            np.array_equal(flatImages[key][0].breakpoints,
                           _flatImages[key][0].breakpoints)
            continue
        if key == 'illumflat_spat_bsplines':
            np.array_equal(flatImages[key][0].breakpoints,
                           _flatImages[key][0].breakpoints)
            continue
        if isinstance(instant_dict[key], np.ndarray):
            assert np.array_equal(flatImages[key],_flatImages[key])
        else:
            assert flatImages[key] == _flatImages[key]

<<<<<<< HEAD
    os.remove(outfile)
=======
    os.remove(outfile)

def test_fit_det_response():
    spec = load_spectrograph('keck_kcwi')
    # Generate a good pixel mask
    frsize = 4100
    gpm = np.ones((frsize,frsize), dtype=np.bool)
    # Generate a fake image
    sinemodel = lambda xx, yy, amp, scl, phase, wavelength, angle: 1 + (amp + xx * scl) * np.sin(
                2 * np.pi * (xx * np.cos(angle*np.pi / 180.0) + yy * np.sin(angle*np.pi / 180.0)) / wavelength + phase)
    x = np.arange(frsize)
    y = np.arange(frsize)
    xx, yy = np.meshgrid(x, y, indexing='ij')
    amp, scale, wavelength, phase, angle = 0.02, 0.0, 1.41*frsize/31.5, 0.0, -45.34
    img = sinemodel(xx, yy, amp, scale, phase, wavelength, angle)
    model = spec.fit_2d_det_response(img, gpm)
    assert np.allclose(img, model, atol=0.001), 'structure fitting failed.'
>>>>>>> 58e8eb05
<|MERGE_RESOLUTION|>--- conflicted
+++ resolved
@@ -59,9 +59,6 @@
         else:
             assert flatImages[key] == _flatImages[key]
 
-<<<<<<< HEAD
-    os.remove(outfile)
-=======
     os.remove(outfile)
 
 def test_fit_det_response():
@@ -78,5 +75,4 @@
     amp, scale, wavelength, phase, angle = 0.02, 0.0, 1.41*frsize/31.5, 0.0, -45.34
     img = sinemodel(xx, yy, amp, scale, phase, wavelength, angle)
     model = spec.fit_2d_det_response(img, gpm)
-    assert np.allclose(img, model, atol=0.001), 'structure fitting failed.'
->>>>>>> 58e8eb05
+    assert np.allclose(img, model, atol=0.001), 'structure fitting failed.'