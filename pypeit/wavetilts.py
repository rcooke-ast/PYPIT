--- conflicted
+++ resolved
@@ -835,10 +835,10 @@
             # Tilts are created with the size of the original slitmask,
             # which corresonds to the same binning as the science
             # images, trace images, and pixelflats etc.
-<<<<<<< HEAD
-=======
-            self.tilts = tracewave.fit2tilts(self.slitmask_science.shape, coeff_out,
-                                             self.par['func2d'])
+            _spec_eval, _spat_eval = tracewave.fit2tilts_prepareSlit(slits_left[:, slit_idx], slits_right[:, slit_idx],
+                                                                     thismask_science, self.spat_flexure[slit_idx, :])
+            self.tilts = tracewave.fit2tilts(coeff_out, self.par['func2d'],
+                                             spec_eval=_spec_eval, spat_eval=_spat_eval)
             # Check that the tilts image has values that span a reasonable range
             # TODO: Is this the right threshold?
             if np.nanmax(self.tilts) - np.nanmin(self.tilts) < 0.8:
@@ -846,12 +846,8 @@
                 self.slits.mask[slit_idx] = self.slits.bitmask.turn_on(self.slits.mask[slit_idx], 'BADTILTCALIB')
                 continue
             # Save to final image
->>>>>>> 8f3648b6
             thismask_science = self.slitmask_science == slit_spat
-            _spec_eval, _spat_eval = tracewave.fit2tilts_prepareSlit(slits_left[:, slit_idx], slits_right[:, slit_idx],
-                                                                     thismask_science, self.spat_flexure[slit_idx, :])
-            self.final_tilts[thismask_science] = tracewave.fit2tilts(coeff_out, self.par['func2d'],
-                                                                     spec_eval=_spec_eval, spat_eval=_spat_eval)
+            self.final_tilts[thismask_science] = self.tilts[thismask_science]
 
         if show:
             viewer, ch = display.show_image(self.mstilt.image * (self.slitmask > -1), chname='tilts')
