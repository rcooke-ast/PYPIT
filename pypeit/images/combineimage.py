""" Class to generate an image from one or more files (and other pieces).

.. include common links, assuming primary doc root is up one directory
.. include:: ../include/links.rst
"""

from IPython import embed

import numpy as np

from pypeit import msgs
from pypeit.core import combine
from pypeit.core import procimg
from pypeit.par import pypeitpar
from pypeit import utils
from pypeit.images import pypeitimage
from pypeit.images import imagebitmask


class CombineImage:
    """
    Process and combine detector images. 

    Args:
        rawImages (:obj:`list`, :class:`~pypeit.images.pypeitimage.PypeItImage`):
            Either a single :class:`~pypeit.images.pypeitimage.PypeItImage`
            object or a list of one or more of these objects to be combined into
            an image.
        par (:class:`~pypeit.par.pypeitpar.ProcessImagesPar`):
            Parameters that dictate the processing of the images.

    Attributes:
        det (:obj:`int`, :obj:`tuple`):
            The 1-indexed detector number(s) to process.
        par (:class:`~pypeit.par.pypeitpar.ProcessImagesPar`):
            Parameters that dictate the processing of the images.
        rawImages (:obj:`list`):
            A list of one or more :class:`~pypeit.images.rawimage.RawImage` objects 
            to be combined.             
    """
    def __init__(self, rawImages, par):
        if not isinstance(par, pypeitpar.ProcessImagesPar):
            msgs.error('Provided ParSet for must be type ProcessImagesPar.')
        self.rawImages = list(rawImages) if hasattr(rawImages, '__len__') else [rawImages]
        self.par = par  # This musts be named this way as it is frequently a child

        # NOTE: nimgs is a property method.  Defining rawImages above must come
        # before this check!
        if self.nimgs == 0:
            msgs.error('CombineImage requires a list of files to instantiate')


    def run(self, ignore_saturation=False, maxiters=5):
        r"""
        Process and combine all images.

        All processing is performed by the
        :class:`~pypeit.images.rawimage.RawImage` class; see 
        :func:`~pypeit.images.rawimage.RawImage.process`.

        If there is only one file (see :attr:`files`), this simply processes the
        file and returns the result.
        
        If there are multiple files, all the files are processed and the
        processed images are combined based on the ``par['combine']``, where the
        options are:

            - 'mean': If ``sigma_clip`` is True, this is a sigma-clipped mean;
              otherwise, this is a simple average.  The combination is done
              using :func:`~pypeit.core.combine.weighted_combine`.

            - 'median': This is a simple masked median (using
              `numpy.ma.median`_).

        The errors in the image are also propagated through the stacking
        procedure; however, this isn't a simple propagation of the inverse
        variance arrays.  The image processing produces arrays with individual
        components used to construct the variance model for an individual frame.
        See :ref:`image_proc` and :func:`~pypeit.procimg.variance_model` for a
        description of these arrays.  Briefly, the relevant arrays are the
        readnoise variance (:math:`V_{\rm rn}`), the "processing" variance
        (:math:`V_{\rm proc}`), and the image scaling (i.e., the flat-field
        correction) (:math:`s`).  The variance calculation for the stacked image
        directly propagates the error in these.  For example, the propagated
        processing variance (modulo the masking) is:

        .. math::

            V_{\rm proc,stack} = \frac{\sum_i s_i^2 V_{{\rm
            proc},i}}\frac{s_{\rm stack}^2}

        where :math:`s_{\rm stack}` is the combined image scaling array,
        combined in the same way as the image data are combined.  This ensures
        that the reconstruction of the uncertainty in the combined image
        calculated using :func:`~pypeit.procimg.variance_model` accurately
        includes, e.g., the processing uncertainty.

        The uncertainty in the combined image, however, recalculates the
        variance model, using the combined image (which should have less noise)
        to set the Poisson statistics.  The same parameters used when processing
        the individual frames are applied to the combined frame; see
        :func:`~pypeit.images.rawimage.RawImage.build_ivar`.  This calculation
        is then the equivalent of when the observed counts are replaced by the
        model object and sky counts during sky subtraction and spectral
        extraction.

        Bitmasks from individual frames in the stack are *not* propagated to the
        combined image, except to indicate when a pixel was masked for all
        images in the stack (cf., ``ignore_saturation``).  Additionally, the
        instrument-specific bad-pixel mask, see the
        :func:`~pypeit.spectrographs.spectrograph.Spectrograph.bpm` method for
        each instrument subclass, saturated-pixel mask, and other default mask
        bits (e.g., NaN and non-positive inverse variance values) are all
        propagated to the combined-image mask; see
        :func:`~pypeit.images.pypeitimage.PypeItImage.build_mask`.
        
        .. warning::

            All image processing of the data in :attr:`files` *must* result
            in images of the same shape.

        Args:
            ignore_saturation (:obj:`bool`, optional):
                If True, turn off the saturation flag in the individual images
                before stacking.  This avoids having such values set to 0, which
                for certain images (e.g. flat calibrations) can have unintended
                consequences.
            maxiters (:obj:`int`, optional):
                When ``par['combine']='mean'``) and sigma-clipping
                (``sigma_clip`` is True), this sets the maximum number of
                rejection iterations.  If None, rejection iterations continue
                until no more data are rejected; see
                :func:`~pypeit.core.combine.weighted_combine``.

        Returns:
            :class:`~pypeit.images.pypeitimage.PypeItImage`: The combination of
            all the processed images.
        """
        
        
        # Check the input (i.e., bomb out *before* it does any processing)
        if self.nimgs == 0:
            msgs.error('Object contains no files to process!')
        if self.nimgs > 1 and self.par['combine'] not in ['mean', 'median']:
            msgs.error(f'Unknown image combination method, {self.par["combine"]}.  Must be '
                       '"mean" or "median".')
        file_list = []
        # Loop on the files
        for kk, rawImage in enumerate(self.rawImages):
            if self.nimgs == 1:
                # Only 1 file, so we're done
                rawImage.files = [rawImage.filename]
                return rawImage
            elif kk == 0:
                # Allocate arrays to collect data for each frame
                shape = (self.nimgs,) + rawImage.shape
                img_stack = np.zeros(shape, dtype=float)
                scl_stack = np.ones(shape, dtype=float)
                rn2img_stack = np.zeros(shape, dtype=float)
                basev_stack = np.zeros(shape, dtype=float)
                gpm_stack = np.zeros(shape, dtype=bool)
                exptime = np.zeros(self.nimgs, dtype=float)
<<<<<<< HEAD
                spat_flexure = np.zeros(shape, dtype=float)
                
=======
                spat_flex = np.zeros(self.nimgs, dtype=float)

>>>>>>> b8455e65
            # Save the exposure time to check if it's consistent for all images.
            exptime[kk] = rawImage.exptime
            # Save the spatial flexure to check if it's consistent for all images and propagate it to the combined image
            spat_flex[kk] = rawImage.spat_flexure
            # Processed image
            img_stack[kk] = rawImage.image
            # Get the count scaling
            if rawImage.img_scale is not None:
                scl_stack[kk] = rawImage.img_scale
            # Read noise squared image
            if rawImage.rn2img is not None:
                rn2img_stack[kk] = rawImage.rn2img * scl_stack[kk]**2
            # Processing variance image
            if rawImage.base_var is not None:
                basev_stack[kk] = rawImage.base_var * scl_stack[kk]**2
            # Final mask for this image
            # TODO: This seems kludgy to me. Why not just pass ignore_saturation
            # to process_one and ignore the saturation when the mask is actually
            # built, rather than untoggling the bit here?
            if ignore_saturation:  # Important for calibrations as we don't want replacement by 0
                rawImage.update_mask('SATURATION', action='turn_off')
            # Get a simple boolean good-pixel mask for all the unmasked pixels
            gpm_stack[kk] = rawImage.select_flag(invert=True)
            # Spatial flexure
            if rawImage.spat_flexure is not None:
                spat_flexure[kk] = rawImage.spat_flexure

            file_list.append(rawImage.filename)
            
        # Check that all exposure times are consistent
        # TODO: JFH suggests that we move this to calibrations.check_calibrations
        if np.any(np.absolute(np.diff(exptime)) > 0):
            # TODO: This should likely throw an error instead!
            msgs.warn('Exposure time is not consistent for all images being combined!  '
                      'Using the average.')
            comb_texp = np.mean(exptime)
        else:
            comb_texp = exptime[0]
            
        # Average the spatial flexure
        comb_spat_flex = np.mean(spat_flexure)

        # Check that all spatial flexure values are consistent
        comb_spat_flex = None
        # remove nan (None) values. Since spat_flex is a float array,
        # if rawImage.spat_flexure is None, it will be converted to nan
        no_nan = np.logical_not(np.isnan(spat_flex))
        if np.sum(no_nan) > 0:
            if np.any(np.absolute(np.diff(spat_flex[no_nan])) > 0.1):
                msgs.warn(f'Spatial flexure is not consistent for all images being combined: {spat_flex}.')
                comb_spat_flex = np.round(np.mean(spat_flex[no_nan]),3)
                msgs.warn(f'Using the average: {comb_spat_flex}.')
            else:
                comb_spat_flex = spat_flex[no_nan][0]

        # scale the images to their mean, if requested, before combining
        if self.par['scale_to_mean']:
            msgs.info("Scaling images to have the same mean before combining")
            # calculate the mean of the images
            [mean_img], _, mean_gpm, _ = combine.weighted_combine(np.ones(self.nimgs, dtype=float)/self.nimgs,
                                                                  [img_stack],
                                                                  [rn2img_stack],
                                                                  # var_list is added because it is
                                                                  # required by the function but not used
                                                                  gpm_stack, sigma_clip=self.par['clip'],
                                                                  sigma_clip_stack=img_stack,
                                                                  sigrej=self.par['comb_sigrej'], maxiters=maxiters)

            # scale factor
            # TODO: Chose the median over the whole frame to avoid outliers.  Is this the right choice?
            _mscale = np.nanmedian(mean_img[None, mean_gpm]/img_stack[:, mean_gpm], axis=1)
            # reshape the scale factor
            mscale = _mscale[:, None, None]
            # scale the images
            img_stack *= mscale
            # scale the scales
            scl_stack *= mscale

            # scale the variances
            rn2img_stack *= mscale**2
            basev_stack *= mscale**2

        # Coadd them
        if self.par['combine'] == 'mean':
            weights = np.ones(self.nimgs, dtype=float)/self.nimgs
            img_list_out, var_list_out, gpm, nframes \
                    = combine.weighted_combine(weights,
                                               [img_stack, scl_stack],  # images to stack
                                               [rn2img_stack, basev_stack], # variances to stack
                                               gpm_stack, sigma_clip=self.par['clip'],
                                               sigma_clip_stack=img_stack,  # clipping based on img
                                               sigrej=self.par['comb_sigrej'], maxiters=maxiters)
            comb_img, comb_scl = img_list_out
            comb_rn2, comb_basev = var_list_out
            # Divide by the number of images that contributed to each pixel
            comb_scl[gpm] /= nframes[gpm]

        elif self.par['combine'] == 'median':
            bpm_stack = np.logical_not(gpm_stack)
            nframes = np.sum(gpm_stack, axis=0)
            gpm = nframes > 0
            comb_img = np.ma.median(np.ma.MaskedArray(img_stack, mask=bpm_stack),axis=0).filled(0.)
            # TODO: I'm not sure if this is right.  Maybe we should just take
            # the masked average scale instead?
            comb_scl = np.ma.median(np.ma.MaskedArray(scl_stack, mask=bpm_stack),axis=0).filled(0.)
            # First calculate the error in the sum.  The variance is set to 0
            # for pixels masked in all images.
            comb_rn2 = np.ma.sum(np.ma.MaskedArray(rn2img_stack, mask=bpm_stack),axis=0).filled(0.)
            comb_basev = np.ma.sum(np.ma.MaskedArray(basev_stack, mask=bpm_stack),axis=0).filled(0.)
            # Convert to standard error in the median (pi/2 factor relates standard variance
            # in mean (sum(variance_i)/n^2) to standard variance in median)
            comb_rn2[gpm] *= np.pi/2/nframes[gpm]**2
            comb_basev[gpm] *= np.pi/2/nframes[gpm]**2
            # Divide by the number of images that contributed to each pixel
            comb_scl[gpm] *= np.pi/2/nframes[gpm]
        else:
            # NOTE: Given the check at the beginning of the function, the code
            # should *never* make it here.
            msgs.error("Bad choice for combine.  Allowed options are 'median', 'mean'.")

        # Recompute the inverse variance using the combined image
        comb_var = procimg.variance_model(comb_basev,
                                          counts=comb_img if self.par['shot_noise'] else None,
                                          count_scale=comb_scl,
                                          noise_floor=self.par['noise_floor'])

        # Build the combined image
        comb = pypeitimage.PypeItImage(image=comb_img, ivar=utils.inverse(comb_var), nimg=nframes,
                                       amp_img=rawImage.amp_img, det_img=rawImage.det_img,
                                       rn2img=comb_rn2, base_var=comb_basev, img_scale=comb_scl,
                                       # NOTE: This *must* be a boolean.
                                       bpm=np.logical_not(gpm), 
                                       # NOTE: The detector is needed here so
                                       # that we can get the dark current later.
                                       detector=rawImage.detector,
                                       spat_flexure=comb_spat_flex,
                                       PYP_SPEC=rawImage.PYP_SPEC,
                                       units='e-' if self.par['apply_gain'] else 'ADU',
                                       exptime=comb_texp, noise_floor=self.par['noise_floor'],
                                       shot_noise=self.par['shot_noise'],
                                       spat_flexure=comb_spat_flex)

        # Internals
        # TODO: Do we need these?
        comb.files = file_list
        comb.rawheadlist = rawImage.rawheadlist
        comb.process_steps = rawImage.process_steps

        # Build the base level mask
        comb.build_mask(saturation='default' if not ignore_saturation else None, mincounts='default')

        # Flag all pixels with no contributions from any of the stacked images.
        comb.update_mask('STCKMASK', indx=np.logical_not(gpm))

        # Return
        return comb

    @property
    def nimgs(self):
        """
        The number of files in :attr:`files`.
        """
        return len(self.rawImages) if isinstance(self.rawImages, (np.ndarray, list)) else 0

<|MERGE_RESOLUTION|>--- conflicted
+++ resolved
@@ -160,13 +160,8 @@
                 basev_stack = np.zeros(shape, dtype=float)
                 gpm_stack = np.zeros(shape, dtype=bool)
                 exptime = np.zeros(self.nimgs, dtype=float)
-<<<<<<< HEAD
-                spat_flexure = np.zeros(shape, dtype=float)
-                
-=======
                 spat_flex = np.zeros(self.nimgs, dtype=float)
 
->>>>>>> b8455e65
             # Save the exposure time to check if it's consistent for all images.
             exptime[kk] = rawImage.exptime
             # Save the spatial flexure to check if it's consistent for all images and propagate it to the combined image
