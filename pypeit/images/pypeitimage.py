--- conflicted
+++ resolved
@@ -779,14 +779,6 @@
         # TODO: Instead raise an error if they're not the same
         new_units = self.units if self.units == other.units else None
         
-        # spatial flexure
-        # TODO: for now we assume the flexure is the same in both images
-        # since doing anything else is not really feasible
-        if self.spat_flexure is not None:
-            new_spat_flexure = self.spat_flexure
-        else:
-            new_spat_flexure = None
-
         # Spatial flexure
         spat_flexure = self.spat_flexure
         if other.spat_flexure is not None and spat_flexure is not None \
@@ -802,13 +794,8 @@
         new_pypeitImage = PypeItImage(newimg, ivar=new_ivar, nimg=new_nimg, rn2img=new_rn2,
                                       base_var=new_base, img_scale=new_img_scale,
                                       fullmask=new_fullmask, detector=self.detector,
-<<<<<<< HEAD
-                                      PYP_SPEC=new_spec, units=new_units,
-                                      spat_flexure=new_spat_flexure)
-=======
                                       spat_flexure=spat_flexure, PYP_SPEC=new_spec,
                                       units=new_units)
->>>>>>> f702967e
 
         # Files
         if self.files is not None and other.files is not None:
