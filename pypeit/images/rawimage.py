""" Object to load and process a single raw image

.. include common links, assuming primary doc root is up one directory
.. include:: ../include/links.rst
"""

import os
import inspect
from copy import deepcopy

from IPython import embed

import numpy as np

from astropy import stats
from pypeit import msgs
from pypeit.core import arc
from pypeit.core import parse
from pypeit.core import procimg
from pypeit.core import flat
from pypeit.core import flexure
from pypeit.core import scattlight
from pypeit.core.mosaic import build_image_mosaic
from pypeit.images import pypeitimage
from pypeit import utils
from pypeit.display import display


# TODO: I don't understand why we have some of these attributes.  E.g., why do
# we need both hdu and headarr?
class RawImage:
    """
    Class to load and process raw images.

    Generally speaking, this class should only be used as follows:

    .. code-block:: python

        # Load the raw data and prepare the object
        rawImage = RawImage(file, spectrograph, det)
        pypeitImage = rawImage.process(par)

    modulo details of the keyword arguments in
    :func:`~pypeit.images.rawimage.RawImage.process`.  The class has many
    methods that handle each step of the processing but the order of these steps
    matters, meaning they're not guaranteed to succeed if done out of order.
    This is most relevant when processing multiple detector images into an image
    mosaic; see :func:`process`.

    Args:
        ifile (:obj:`str`):
            File with the data.
        spectrograph (:class:`~pypeit.spectrographs.spectrograph.Spectrograph`):
            The spectrograph from which the data was collected.
        det (:obj:`int`, :obj:`tuple`):
            1-indexed detector(s) to read.  An image mosaic is selected using a
            :obj:`tuple` with the detectors in the mosaic, which must be one of
            the allowed mosaics returned by
            :func:`~pypeit.spectrographs.spectrograph.Spectrograph.allowed_mosaics`.

    Attributes:
        filename (:obj:`str`):
            Original file name with the data.
        spectrograph (:class:`~pypeit.spectrographs.spectrograph.Spectrograph`):
            Spectrograph instance with the instrument-specific properties and
            methods.
        det (:obj:`int`, :obj:`tuple`):
            1-indexed detector number(s); see class argument.
        detector (:class:`~pypeit.images.detector_container.DetectorContainer`, :class:`~pypeit.images.mosaic.Mosaic`):
            Mosaic/Detector characteristics
        rawimage (`numpy.ndarray`_):
            The raw, not trimmed or reoriented, image data for the detector(s).
        hdu (`astropy.io.fits.HDUList`_):
            The full list of HDUs provided by :attr:`filename`.
        exptime (:obj:`float`):
            Frame exposure time in seconds.
        rawdatasec_img (`numpy.ndarray`_):
            The original, not trimmed or reoriented, image identifying which
            amplifier was used to read each section of the raw image.
        oscansec_img (`numpy.ndarray`_):
            The original, not trimmed or reoriented, image identifying the
            overscan regions in the raw image read by each amplifier.
        headarr (:obj:`list`):
            A list of `astropy.io.fits.Header`_ objects with the headers for all
            extensions in :attr:`hdu`.
        image (`numpy.ndarray`_):
            The processed image.  This starts as identical to :attr:`rawimage`
            and then altered by the processing steps; see :func:`process`.
        ronoise (:obj:`list`):
            The readnoise (in e-/ADU) for each of the detector amplifiers.
        par (:class:`~pypeit.par.pypeitpar.ProcessImagesPar`):
            Parameters that dictate the processing of the images.
        ivar (`numpy.ndarray`_):
            The inverse variance of :attr:`image`, the processed image.
        rn2img (`numpy.ndarray`_):
            The readnoise variance image.
        proc_var (`numpy.ndarray`_):
            The sum of the variance components added by the image processing;
            i.e., the error in the overscan subtraction, bias subtraction, etc.
        base_var (`numpy.ndarray`_):
            The base-level variance in the processed image.  See
            :func:`~pypeit.core.procimg.base_variance`.
        var (`numpy.ndarray`_):
            The aggregate variance in the processed image.  This is the primary
            array used during :func:`process` to track uncertainties;
            :attr:`ivar` is created by inverting this at the end of the
            processing method.
        steps (:obj:`dict`):
            Dictionary containing a set of booleans that track the processing
            steps that have been performed.
        datasec_img (`numpy.ndarray`_):
            Image identifying which amplifier was used to read each section of
            the *processed* image.
        spat_flexure_shift (`numpy.ndarray`_):
            The spatial flexure shift in pixels, if calculated. This is a 2D array
            of shape (nslits, 2) where spat_flexure_shift[i,0] is the shift in the
            spatial direction for the left edge of slit i and spat_flexure_shift[i,1]
            is the shift in the spatial direction for the right edge of slit i.

    """
    def __init__(self, ifile, spectrograph, det):

        # Required parameters
        self.filename = ifile
        self.spectrograph = spectrograph
        self.det = det

        # Load the raw image and the other items of interest
        self.detector, self.rawimage, self.hdu, self.exptime, self.rawdatasec_img, \
                self.oscansec_img = self.spectrograph.get_rawimage(self.filename, self.det)

        # NOTE: The binning is expected to be the same for all images in a
        # mosaic, but it's left to the raw image reader for each spectrograph.
        # See, e.g., gemini_gmos.

        # Number of loaded images (needed in case the raw image is used to
        # create a mosaic)
        self.nimg = 1 if self.rawimage.ndim == 2 else self.rawimage.shape[0]

        # Re-package so that, independent of whether or not the image is a
        # detector mosaic, the attributes are all organized with the number of
        # detectors along their first axis.
        if self.nimg > 1:
            self.mosaic = self.detector
            self.detector = self.mosaic.detectors
        else:
            self.mosaic = None
            self.detector = np.array([self.detector])
            self.rawimage = np.expand_dims(self.rawimage, 0)
            self.rawdatasec_img = np.expand_dims(self.rawdatasec_img, 0)
            self.oscansec_img = np.expand_dims(self.oscansec_img, 0)

        # Grab items from rawImage (for convenience and for processing)
        #   Could just keep rawImage in the object, if preferred
        # TODO: Why do we need to deepcopy this?
        self.headarr = deepcopy(self.spectrograph.get_headarr(self.hdu))

        # Key attributes
        self.image = self.rawimage.copy()
        self.datasec_img = self.rawdatasec_img.copy()
        # NOTE: Prevent estimate_readnoise() from altering self.detector using
        # deepcopy
        self.ronoise = np.array([deepcopy(d['ronoise']) for d in self.detector])

        # Attributes
        self.par = None
        self.ivar = None
        self.rn2img = None
        self.dark = None
        self.dark_var = None
        self.proc_var = None
        self.base_var = None
        self.spat_flexure_shift = None
        self.img_scale = None
        self.det_img = None
        self._bpm = None

        # All possible processing steps.  NOTE: These have to match the
        # method/function names.  Their order here matches there execution order
        # in self.process(), but that's not necessary.
        self.steps = dict(apply_gain=False,
                          subtract_pattern=False,
                          subtract_overscan=False,
                          correct_nonlinear=False,
                          subtract_continuum=False,
                          subtract_scattlight=False,
                          trim=False,
                          orient=False,
                          subtract_bias=False,
                          subtract_dark=False,
                          build_mosaic=False,
                          spatial_flexure_shift=False,
                          flatfield=False)

    @property
    def shape(self):
        return () if self.image is None else self.image.shape

    @property
    def bpm(self):
        """
        Generate and return the bad pixel mask for this image.

        .. warning::

            BPMs are for processed (e.g. trimmed, rotated) images only!

        Returns:
            `numpy.ndarray`_:  Bad pixel mask with a bad pixel = 1

        """
        if self._bpm is None:
            # TODO: Pass msbias if there is one?  Only if `bpm_usebias` is
            # true in the calibrations parameter set, but we don't have access
            # to that here.  Add it as a parameter of ProcessImagesPar?
            self._bpm = self.spectrograph.bpm(self.filename, self.det, shape=self.image.shape[1:])
            if self.nimg == 1:
                self._bpm = np.expand_dims(self._bpm, 0)
        return self._bpm

    @property
    def use_flat(self):
        """
        Return a flag setting if the flat data should be used in the image
        processing.
        """
        if self.par is None:
            return False
        # TODO: At the moment, we can only perform any of the flat-field
        # corrections if we are applying the pixel-flat correction.
#        return self.par['use_pixelflat'] or self.par['use_specillum'] or self.par['use_illumflat']
        return self.par['use_pixelflat']

    @property
    def use_slits(self):
        """
        Return a flag setting if the slit-edge traces should be used in the
        image processing.  The slits are required if a spatial flexure
        correction is requested and/or when the slit-illumination profile is
        removed.
        """
        if self.par is None:
            return False
        return (self.par['spat_flexure_method'] != "skip") or (self.use_flat and self.par['use_illumflat'])

    def apply_gain(self, force=False):
        """
        Use the gain to convert images from ADUs to electrons/counts.

        Conversion applied to :attr:`image, :attr:`var`, and :attr:`rn2img`.

        Args:
            force (:obj:`bool`, optional):
                Force the gain to be applied to the image, even if the step log
                (:attr:`steps`) indicates that it already has been.
        """
        step = inspect.stack()[0][3]
        if self.steps[step] and not force:
            # Already applied
            msgs.warn('Gain was already applied.')
            return

        # Have the images been trimmed?
        not_trimmed = self.rawimage.shape is not None and self.image.shape == self.rawimage.shape

        # Construct an image with the gain in each pixel
        gain = [None]*self.nimg
        for i in range(self.nimg):
            # Behavior needs to be different if the image has been trimmed or not
            gain[i] = procimg.gain_frame(self.datasec_img[i],
                                         np.atleast_1d(self.detector[i]['gain']))
            if not_trimmed:
                # Image is raw, so need to include overscan sections
                # TODO: This only works assuming that there is *no* overlap between
                # oscansec_img and datasec_img.  There shouldn't be, but the code
                # doesn't check this...
                gain[i] += procimg.gain_frame(self.oscansec_img[i],
                                              np.atleast_1d(self.detector[i]['gain']))
            # Set gain to 1 outside of the datasec and oscansec sections.
            gain[i][gain[i]==0] = 1
        # Convert from DN to counts
        self.image *= np.array(gain)

        # NOTE: In ``process``, ``apply_gain`` is called first, meaning that all
        # the variance arrays should be None.
        self.steps[step] = True

    def build_ivar(self):
        """
        Generate the inverse variance in the image.

        This is a simple wrapper for :func:`~pypeit.core.procimg.base_variance`
        and :func:`~pypeit.core.procimg.variance_model`.

        Returns:
            `numpy.ndarray`_: The inverse variance in the image.
        """
        if self.dark is None and self.par['shot_noise']:
            msgs.error('Dark image has not been created!  Run build_dark.')
        _dark = self.dark if self.par['shot_noise'] else None
        _counts = self.image if self.par['shot_noise'] else None
        # NOTE: self.dark is expected to be in *counts*.  This means that
        # procimg.base_variance should be called with exptime=None.  If the
        # exposure time is provided, the units of the dark current are expected
        # to be in e-/hr!
        self.base_var = procimg.base_variance(self.rn2img, darkcurr=_dark, #exptime=self.exptime,
                                              proc_var=self.proc_var, count_scale=self.img_scale)
        var = procimg.variance_model(self.base_var, counts=_counts, count_scale=self.img_scale,
                                     noise_floor=self.par['noise_floor'])
        return utils.inverse(var)

    def correct_nonlinear(self):
        """
        Apply a non-linear correction to the image.

        This is a simple wrapper for :func:`~pypeit.core.procimg.nonlinear_counts`.
        """
        step = inspect.stack()[0][3]
        if self.steps[step]:
            # Already applied
            msgs.warn('Non-linear correction was already applied.')
            return

        inim = self.image.copy()
        for ii in range(self.nimg):
            # Correct the image for non-linearity. Note that the variance image is not changed here.
            self.image[ii, ...] = procimg.nonlinear_counts(self.image[ii, ...], self.datasec_img[ii, ...]-1,
                                                           self.par['correct_nonlinear'])

        self.steps[step] = True

    def estimate_readnoise(self):
        r"""
        Estimate the readnoise (in electrons) based on the overscan regions of
        the image.

        If the readnoise is not known for any of the amplifiers (i.e., if
        :attr:`ronoise` is :math:`\leq 0`) or if explicitly requested using the
        ``empirical_rn`` parameter, the function estimates it using the standard
        deviation in the overscan region.

        .. warning::

            This function edits :attr:`ronoise` in place.
        """
        if self.oscansec_img.shape != self.image.shape:
            msgs.error('Must estimate readnoise before trimming the image.')
        for i in range(self.nimg):
            for amp in range(len(self.ronoise[i])):
                if self.ronoise[i,amp] > 0 and not self.par['empirical_rn']:
                    # Skip if the readnoise is defined and the empirical readnoise
                    # estimate was not explicitly requested.
                    continue
                if not np.any(self.oscansec_img[i]==amp+1):
                    msgs.error(f'Cannot estimate readnoise for amplifier {amp+1}.  Raw image '
                               'has no overscan region!')
                gain = 1. if self.steps['apply_gain'] else self.detector[i]['gain'][amp]
                biaspix = self.image[i,self.oscansec_img[i]==amp+1] * gain
                self.ronoise[i,amp] = stats.sigma_clipped_stats(biaspix, sigma=5)[-1]
                msgs.info(f'Estimated readnoise of amplifier {amp+1} = '
                          f'{self.ronoise[i,amp]:.3f} e-')

    def build_rn2img(self, units='e-', digitization=False):
        """
        Generate the model readnoise variance image (:attr:`rn2img`).

        This is primarily a wrapper for :func:`~pypeit.core.procimg.rn2_frame`.

        Args:
            units (:obj:`str`, optional):
                Units for the output variance.  Options are ``'e-'`` for
                variance in square electrons (counts) or ``'ADU'`` for square
                ADU.
            digitization (:obj:`bool`, optional):
                Include digitization error in the calculation.

        Returns:
            `numpy.ndarray`_: Readnoise variance image.
        """
        if not np.all(self.ronoise > 0):
            # TODO: Consider just calling estimate_readnoise here...
            msgs.error('Some readnoise values <=0; first call estimate_readnoise.')

        # Have the images been trimmed?
        not_trimmed = self.rawimage.shape is not None and self.image.shape == self.rawimage.shape

        rn2 = [None]*self.nimg
        for i in range(self.nimg):
            # Compute and return the readnoise variance image 
            rn2[i] = procimg.rn2_frame(self.datasec_img[i], self.ronoise[i], units=units,
                                       gain=self.detector[i]['gain'], digitization=digitization)
            # TODO: Could also check if steps['trim'] is true.  Is either better or worse?
            if not_trimmed and np.any(self.oscansec_img[i] > 0):
                # Image is raw, so need to include overscan sections
                # TODO: This only works assuming that there is *no* overlap between
                # oscansec_img and datasec_img.  There shouldn't be, but the code
                # doesn't check this...
                rn2[i] += procimg.rn2_frame(self.oscansec_img[i], self.ronoise[i], units=units,
                                            gain=self.detector[i]['gain'],
                                            digitization=digitization)
        return np.array(rn2)

    def process(self, par, bpm=None, scattlight=None, flatimages=None, bias=None, slits=None, dark=None,
                mosaic=False, manual_spat_flexure=None, debug=False):
        """
        Process the data.

        See further discussion of :ref:`image_proc` in ``PypeIt``.

        The processing steps used (depending on the parameter toggling in
        :attr:`par`), in the order they will be applied are:

            #. :func:`apply_gain`: The first step is to convert the image units
               from ADU to electrons, amp by amp, using the gain provided by the
               :class:`~pypeit.images.detector_container.DetectorContainer`
               instance(s) for each
               :class:`~pypeit.spectrographs.spectrograph.Spectrograph`
               subclass.

            #. :func:`subtract_pattern`: Analyze and subtract sinusoidal pattern
               noise from the image; see
               :func:`~pypeit.core.procimg.subtract_pattern`.

            #. :func:`build_rn2img`: Construct the readnoise variance image,
               which includes readnoise and digitization error.  If any of the
               amplifiers on the detector do not have a measured readnoise or if
               explicitly requested using the ``empirical_rn`` parameter, the
               readnoise is estimated using :func:`estimate_readnoise`.
            
            #. :func:`subtract_overscan`: Use the detector overscan region to
               measure and subtract the frame-dependent bias level along the
               readout direction.

            #. :func:`trim`: Trim the image to include the data regions only
               (i.e. remove the overscan).

            #. :func:`orient`: Orient the image in the PypeIt orientation ---
               spectral coordinates ordered along the first axis and spatial
               coordinates ordered along the second, ``(spec, spat)`` --- with
               blue to red going from small pixel numbers to large.

            #. :func:`subtract_bias`: Subtract the processed bias image.  The
               shape and orientation of the bias image must match the
               *processed* image.  I.e., if you trim and orient this image, you
               must also have trimmed and oriented the bias frames.

            #. :func:`build_dark`: Create dark-current images using both the
               tabulated dark-current value for each detector and any directly
               observed dark images.  The shape and orientation of the observed
               dark image must match the *processed* image.  I.e., if you trim
               and orient this image, you must also have trimmed and oriented
               the dark frames.  To scale the dark image by the ratio of the
               exposure times to ensure the counts/s in the dark are removed
               from the image being processed, set the ``dark_expscale``
               parameter to true.

            #. :func:`subtract_dark`: Subtract the processed dark image and
               propagate any error.

            #. :func:`build_mosaic`: If data from multiple detectors are being
               processed as components of a detector mosaic, this resamples the
               individual images into a single image mosaic.  The current
               "resampling" scheme is restricted to nearest grid-point
               interpolation; see .  The placement of this step is important in that
               all of the previous corrections (overscan, trim, orientation,
               bias- and dark-subtraction) are done on the individual detector
               images.  However, after this point, we potentially need the slits
               and flat-field images which are *only defined in the mosaic
               frame*.  Because of this, bias and dark frames should *never* be
               reformatted into a mosaic.

            #. :func:`spatial_flexure_shift`: Measure any spatial shift due to
               flexure.

            #. :func:`subtract_scattlight`: Generate a model of the scattered light
               contribution and subtract it.

            #. :func:`flatfield`: Divide by the pixel-to-pixel, spatial and
               spectral response functions.

            #. :func:`build_ivar`: Construct a model estimate of the variance in
               the image based in the readnoise, errors from the additive
               processing steps, shot-noise from the observed counts (see the
               ``shot_noise`` parameter), a rescaling due to the flat-field
               correction, and a noise floor that sets a maximum S/N per pixel
               (see the ``noise_floor`` parameter); see
               :func:`~pypeit.core.procimg.variance_model`.
            
            #. :func:`~pypeit.images.pypeitimage.PypeItImage.build_crmask`:
               Generate a cosmic-ray mask

        Args:
            par (:class:`~pypeit.par.pypeitpar.ProcessImagesPar`):
                Parameters that dictate the processing of the images.  See
                :class:`pypeit.par.pypeitpar.ProcessImagesPar` for the
                defaults.
            bpm (`numpy.ndarray`_, optional):
                The bad-pixel mask.  This is used to *overwrite* the default
                bad-pixel mask for this spectrograph.  The shape must match a
                trimmed and oriented processed image.
            scattlight (:class:`~pypeit.scattlight.ScatteredLight`, optional):
                Scattered light model to be used to determine scattered light.
            flatimages (:class:`~pypeit.flatfield.FlatImages`, optional):
                Flat-field images used to apply flat-field corrections.
            bias (:class:`~pypeit.images.pypeitimage.PypeItImage`, optional):
                Bias image for bias subtraction.
            slits (:class:`~pypeit.slittrace.SlitTraceSet`, optional):
                Used to calculate spatial flexure between the image and the
                slits, if requested via the ``spat_flexure_method`` parameter
                in :attr:`par`; see
                :func:`~pypeit.core.flexure.spat_flexure_shift`.  Also used to
                construct the slit illumination profile, if requested via the
                ``use_illumflat`` parameter in :attr:`par`; see
                :func:`~pypeit.flatfield.FlatImages.fit2illumflat`.
            dark (:class:`~pypeit.images.pypeitimage.PypeItImage`):
                Dark image
            mosaic (:obj:`bool`, optional):
                When processing multiple detectors, resample the images into a
                mosaic.  If flats or slits are provided (and used), this *must*
                be true because these objects are always defined in the mosaic
                frame.
            manual_spat_flexure (:obj:`float`, optional):
                The spatial flexure of the image. This is only set if the user wishes to
                manually correct the slit traces of this image for spatial flexure.
            debug (:obj:`bool`, optional):
                Run in debug mode.

        Returns:
            :class:`~pypeit.images.pypeitimage.PypeItImage`: The processed
            image.
        """
        # TODO: Reset steps to all be false at the beginning of the function?
        # If we're careful with book-keeping of the attributes (i.e., resetting
        # image to rawimage, etc), calling process multiple times could be a way
        # for developers to *re*process an image multiple times from scratch
        # with different parameters to test changes.

        # Set input to attributes
        self.par = par
        if bpm is not None:
            self._bpm = bpm
            if self._bpm.ndim == 2:
                self._bpm = np.expand_dims(self._bpm, 0)

        # Check the input
        if self.par['use_biasimage'] and bias is None:
            msgs.error('No bias available for bias subtraction!')
        if self.par['use_darkimage'] and dark is None:
            msgs.error('No dark available for dark subtraction!')
        if self.par['subtract_scattlight'] and scattlight is None:
            msgs.error('Scattered light subtraction requested, but scattered light model not provided.')
        if (self.par['spat_flexure_method'] != "skip") and slits is None:
            msgs.error('Spatial flexure correction requested but no slits provided.')
        if self.use_flat and flatimages is None:
            msgs.error('Flat-field corrections requested but no flat-field images generated '
                       'or provided.  Make sure you have flat-field images in your PypeIt file!')
        if self.use_slits and slits is None:
            # TODO: I think this should only happen as a developer error, not a
            # user error, but I'm not sure.
            msgs.error('Processing steps requested that require slit-edge traces, but they were '
                       'not provided!')
        if self.nimg > 1 and not mosaic and (self.use_flat or self.use_slits):
            msgs.error('Mosaicing must be performed if multiple detectors are processed and '
                       'either flat-fielding or spatial flexure corrections are applied.')
        if self.nimg == 1 and mosaic:
            msgs.warn('Only processing a single detector; mosaicing is ignored.')

        msgs.info(f'Performing basic image processing on {os.path.basename(self.filename)}.')
        # TODO: Checking for bit saturation should be done here.

        #   - Convert from ADU to electron counts.
        if self.par['apply_gain']:
            self.apply_gain()

        # Apply additive corrections.  The order matters and is fixed.
        #
        #   - Subtract any fixed pattern defined for the instrument.  NOTE: This
        #     step *must* be done before subtract_overscan
        if self.par['use_pattern']:
            self.subtract_pattern()

        #   - Estimate the readnoise using the overscan regions.  NOTE: This
        #     needs to be done *after* any pattern subtraction.
        if self.par['empirical_rn'] or not np.all(self.ronoise > 0):
            self.estimate_readnoise()

        #   - Initialize the variance images.  Starts with the shape and
        #     orientation of the raw image.  Note that the readnoise variance
        #     and "process" variance images are kept separate because they are
        #     used again when modeling the noise during object extraction.
        self.rn2img = self.build_rn2img()
        self.proc_var = np.zeros(self.rn2img.shape, dtype=float)

        #   - Subtract the overscan.  Uncertainty from the overscan subtraction
        #     is added to the variance.
        if self.par['use_overscan']:
            self.subtract_overscan()

        # TODO: Do we need to keep trim and orient as optional?

        #   - Trim to the data region.  This trims the image, rn2img, proc_var,
        #     var, and datasec_img.
        if self.par['trim']:
            self.trim()

        #   - Re-orient to PypeIt convention. This re-orients the image, rn2img,
        #     proc_var, var, and datasec_img.
        if self.par['orient']:
            self.orient()

        #   - Check the shape of the bpm
        if self.bpm.shape != self.image.shape:

            # TODO: The logic of whether or not the BPM uses msbias to identify
            # bad pixels is difficult to follow.  Where and how the bpm is
            # created, and whether or not it uses msbias should be more clear.

            # The BPM is the wrong shape.  Assume this is because the
            # calibrations were taken with a different binning than the science
            # data, and assume this is because a BPM was provided as an
            # argument.  First erase the "protected" attribute, then access it
            # again using the @property method, which will recreated it based on
            # the expected shape for this frame.
            bpm_shape = self.bpm.shape                  # Save the current shape for the warning
            self._bpm = None                            # This erases the current bpm attribute
            if self.bpm.shape != self.image.shape:      # This recreates it
                # This should only happen because of a coding error, not a user error
                msgs.error(f'CODING ERROR: From-scratch BPM has incorrect shape!')
            # If the above was successful, the code can continue, but first warn
            # the user that the code ignored the provided bpm.
            msgs.warn(f'Bad-pixel mask has incorrect shape: found {bpm_shape}, expected '
                      f'{self.image.shape}.  Assuming this is because different binning used for '
                      'various frames.  Recreating BPM specifically for this frame '
                      f'({os.path.basename(self.filename)}) and assuming the difference in the '
                      'binning will be handled later in the code.')
            
        #   - Subtract processed bias
        if self.par['use_biasimage']:
            # Bias frame.  Shape and orientation must match *processed* image,.
            # Uncertainty from the bias subtraction is added to the variance.
            self.subtract_bias(bias)

        # TODO: Checking for count (well-depth) saturation should be done here.

        #   - Perform a non-linearity correction.  This is done before the
        #     flat-field and dark correction because the flat-field modifies
        #     the counts.
        if self.par['correct_nonlinear'] is not None:
            self.correct_nonlinear()

        #   - Create the dark current image(s).  The dark-current image *always*
        #     includes the tabulated dark current and the call below ensures
        #     that this is *always* subtracted from the image being processed,
        #     regardless of whether or not use_darkimage is true.  If a dark
        #     frame is provided and subtracted, its shape and orientation must
        #     match the *processed* image, and the units *must* be in
        #     electrons/counts.
        self.build_dark(dark_image=dark if self.par['use_darkimage'] else None,
                        expscale=self.par['dark_expscale'])

        #   - Subtract dark current.  This simply subtracts the dark current
        #     from the image being processed.  If available, uncertainty from
        #     the dark subtraction is added to the processing variance.
        self.subtract_dark()

        # Create the mosaic images.  This *must* come after trimming and
        # orienting and before determining the spatial flexure shift and
        # applying any flat-fielding.
        if self.nimg > 1 and mosaic:
            self.build_mosaic()

        # Calculate flexure, if slits are provided and the correction is
        # requested.  NOTE: This step must come after trim, orient (just like
        # bias and dark subtraction) and before field flattening.  Also the
        # function checks that the slits exist if running the spatial flexure
        # correction, so no need to do it again here.
<<<<<<< HEAD
        self.spat_flexure_shift = self.spatial_flexure_shift(slits, flatimages, method=self.par['spat_flexure_method'],
                                                             maxlag=self.par['spat_flexure_maxlag']) \
            if self.par['spat_flexure_method'] != "skip" else None
=======
        self.spat_flexure_shift = None
        if self.par['spat_flexure_method'] != "skip" or not np.ma.is_masked(manual_spat_flexure):
            self.spat_flexure_shift = self.spatial_flexure_shift(slits, method=self.par['spat_flexure_method'],
                                                                 manual_spat_flexure=manual_spat_flexure,
                                                                 maxlag=self.par['spat_flexure_maxlag'])
>>>>>>> ab688f4b

        #   - Subtract scattered light... this needs to be done before flatfielding.
        if self.par['subtract_scattlight']:
            self.subtract_scattlight(scattlight, slits)

        # Flat-field the data.  This propagates the flat-fielding corrections to
        # the variance.  The returned bpm is propagated to the PypeItImage
        # bitmask below.
        flat_bpm = self.flatfield(flatimages, slits=slits, debug=debug) if self.use_flat else None

        # Calculate the inverse variance
        self.ivar = self.build_ivar()

        #   - Subtract continuum level
        if self.par['subtract_continuum']:
            # Calculate a simple smooth continuum image, and subtract this from the frame
            self.subtract_continuum()

        # Generate a PypeItImage.
        # NOTE: To reconstruct the variance model, you need base_var, image,
        # img_scale, noise_floor, and shot_noise.
        _det, _image, _ivar, _datasec_img, _det_img, _rn2img, _base_var, _img_scale, _bpm \
                = self._squeeze()
        # NOTE: BPM MUST BE A BOOLEAN!
        pypeitImage = pypeitimage.PypeItImage(_image, ivar=_ivar, amp_img=_datasec_img,
                                              det_img=_det_img, rn2img=_rn2img, base_var=_base_var,
                                              img_scale=_img_scale, detector=_det,
                                              spat_flexure=self.spat_flexure_shift,
                                              PYP_SPEC=self.spectrograph.name,
                                              units='e-' if self.par['apply_gain'] else 'ADU',
                                              exptime=self.exptime,
                                              noise_floor=self.par['noise_floor'],
                                              shot_noise=self.par['shot_noise'],
                                              bpm=_bpm.astype(bool), 
                                              filename=self.filename)

        pypeitImage.rawheadlist = self.headarr
        pypeitImage.process_steps = [key for key in self.steps.keys() if self.steps[key]]

        # Mask(s)
        if self.par['mask_cr']:
            # TODO: CR rejection of the darks was failing for HIRES for some reason...
            pypeitImage.build_crmask(self.par)

        pypeitImage.build_mask(saturation='default', mincounts='default')
        if flat_bpm is not None:
            pypeitImage.update_mask('BADSCALE', indx=flat_bpm)

        # Return
        return pypeitImage

    def _squeeze(self):
        """
        Convenience method for preparing attributes for construction of a
        :class:`~pypeit.images.pypeitimage.PypeItImage`.
        
        The issue is that :class:`~pypeit.images.rawimage.RawImage` image arrays
        are *always* 3D, even if there's only one image.  This is acceptable
        because use of :class:`~pypeit.images.rawimage.RawImage` is relatively
        self-contained.  It's really a namespace used for the image processing
        that disappears as soon as the image processing is done.

        :class:`~pypeit.images.pypeitimage.PypeItImage`, on the other hand, is a
        core class that is shared by many subclasses and used throughout the
        code base, meaning that it doesn't make sense to keep single images in
        3D arrays.

        This method "squeezes" (see `numpy.squeeze`_) the arrays used to
        construct a :class:`~pypeit.images.pypeitimage.PypeItImage` so that they
        are 3D only if they have to be.

        Returns:
            :obj:`tuple`: Returns the
            :class:`pypeit.images.detector_container.DetectorContainer` or
            :class:`pypeit.images.mosaic.Mosaic` instance, and the reshaped
            arrays with the image flux, inverse variance, amplifier number,
            detector number, readnoise-squared image, base-level variance, image
            scaling factor, and bad-pixel mask.
        """
        _det = self.detector[0] if self.mosaic is None else self.mosaic
        if self.nimg == 1:
            return _det, self.image[0], \
                   None if self.ivar is None else self.ivar[0], \
                   None if self.datasec_img is None else self.datasec_img[0], \
                   None if self.det_img is None else self.det_img[0], \
                   None if self.rn2img is None else self.rn2img[0], \
                   None if self.base_var is None else self.base_var[0], \
                   None if self.img_scale is None else self.img_scale[0], \
                   None if self.bpm is None else self.bpm[0]
        return _det, self.image, self.ivar, self.datasec_img, self.det_img, self.rn2img, \
                self.base_var, self.img_scale, self.bpm

<<<<<<< HEAD
    def spatial_flexure_shift(self, slits, flatimages, force=False, method="detector", maxlag=20):
=======
    def spatial_flexure_shift(self, slits, force=False, manual_spat_flexure=np.ma.masked, method="detector", maxlag=20):
>>>>>>> ab688f4b
        """
        Calculate a spatial shift in the edge traces due to flexure.

        This is a simple wrapper for
        :func:`~pypeit.core.flexure.spat_flexure_shift`.

        Args:
            slits (:class:`~pypeit.slittrace.SlitTraceSet`):
                Slit edge traces
            flatimages (:class:`~pypeit.flatfield.FlatImages`):
                Flat field images
            force (:obj:`bool`, optional):
                Force the image to be field flattened, even if the step log
                (:attr:`steps`) indicates that it already has been.
            manual_spat_flexure (:obj:`float`, optional):
                Manually set the spatial flexure shift. If provided, this
                value is used instead of calculating the shift. The default
                value is `np.ma.masked`, which means the shift is calculated
                from the image data. The only way this value is used is if
                the user sets the `shift` parameter in their pypeit file to
                be a float.
            method (:obj:`str`, optional):
                Method to use to calculate the spatial flexure shift. Options
                are 'detector' (default), 'slit', and 'edge'. The 'detector'
                method calculates the shift for all slits simultaneously, the
                'slit' method calculates the shift for each slit independently,
                and the 'edge' method calculates the shift for each slit edge
                independently.
            maxlag (:obj:'float', optional):
                Maximum range of lag values over which to compute the CCF.

        Return:
            `numpy.ndarray`_: The calculated flexure correction for the edge of each slit shape is (nslits, 2)

        """
        step = inspect.stack()[0][3]
        if self.steps[step] and not force:
            # Already field flattened
            msgs.warn('Spatial flexure shift already calculated.')
            return
        if self.nimg > 1:
            msgs.error('CODING ERROR: Must use a single image (single detector or detector '
                       'mosaic) to determine spatial flexure.')

<<<<<<< HEAD
        slitprof = None
        if self.par['use_illumflat']:
            slitprof = flatimages.fit2illumflat(slits, finecorr=False)
            slitprof *= flatimages.fit2illumflat(slits, finecorr=True)

        self.spat_flexure_shift = flexure.spat_flexure_shift(self.image[0], slits, gpm=np.logical_not(self._bpm[0]),
                                                             slitprof=slitprof, method=method, maxlag=maxlag)
=======
        # Check if the slits are provided
        if slits is None:
            if not np.ma.is_masked(manual_spat_flexure):
                msgs.warn('Manual spatial flexure provided without slits - assuming no spatial flexure.')
            else:
                msgs.warn('Cannot calculate spatial flexure without slits - assuming no spatial flexure.')
            return

        # First check for manual flexure
        if not np.ma.is_masked(manual_spat_flexure):
            msgs.info(f'Adopting a manual spatial flexure of {manual_spat_flexure} pixels')
            spat_flexure = np.full((slits.nslits, 2), np.float64(manual_spat_flexure))
        else:
            spat_flexure = flexure.spat_flexure_shift(self.image[0], slits, method=method, maxlag=maxlag)

        # Print the flexure values
        if np.all(spat_flexure == spat_flexure[0, 0]):
            msgs.info(f'Spatial flexure is: {spat_flexure[0, 0]} pixels')
        else:
            # Print the flexure values for each slit separately
            for slit in range(spat_flexure.shape[0]):
                msgs.info(
                    f'Spatial flexure for slit {slits.spat_id[slit]} is: left={spat_flexure[slit, 0]} pixels; right={spat_flexure[slit, 1]} pixels')

>>>>>>> ab688f4b
        self.steps[step] = True
        # Return
        return spat_flexure

    def flatfield(self, flatimages, slits=None, force=False, debug=False):
        """
        Field flatten the processed image.

        This method uses the results of the flat-field modeling code (see
        :class:`~pypeit.flatfield.FlatField`) and any measured spatial shift due
        to flexure to construct slit-illumination, spectral response, and
        pixel-to-pixel response corrections, and multiplicatively removes them
        from the current image.  If available, the calculation is propagated to
        the variance image; however, no uncertainty in the flat-field
        corrections are included.

        .. warning::

            If you want the spatial flexure to be accounted for, you must first
            calculate the shift using
            :func:`~pypeit.images.rawimage.RawImage.spatial_flexure_shift`.

        Args:
            flatimages (:class:`~pypeit.flatfield.FlatImages`):
                Flat-field images used to apply flat-field corrections.
            slits (:class:`~pypeit.slittrace.SlitTraceSet`, optional):
                Used to construct the slit illumination profile, and only 
                required if this is to be calculated and normalized out.  See
                :func:`~pypeit.flatfield.FlatImages.fit2illumflat`.
            force (:obj:`bool`, optional):
                Force the image to be field flattened, even if the step log
                (:attr:`steps`) indicates that it already has been.
            debug (:obj:`bool`, optional):
                Run in debug mode.

        Returns:
            `numpy.ndarray`_: Returns a boolean array flagging pixels were the
            total applied flat-field value (i.e., the combination if the
            pixelflat and illumination corrections) was <=0.
        """
        step = inspect.stack()[0][3]
        if self.steps[step] and not force:
            # Already field flattened
            msgs.warn('Image was already flat fielded.')
            return

        # Check input
        if flatimages.pixelflat_norm is None:
            # We cannot do any flat-field correction without a pixel flat (yet)
            msgs.error("Flat fielding desired but not generated/provided.")
        if self.par['use_illumflat'] and slits is None:
            msgs.error('Need to provide slits to create illumination flat.')
        if self.par['use_specillum'] and flatimages.pixelflat_spec_illum is None:
            msgs.error("Spectral illumination correction desired but not generated/provided.")
        if self.nimg > 1:
            msgs.error('CODING ERROR: Can only apply flat field to a single image (single '
                       'detector or detector mosaic).')

        # Generate the illumination flat, as needed
        illum_flat = 1.0
        if self.par['use_illumflat']:
            # TODO :: We don't have tilts here yet... might be ever so slightly better, especially on very tilted slits
            illum_flat = flatimages.fit2illumflat(slits, spat_flexure=self.spat_flexure_shift, finecorr=False)
            illum_flat *= flatimages.fit2illumflat(slits, spat_flexure=self.spat_flexure_shift, finecorr=True)
            if debug:
                left, right = slits.select_edges(spat_flexure=self.spat_flexure_shift)
                viewer, ch = display.show_image(illum_flat, chname='illum_flat')
                display.show_slits(viewer, ch, left, right)  # , slits.id)
                #
                viewer, ch = display.show_image(self.image[0], chname='orig_image')
                display.show_slits(viewer, ch, left, right)  # , slits.id)

        # Retrieve the relative spectral illumination profile
        spec_illum = flatimages.pixelflat_spec_illum if self.par['use_specillum'] else 1.

        # Apply flat-field correction
        # NOTE: Using flat.flatfield to effectively multiply image*img_scale is
        # a bit overkill...
        total_flat = flatimages.pixelflat_norm * illum_flat * spec_illum
        self.img_scale = np.expand_dims(utils.inverse(total_flat), 0)
        self.image[0], flat_bpm = flat.flatfield(self.image[0], total_flat)
        self.steps[step] = True
        return flat_bpm

    def orient(self, force=False):
        """
        Orient image attributes such that they follow the ``PypeIt`` convention
        with spectra running blue (down) to red (up) and with orders decreasing
        from high (left) to low (right).
        
        This edits :attr:`image`, :attr:`rn2img` (if it exists),
        :attr:`proc_var` (if it exists), and :attr:`datasec_img` in place.

        Args:
            force (:obj:`bool`, optional):
                Force the image to be re-oriented, even if the step log
                (:attr:`steps`) indicates that it already has been.
        """
        step = inspect.stack()[0][3]
        # Check if already oriented
        if self.steps[step] and not force:
            msgs.warn('Image was already oriented.')
            return
        # Orient the image to have blue/red run bottom to top
        self.image = np.array([self.spectrograph.orient_image(d, i) 
                               for d,i in zip(self.detector, self.image)])
        if self.rn2img is not None:
            self.rn2img = np.array([self.spectrograph.orient_image(d, i)
                                    for d,i in zip(self.detector, self.rn2img)])
        if self.proc_var is not None:
            self.proc_var = np.array([self.spectrograph.orient_image(d, i)
                                      for d,i in zip(self.detector, self.proc_var)])
        self.datasec_img = np.array([self.spectrograph.orient_image(d, i)
                                     for d,i in zip(self.detector, self.datasec_img)])
        self.steps[step] = True

    def subtract_bias(self, bias_image, force=False):
        """
        Subtract a bias image.
        
        If the ``bias_image`` object includes an inverse variance image and if
        :attr:`var` is available, the error in the bias is propagated to the
        bias-subtracted image.

        Args:
            bias_image (:class:`~pypeit.images.pypeitimage.PypeItImage`):
                Bias image
            force (:obj:`bool`, optional):
                Force the image to be subtracted, even if the step log
                (:attr:`steps`) indicates that it already has been.
        """
        step = inspect.stack()[0][3]
        if self.steps[step] and not force:
            # Already bias subtracted
            msgs.warn('Image was already bias subtracted.')
            return
        _bias = bias_image.image if self.nimg > 1 else np.expand_dims(bias_image.image, 0)
        if self.image.shape != _bias.shape:
            msgs.error('Shape mismatch with bias image!')
        self.image -= _bias
        # TODO: Also incorporate the mask?
        if bias_image.ivar is not None and self.proc_var is not None:
            self.proc_var += utils.inverse(bias_image.ivar if self.nimg > 1 
                                           else np.expand_dims(bias_image.ivar, 0))
        self.steps[step] = True

    # TODO: expscale is currently not a parameter that the user can control.
    # Should it be?
    def build_dark(self, dark_image=None, expscale=False):
        """
        Build the dark image data used for dark subtraction and error
        propagation.

        If a dark image is not provided, the dark image is simply the tabulated
        value and the error is set to None.  Otherwise, the dark is the
        combination of the tabulated dark-current for the detector and a dark
        image.  For this to be appropriate, the dark image (if provided) *must*
        also have had the tabulated dark-current value subtracted from it.

        Also, the processing of the dark image (if provided) should match the
        processing of the image being processed.  For example, if this image has
        been bias subtracted, so should be the dark image.

        If the ``dark_image`` object includes an inverse variance estimate, this
        is used to set the dark-current error.

        .. warning::

            Typically dark frames should have the same exposure time as the
            image being processed.  However, beware if that's not the case, and 
            make sure any use of exposure time scaling of the counts (see
            ``expscale``) is appropriate!

        Args:
            dark_image (:class:`~pypeit.images.pypeitimage.PypeItImage`, optional):
                The *observed* dark image in counts (not counts/s).  If None,
                only the tabulated dark-current are used to construct the dark
                image(s).
            expscale (:obj:`bool`, optional):
                Scale the dark image (if provided) by the ratio of the exposure
                times so that the counts per second represented by the dark
                image are correct.
        """
        # TODO: Is the dark-current amplifier dependent?  Also, this usage means
        # that darkcurr cannot be None.

        # Tabulated dark current is in e-/pixel/hour and exptime is in s, the
        # 3600 factor converts the dark current to e-/pixel, and the
        # multiplication by the number of binned pixels converts to e- (per
        # binned pixel).  The dark counts per binned pixel is determined
        # separately for each detector.
        self.dark = np.array([np.prod(parse.parse_binning(d.binning))*d.darkcurr
                                * self.exptime / 3600. for d in self.detector])

        if dark_image is None:
            # Reformat the tabulated dark counts into an image for each
            # detector.
            self.dark = np.repeat(self.dark, np.prod(self.image.shape[1:])
                                  ).reshape(self.image.shape)
            return

        # Include the deviations from the tabulated value as determined by an
        # observed dark image.
        _dark = dark_image.image if self.nimg > 1 else np.expand_dims(dark_image.image, 0)
        if self.image.shape != _dark.shape:
            # Shapes must match
            msgs.error(f'Dark image shape mismatch; expected {self.image.shape}, '
                       f'found {_dark.shape}.')

        # Scale the observed dark counts by the ratio of the exposure times.
        # TODO: Include a warning when the scaling is "significant"?
        scale = self.exptime / dark_image.exptime if expscale else 1.

        # Warn the user if the counts in the dark image are significantly
        # different from the tabulated value.  The 50% difference is not
        # well justified but, for now, hard-coded.
        med_dark = np.median(scale * _dark, axis=(1,2))
        large_signal = np.absolute(med_dark) > 0.5*self.dark
        if any(large_signal):
            med_str = np.array2string(med_dark, formatter={'float_kind':lambda x: "%.2f" % x},
                                      separator=',')
            drk_str = np.array2string(0.5*self.dark, formatter={'float_kind':lambda x: "%.2f" % x},
                                      separator=',')
            msgs.warn(f'Dark-subtracted dark frame has significant signal remaining.  Median '
                        f'counts are {med_str}; warning threshold = +/- {drk_str}.')

        # Combine the tabulated and observed dark values
        # NOTE: This converts self.dark from a vector to an array
        self.dark = scale * _dark + self.dark[:,None,None]
        if dark_image.ivar is not None:
            _dark_ivar = dark_image.ivar if self.nimg > 1 else np.expand_dims(dark_image.ivar, 0)
            # Include the scaling in the error, if available
            self.dark_var = scale**2 * utils.inverse(_dark_ivar)

    def subtract_dark(self, force=False):
        """
        Subtract detector dark current.

        The :attr:`dark` and :attr:`dark_ivar` arrays must have already been
        constructed using :func:`build_dark`.  If they aren't, a warning is
        thrown and nothing is done.

        Args:
            force (:obj:`bool`, optional):
                Force the dark to be subtracted, even if the step log
                (:attr:`steps`) indicates that it already has been.
        """
        step = inspect.stack()[0][3]
        if self.steps[step] and not force:
            # Already bias subtracted
            msgs.warn('Image was already dark subtracted.')
            return

        if self.dark is None:
            msgs.error('Dark image has not been created!  Run build_dark.')

        self.image -= self.dark
        if self.dark_var is not None:
            # Include the variance in the dark image
            self.proc_var += self.dark_var
        self.steps[step] = True

    def subtract_overscan(self, force=False):
        """
        Analyze and subtract the overscan from the image

        If this is a mosaic, loop over the individual detectors

        Args:
            force (:obj:`bool`, optional):
                Force the image to be overscan subtracted, even if the step log
                (:attr:`steps`) indicates that it already has been.
        """
        step = inspect.stack()[0][3]
        if self.steps[step] and not force:
            # Already overscan subtracted
            msgs.warn("Image was already overscan subtracted!")
            return

        # NOTE: procimg.subtract_overscan checks that the provided images all
        # have the same shape.  This will fault if the images have already been
        # trimmed.
        _os_img = [None]*self.nimg
        var = [None]*self.nimg
        for i in range(self.nimg):
            # Subtract the overscan.  var is the variance in the overscan
            # subtraction.
            _os_img[i], var[i] = procimg.subtract_overscan(
                self.image[i], self.datasec_img[i], self.oscansec_img[i],
                method=self.par['overscan_method'],
                params=self.par['overscan_par'],
                var=None if self.rn2img is None else self.rn2img[i])
        self.image = np.array(_os_img)
        # Parse the returned value
        if self.rn2img is not None:
            # Include the variance in the overscan subtraction in the
            # "processing variance"
            self.proc_var += np.array(var)
        self.steps[step] = True

    def subtract_pattern(self):
        """
        Analyze and subtract the pattern noise from the image.

        This is primarily a wrapper for
        :func:`~pypeit.core.procimg.subtract_pattern`.

        """
        step = inspect.stack()[0][3]
        if self.steps[step]:
            # Already pattern subtracted
            msgs.warn("Image was already pattern subtracted!")
            return

        # The image cannot have already been trimmed
        if self.oscansec_img.shape != self.image.shape:
            msgs.error('Must estimate readnoise before trimming the image.')

        # Calculate the slit image
        _ps_img = [None]*self.nimg
        for i in range(self.nimg):
            # The image must have an overscan region for this to work.
            if not np.any(self.oscansec_img[i] > 0):
                msgs.error('Image has no overscan region.  Pattern noise cannot be subtracted.')

            patt_freqs = self.spectrograph.calc_pattern_freq(self.image[i], self.datasec_img[i],
                                                             self.oscansec_img[i], self.hdu)
            # Final check to make sure the list isn't empty (which it shouldn't be, anyway)
            if len(patt_freqs) == 0:
                patt_freqs = None
            # Subtract the pattern and overwrite the current image
            _ps_img[i] = procimg.subtract_pattern(self.image[i], self.datasec_img[i],
                                                  self.oscansec_img[i], frequency=patt_freqs)
        self.image = np.array(_ps_img)
        self.steps[step] = True

    def subtract_continuum(self, force=False):
        """
        Subtract the continuum level from the image.

        Args:
            force (:obj:`bool`, optional):
                Force the continuum to be subtracted, even if the step log
                (:attr:`steps`) indicates that it already has been.
        """
        step = inspect.stack()[0][3]
        if self.steps[step] and not force:
            # Already bias subtracted
            msgs.warn('Image was already continuum subtracted.')
            return

        # Generate the continuum image
        for ii in range(self.nimg):
            cont = np.zeros((self.image.shape[1], self.image.shape[2]))
            for rr in range(self.image.shape[2]):
                cont_now, cont_mask = arc.iter_continuum(self.image[ii, :, rr])
                cont[:,rr] = cont_now
            self.image[ii,:,:] -= cont
        #cont = ndimage.median_filter(self.image, size=(1,101,3), mode='reflect')
        self.steps[step] = True

    def subtract_scattlight(self, msscattlight, slits, debug=False):
        """
        Analyze and subtract the scattered light from the image.

        This is primarily a wrapper for
        :func:`~pypeit.core.scattered_light_model`.

        Parameters
        ----------
        msscattlight : :class:`~pypeit.scattlight.ScatteredLight`
            Scattered light calibration frame
        slits : :class:`~pypeit.slittrace.SlitTraceSet`
            Slit edge information
        debug : :obj:`bool`, optional
            If True, debug the computed scattered light image
        """
        step = inspect.stack()[0][3]
        if self.steps[step]:
            # Already pattern subtracted
            msgs.warn("The scattered light has already been subtracted from the image!")
            return

        if self.par["scattlight"]["method"] == "model" and msscattlight.scattlight_param is None:
            msgs.warn("Scattered light parameters are not set. Cannot perform scattered light subtraction.")
            return

        # Obtain some information that is needed for the scattered light
        binning = self.detector[0]['binning']
        dispname = self.spectrograph.get_meta_value(self.spectrograph.get_headarr(self.filename), 'dispname')

        # Loop over the images
        var = utils.inverse(self.build_ivar())  # Build a temporary variance frame to be used for the CR mask
        spatbin = parse.parse_binning(self.detector[0]['binning'])[1]
        for ii in range(self.nimg):
            # Mask pixels affected by CR
            crmask = procimg.lacosmic(self.image[ii, ...],# saturation=saturation, nonlinear=nonlinear,
                                      bpm=self.bpm[ii, ...], varframe=var[ii, ...], maxiter=self.par['lamaxiter'],
                                      grow=self.par['grow'], remove_compact_obj=self.par['rmcompact'],
                                      sigclip=self.par['sigclip'], sigfrac=self.par['sigfrac'],
                                      objlim=self.par['objlim'])
            # Replace all bad pixels with the nearest good pixel
            full_bpm = self.bpm[ii, ...] | crmask
            _img = utils.replace_bad(self.image[ii, ...], full_bpm)
            # Get a copy of the best-fitting model parameters
            this_modpar = msscattlight.scattlight_param.copy()
            this_modpar[8] = 0.0  # This is the zero-level of the scattlight frame. The zero-level is determined by the finecorr
            # Apply the requested method for the scattered light
            do_finecorr = self.par["scattlight"]["finecorr_method"] is not None
            if self.par["scattlight"]["method"] == "model":
                # Use predefined model parameters
                scatt_img = scattlight.scattered_light_model_pad(this_modpar, _img)
                if debug:
                    specbin, spatbin = parse.parse_binning(self.detector[0]['binning'])
                    tmp = msscattlight.scattlight_param.copy()
                    # The following printout is the same format that is used in the spectrgraph files for archiving a good set
                    # of starting parameter values for future reductions. The following printout is only useful for developers
                    # that want to store a solution in a spectrograph file.
                    strprint = f"x0 = np.array([{tmp[0]*specbin} / specbin, {tmp[1]*spatbin} / spatbin,  # Gaussian kernel widths\n" + \
                               f"               {tmp[2]*specbin} / specbin, {tmp[3]*spatbin} / spatbin,  # Lorentzian kernel widths\n" + \
                               f"               {tmp[4]*specbin} / specbin, {tmp[5]*spatbin} / spatbin,  # pixel offsets\n" + \
                               f"               {tmp[6]}, {tmp[7]},  # Zoom factor (spec, spat)\n" + \
                               f"               {tmp[8]},  # constant flux offset\n" + \
                               f"               {tmp[9]},  # kernel angle\n" + \
                               f"               {tmp[10]},  # Relative kernel scale (>1 means the kernel is more Gaussian, >0 but <1 makes the profile more lorentzian)\n" + \
                               f"               {tmp[11]}, {tmp[12]},  # Polynomial terms (coefficients of \"spat\" and \"spat*spec\")\n" + \
                               f"               {tmp[13]}, {tmp[14]}, {tmp[15]}])  # Polynomial terms (coefficients of spec**index)\n"
                    print(strprint)
                    pad = msscattlight.pad // spatbin
                    offslitmask = slits.slit_img(pad=pad, spat_flexure=None) == -1
                    from matplotlib import pyplot as plt
                    _frame = self.image[ii, ...]
                    vmin, vmax = 0, np.max(scatt_img)
                    plt.subplot(221)
                    plt.imshow(_frame, vmin=vmin, vmax=2*np.median(_frame))
                    plt.subplot(222)
                    plt.imshow(_frame*offslitmask, vmin=-2*vmax, vmax=2*vmax)
                    plt.subplot(223)
                    plt.imshow(scatt_img*offslitmask, vmin=-2*vmax, vmax=2*vmax)
                    plt.subplot(224)
                    plt.imshow((_frame - scatt_img)*offslitmask, vmin=-vmax/5, vmax=vmax/5)
                    # plt.imshow((_frame - scatt_img)*offslitmask, vmin=-vmax/5, vmax=vmax/5)
                    plt.show()
            elif self.par["scattlight"]["method"] == "archive":
                # Use archival model parameters
                arx_modpar, _ = self.spectrograph.scattered_light_archive(binning, dispname)
                arx_modpar[8] = 0.0
                if arx_modpar is None:
                    msgs.error(f"{self.spectrograph.name} does not have archival scattered light parameters. Please "
                               f"set 'scattlight_method' to another option.")
                scatt_img = scattlight.scattered_light_model(arx_modpar, _img)
            elif self.par["scattlight"]["method"] == "frame":
                # Calculate a model specific for this frame
                pad = msscattlight.pad // spatbin
                offslitmask = slits.slit_img(pad=pad, spat_flexure=None) == -1
                # Get starting parameters for the scattered light model
                x0, bounds = self.spectrograph.scattered_light_archive(binning, dispname)
                # Perform a fit to the scattered light
                scatt_img, _, success = scattlight.scattered_light(self.image[ii, ...], full_bpm, offslitmask,
                                                                   x0, bounds)
                # If failure, revert back to the Scattered Light calibration frame model parameters
                if not success:
                    if msscattlight is not None:
                        msgs.warn("Scattered light model failed - using predefined model parameters")
                        scatt_img = scattlight.scattered_light_model(this_modpar, _img)
                    else:
                        msgs.warn("Scattered light model failed - using archival model parameters")
                        # Use archival model parameters
                        arx_modpar, _ = self.spectrograph.scattered_light_archive(binning, dispname)
                        arx_modpar[8] = 0.0
                        scatt_img = scattlight.scattered_light_model(arx_modpar, _img)
            else:
                msgs.warn("Scattered light not performed")
                scatt_img = np.zeros(self.image[ii, ...].shape)
                do_finecorr = False
            # Check if a fine correction to the scattered light should be applied
            if do_finecorr:
                pad = self.par['scattlight']['finecorr_pad'] // spatbin
                offslitmask = slits.slit_img(pad=pad, spat_flexure=None) == -1
                # Check if the user wishes to mask some inter-slit regions
                if self.par['scattlight']['finecorr_mask'] is not None:
                    # Get the central trace of each slit
                    left, right, _ = slits.select_edges(spat_flexure=None)
                    centrace = 0.5*(left+right)
                    # Now mask user-defined inter-slit regions
                    offslitmask = scattlight.mask_slit_regions(offslitmask, centrace,
                                                               mask_regions=self.par['scattlight']['finecorr_mask'])
                # Calculate the fine correction to the scattered light image, and add it to the full model
                scatt_img += scattlight.fine_correction(_img-scatt_img, full_bpm, offslitmask,
                                                        method=self.par['scattlight']['finecorr_method'],
                                                        polyord=self.par['scattlight']['finecorr_order'])
            # Subtract the total scattered light model from the image
            self.image[ii, ...] -= scatt_img
        self.steps[step] = True

    def trim(self, force=False):
        """
        Trim image attributes to include only the science data.
        
        This edits :attr:`image`, :attr:`rn2img` (if it exists),
        :attr:`proc_var` (if it exists), and :attr:`datasec_img` in place.

        Args:
            force (:obj:`bool`, optional):
                Force the image to be trimmed, even if the step log
                (:attr:`steps`) indicates that it already has been.
        """
        step = inspect.stack()[0][3]
        if self.rawimage.shape is not None and self.image.shape != self.rawimage.shape:
            # Image *must* have been trimmed already because shape does not
            # match raw image
            self.steps[step] = True
            msgs.warn('Image shape does not match raw image.  Assuming it was already trimmed.')
            return
        if self.steps[step] and not force:
            # Already trimmed
            msgs.warn('Image was already trimmed.')
            return
        self.image = np.array([procimg.trim_frame(i, d < 1)
                               for i, d in zip(self.image, self.datasec_img)])
        if self.rn2img is not None:
            self.rn2img = np.array([procimg.trim_frame(r, d < 1)
                                    for r, d in zip(self.rn2img, self.datasec_img)])
        if self.proc_var is not None:
            self.proc_var = np.array([procimg.trim_frame(p, d < 1)
                                      for p, d in zip(self.proc_var, self.datasec_img)])
        # NOTE: This must be done last because the untrimmed image is used for
        # deciding what to trim!
        self.datasec_img = np.array([procimg.trim_frame(d, d < 1) for d in self.datasec_img])
        self.steps[step] = True

    def build_mosaic(self):
        """
        When processing multiple detectors, this remaps the detector data to a mosaic.

        This is largely a wrapper for multiple calls to
        :func:`~pypeit.core.mosaic.build_image_mosaic`.  Resampling is currently
        restricted to nearest grid-point interpolation (``order=0``).

        Construction of the mosaic(s) must be done *after* the images have been
        trimmed and oriented to follow the ``PypeIt`` convention.

        This function remaps ``image``, ``datasec_img``, ``rn2img``, ``dark``,
        ``dark_var``, ``proc_var``, and ``base_var``.  These are all originally
        calculated in the native detector frame.  Because ``img_scale`` is only
        related to the flat-field images, it is not remapped because these
        images are always processed in the mosaic frame.
        """
        if self.nimg == 1:
            # NOTE: This also catches cases where the mosaicing has already been
            # performed.
            msgs.warn('There is only one image, so there is nothing to mosaic!')
            return

        # Check that the mosaicing is allowed
        if not self.steps['trim'] or not self.steps['orient']:
            msgs.error('Images must be trimmed and PypeIt-oriented before mosaicing.')

        # Create images that will track which detector contributes to each pixel
        # in the mosaic.  These images are created here first *before*
        # `self.image` is mosaiced below. NOTE: This assumes there is no overlap
        # in the detector mosaic (which should be true).
        self.det_img = np.array([np.full(img.shape, d.det, dtype=int)
                                    for img,d in zip(self.image, self.detector)])

        # Transform the image data to the mosaic frame.  This call determines
        # the shape of the mosaic image and adjusts the relative transforms to
        # the absolute mosaic frame.
        self.image, _, _img_npix, _tforms = build_image_mosaic(self.image, self.mosaic.tform, order=self.mosaic.msc_ord)
        shape = self.image.shape
        # Maintain dimensionality
        self.image = np.expand_dims(self.image, 0)

        # For the remaining transforms, we can use the first call to skip over
        # the need to determine the output mosaic shape and the adjusted
        # transforms.

        # Transform the BPM and maintain its type
        bpm_type = self.bpm.dtype
        self._bpm = build_image_mosaic(self.bpm.astype(float), _tforms, mosaic_shape=shape, order=self.mosaic.msc_ord)[0]
        # Include pixels that have no contribution from the original image in
        # the bad pixel mask of the mosaic.
        self._bpm[_img_npix < 1] = 1
        # np.round helps to deal with cases where the interpolation is performed
        # and values of adjacent pixels are combined
        self._bpm = np.expand_dims(np.round(self._bpm).astype(bpm_type), 0)

        # NOTE: The bitmask is set by a combination of pixels without any
        # contributions when creating the image mosaic and when mosaicing the
        # detector bpms.  The `_img_npix` equivalent for the other mosaics
        # (e.g., the rn2img mosaic) should be identical.

        # Get the pixels associated with each amplifier
        self.datasec_img = build_image_mosaic(self.datasec_img.astype(float), _tforms,
                                              mosaic_shape=shape, order=self.mosaic.msc_ord)[0]
        self.datasec_img = np.expand_dims(np.round(self.datasec_img).astype(int), 0)

        # Get the pixels associated with each detector
        self.det_img = build_image_mosaic(self.det_img.astype(float), _tforms,
                                          mosaic_shape=shape, order=self.mosaic.msc_ord)[0]
        self.det_img = np.expand_dims(np.round(self.det_img).astype(int), 0)

        # Transform all the variance arrays, as necessary
        if self.rn2img is not None:
            self.rn2img = build_image_mosaic(self.rn2img, _tforms, mosaic_shape=shape, order=self.mosaic.msc_ord)[0]
            self.rn2img = np.expand_dims(self.rn2img, 0)
        if self.dark is not None:
            self.dark = build_image_mosaic(self.dark, _tforms, mosaic_shape=shape, order=self.mosaic.msc_ord)[0]
            self.dark = np.expand_dims(self.dark, 0)
        if self.dark_var is not None:
            self.dark_var = build_image_mosaic(self.dark_var, _tforms, mosaic_shape=shape, order=self.mosaic.msc_ord)[0]
            self.dark_var = np.expand_dims(self.dark_var, 0)
        if self.proc_var is not None:
            self.proc_var = build_image_mosaic(self.proc_var, _tforms, mosaic_shape=shape, order=self.mosaic.msc_ord)[0]
            self.proc_var = np.expand_dims(self.proc_var, 0)
        if self.base_var is not None:
            self.base_var = build_image_mosaic(self.base_var, _tforms, mosaic_shape=shape, order=self.mosaic.msc_ord)[0]
            self.base_var = np.expand_dims(self.base_var, 0)

        # TODO: Mosaicing means that many of the internals are no longer
        # valid/useful.  Specifically, I set ronoise, rawimage, rawdatsec_img,
        # and oscansec_img to None, which will force the code to barf if some of
        # the methods that use these are called after the mosaicing.
        self.ronoise = None
        self.rawimage = None
        self.rawdatasec_img = None
        self.oscansec_img = None
        self.nimg = 1
        self.steps[inspect.stack()[0][3]] = True

    def __repr__(self):
        return f'<{self.__class__.__name__}: file={self.filename}, nimg={self.nimg}, ' \
               f'steps={self.steps}>'<|MERGE_RESOLUTION|>--- conflicted
+++ resolved
@@ -674,17 +674,11 @@
         # bias and dark subtraction) and before field flattening.  Also the
         # function checks that the slits exist if running the spatial flexure
         # correction, so no need to do it again here.
-<<<<<<< HEAD
-        self.spat_flexure_shift = self.spatial_flexure_shift(slits, flatimages, method=self.par['spat_flexure_method'],
-                                                             maxlag=self.par['spat_flexure_maxlag']) \
-            if self.par['spat_flexure_method'] != "skip" else None
-=======
         self.spat_flexure_shift = None
         if self.par['spat_flexure_method'] != "skip" or not np.ma.is_masked(manual_spat_flexure):
-            self.spat_flexure_shift = self.spatial_flexure_shift(slits, method=self.par['spat_flexure_method'],
+            self.spat_flexure_shift = self.spatial_flexure_shift(slits, flatimages, method=self.par['spat_flexure_method'],
                                                                  manual_spat_flexure=manual_spat_flexure,
                                                                  maxlag=self.par['spat_flexure_maxlag'])
->>>>>>> ab688f4b
 
         #   - Subtract scattered light... this needs to be done before flatfielding.
         if self.par['subtract_scattlight']:
@@ -777,11 +771,7 @@
         return _det, self.image, self.ivar, self.datasec_img, self.det_img, self.rn2img, \
                 self.base_var, self.img_scale, self.bpm
 
-<<<<<<< HEAD
-    def spatial_flexure_shift(self, slits, flatimages, force=False, method="detector", maxlag=20):
-=======
-    def spatial_flexure_shift(self, slits, force=False, manual_spat_flexure=np.ma.masked, method="detector", maxlag=20):
->>>>>>> ab688f4b
+    def spatial_flexure_shift(self, slits, flatimages, force=False, manual_spat_flexure=np.ma.masked, method="detector", maxlag=20):
         """
         Calculate a spatial shift in the edge traces due to flexure.
 
@@ -826,15 +816,6 @@
             msgs.error('CODING ERROR: Must use a single image (single detector or detector '
                        'mosaic) to determine spatial flexure.')
 
-<<<<<<< HEAD
-        slitprof = None
-        if self.par['use_illumflat']:
-            slitprof = flatimages.fit2illumflat(slits, finecorr=False)
-            slitprof *= flatimages.fit2illumflat(slits, finecorr=True)
-
-        self.spat_flexure_shift = flexure.spat_flexure_shift(self.image[0], slits, gpm=np.logical_not(self._bpm[0]),
-                                                             slitprof=slitprof, method=method, maxlag=maxlag)
-=======
         # Check if the slits are provided
         if slits is None:
             if not np.ma.is_masked(manual_spat_flexure):
@@ -848,7 +829,13 @@
             msgs.info(f'Adopting a manual spatial flexure of {manual_spat_flexure} pixels')
             spat_flexure = np.full((slits.nslits, 2), np.float64(manual_spat_flexure))
         else:
-            spat_flexure = flexure.spat_flexure_shift(self.image[0], slits, method=method, maxlag=maxlag)
+            # Prepare the slit illumination profile to be used in the flexure correction
+            slitprof = None
+            if self.par['use_illumflat']:
+                slitprof = flatimages.fit2illumflat(slits, finecorr=False)
+                slitprof *= flatimages.fit2illumflat(slits, finecorr=True)
+            # Now compute the spatial flexure shift
+            spat_flexure = flexure.spat_flexure_shift(self.image[0], slits, gpm=np.logical_not(self._bpm[0]), slitprof=slitprof, method=method, maxlag=maxlag)
 
         # Print the flexure values
         if np.all(spat_flexure == spat_flexure[0, 0]):
@@ -859,7 +846,6 @@
                 msgs.info(
                     f'Spatial flexure for slit {slits.spat_id[slit]} is: left={spat_flexure[slit, 0]} pixels; right={spat_flexure[slit, 1]} pixels')
 
->>>>>>> ab688f4b
         self.steps[step] = True
         # Return
         return spat_flexure
