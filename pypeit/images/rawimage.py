""" Object to load and process a single raw image

.. include common links, assuming primary doc root is up one directory
.. include:: ../include/links.rst
"""

import os
import inspect
from copy import deepcopy

from IPython import embed

import numpy as np

from astropy import stats
from pypeit import msgs
from pypeit.core import arc
from pypeit.core import parse
from pypeit.core import procimg
from pypeit.core import flat
from pypeit.core import flexure
from pypeit.core import scattlight
from pypeit.core import qa
from pypeit.core.mosaic import build_image_mosaic
from pypeit.images import pypeitimage
from pypeit import utils
from pypeit.display import display
from pypeit import io
from pathlib import Path

# TODO: I don't understand why we have some of these attributes.  E.g., why do
# we need both hdu and headarr?
class RawImage:
    """
    Class to load and process raw images.

    Generally speaking, this class should only be used as follows:

    .. code-block:: python

        # Load the raw data and prepare the object
        rawImage = RawImage(file, spectrograph, det)
        pypeitImage = rawImage.process(par)

    modulo details of the keyword arguments in
    :func:`~pypeit.images.rawimage.RawImage.process`.  The class has many
    methods that handle each step of the processing but the order of these steps
    matters, meaning they're not guaranteed to succeed if done out of order.
    This is most relevant when processing multiple detector images into an image
    mosaic; see :func:`process`.

    Args:
        ifile (:obj:`str`):
            File with the data.
        spectrograph (:class:`~pypeit.spectrographs.spectrograph.Spectrograph`):
            The spectrograph from which the data was collected.
        det (:obj:`int`, :obj:`tuple`):
            1-indexed detector(s) to read.  An image mosaic is selected using a
            :obj:`tuple` with the detectors in the mosaic, which must be one of
            the allowed mosaics returned by
            :func:`~pypeit.spectrographs.spectrograph.Spectrograph.allowed_mosaics`.

    Attributes:
        filename (:obj:`str`):
            Original file name with the data.
        spectrograph (:class:`~pypeit.spectrographs.spectrograph.Spectrograph`):
            Spectrograph instance with the instrument-specific properties and
            methods.
        det (:obj:`int`, :obj:`tuple`):
            1-indexed detector number(s); see class argument.
        detector (:class:`~pypeit.images.detector_container.DetectorContainer`, :class:`~pypeit.images.mosaic.Mosaic`):
            Mosaic/Detector characteristics
        rawimage (`numpy.ndarray`_):
            The raw, not trimmed or reoriented, image data for the detector(s).
        hdu (`astropy.io.fits.HDUList`_):
            The full list of HDUs provided by :attr:`filename`.
        exptime (:obj:`float`):
            Frame exposure time in seconds.
        rawdatasec_img (`numpy.ndarray`_):
            The original, not trimmed or reoriented, image identifying which
            amplifier was used to read each section of the raw image.
        oscansec_img (`numpy.ndarray`_):
            The original, not trimmed or reoriented, image identifying the
            overscan regions in the raw image read by each amplifier.
        headarr (:obj:`list`):
            A list of `astropy.io.fits.Header`_ objects with the headers for all
            extensions in :attr:`hdu`.
        image (`numpy.ndarray`_):
            The processed image.  This starts as identical to :attr:`rawimage`
            and then altered by the processing steps; see :func:`process`.
        ronoise (:obj:`list`):
            The readnoise (in e-/ADU) for each of the detector amplifiers.
        par (:class:`~pypeit.par.pypeitpar.ProcessImagesPar`):
            Parameters that dictate the processing of the images.
        ivar (`numpy.ndarray`_):
            The inverse variance of :attr:`image`, the processed image.
        rn2img (`numpy.ndarray`_):
            The readnoise variance image.
        proc_var (`numpy.ndarray`_):
            The sum of the variance components added by the image processing;
            i.e., the error in the overscan subtraction, bias subtraction, etc.
        base_var (`numpy.ndarray`_):
            The base-level variance in the processed image.  See
            :func:`~pypeit.core.procimg.base_variance`.
        var (`numpy.ndarray`_):
            The aggregate variance in the processed image.  This is the primary
            array used during :func:`process` to track uncertainties;
            :attr:`ivar` is created by inverting this at the end of the
            processing method.
        steps (:obj:`dict`):
            Dictionary containing a set of booleans that track the processing
            steps that have been performed.
        datasec_img (`numpy.ndarray`_):
            Image identifying which amplifier was used to read each section of
            the *processed* image.
        spat_flexure_shift (`numpy.ndarray`_):
            The spatial flexure shift in pixels, if calculated. This is a 2D array
            of shape (nslits, 2) where spat_flexure_shift[i,0] is the shift in the
            spatial direction for the left edge of slit i and spat_flexure_shift[i,1]
            is the shift in the spatial direction for the right edge of slit i.

    """
    def __init__(self, ifile, spectrograph, det):

        # Required parameters
        self.filename = ifile
        self.spectrograph = spectrograph
        self.det = det

        # Load the raw image and the other items of interest
        self.detector, self.rawimage, self.hdu, self.exptime, self.rawdatasec_img, \
                self.oscansec_img = self.spectrograph.get_rawimage(self.filename, self.det)

        # NOTE: The binning is expected to be the same for all images in a
        # mosaic, but it's left to the raw image reader for each spectrograph.
        # See, e.g., gemini_gmos.

        # Number of loaded images (needed in case the raw image is used to
        # create a mosaic)
        self.nimg = 1 if self.rawimage.ndim == 2 else self.rawimage.shape[0]

        # Re-package so that, independent of whether or not the image is a
        # detector mosaic, the attributes are all organized with the number of
        # detectors along their first axis.
        if self.nimg > 1:
            self.mosaic = self.detector
            self.detector = self.mosaic.detectors
        else:
            self.mosaic = None
            self.detector = np.array([self.detector])
            self.rawimage = np.expand_dims(self.rawimage, 0)
            self.rawdatasec_img = np.expand_dims(self.rawdatasec_img, 0)
            self.oscansec_img = np.expand_dims(self.oscansec_img, 0)

        # Grab items from rawImage (for convenience and for processing)
        #   Could just keep rawImage in the object, if preferred
        # TODO: Why do we need to deepcopy this?
        self.headarr = deepcopy(self.spectrograph.get_headarr(self.hdu))

        # Key attributes
        self.image = self.rawimage.copy()
        self.datasec_img = self.rawdatasec_img.copy()
        # NOTE: Prevent estimate_readnoise() from altering self.detector using
        # deepcopy
        self.ronoise = np.array([deepcopy(d['ronoise']) for d in self.detector])

        # Attributes
        self.par = None
        self.ivar = None
        self.rn2img = None
        self.dark = None
        self.dark_var = None
        self.proc_var = None
        self.base_var = None
        self.spat_flexure_shift = None
        self.img_scale = None
        self.det_img = None
        self._bpm = None

        # All possible processing steps.  NOTE: These have to match the
        # method/function names.  Their order here matches there execution order
        # in self.process(), but that's not necessary.
        self.steps = dict(apply_gain=False,
                          subtract_pattern=False,
                          subtract_overscan=False,
                          correct_nonlinear=False,
                          subtract_continuum=False,
                          subtract_scattlight=False,
                          trim=False,
                          orient=False,
                          subtract_bias=False,
                          subtract_dark=False,
                          build_mosaic=False,
                          spatial_flexure_shift=False,
                          flatfield=False)

    @property
    def shape(self):
        return () if self.image is None else self.image.shape

    @property
    def bpm(self):
        """
        Generate and return the bad pixel mask for this image.

        .. warning::

            BPMs are for processed (e.g. trimmed, rotated) images only!

        Returns:
            `numpy.ndarray`_:  Bad pixel mask with a bad pixel = 1

        """
        if self._bpm is None:
            # TODO: Pass msbias if there is one?  Only if `bpm_usebias` is
            # true in the calibrations parameter set, but we don't have access
            # to that here.  Add it as a parameter of ProcessImagesPar?
            self._bpm = self.spectrograph.bpm(self.filename, self.det, shape=self.image.shape[1:])
            if self.nimg == 1:
                self._bpm = np.expand_dims(self._bpm, 0)
        return self._bpm

    @property
    def use_flat(self):
        """
        Return a flag setting if the flat data should be used in the image
        processing.
        """
        if self.par is None:
            return False
        # TODO: At the moment, we can only perform any of the flat-field
        # corrections if we are applying the pixel-flat correction.
#        return self.par['use_pixelflat'] or self.par['use_specillum'] or self.par['use_illumflat']
        return self.par['use_pixelflat']

    @property
    def use_slits(self):
        """
        Return a flag setting if the slit-edge traces should be used in the
        image processing.  The slits are required if a spatial flexure
        correction is requested and/or when the slit-illumination profile is
        removed.
        """
        if self.par is None:
            return False
        return (self.par['spat_flexure_method'] != "skip") or (self.use_flat and self.par['use_illumflat'])

    def apply_gain(self, force=False):
        """
        Use the gain to convert images from ADUs to electrons/counts.

        Conversion applied to :attr:`image, :attr:`var`, and :attr:`rn2img`.

        Args:
            force (:obj:`bool`, optional):
                Force the gain to be applied to the image, even if the step log
                (:attr:`steps`) indicates that it already has been.
        """
        step = inspect.stack()[0][3]
        if self.steps[step] and not force:
            # Already applied
            msgs.warn('Gain was already applied.')
            return

        # Have the images been trimmed?
        not_trimmed = self.rawimage.shape is not None and self.image.shape == self.rawimage.shape

        # Construct an image with the gain in each pixel
        gain = [None]*self.nimg
        for i in range(self.nimg):
            # Behavior needs to be different if the image has been trimmed or not
            gain[i] = procimg.gain_frame(self.datasec_img[i],
                                         np.atleast_1d(self.detector[i]['gain']))
            if not_trimmed:
                # Image is raw, so need to include overscan sections
                # TODO: This only works assuming that there is *no* overlap between
                # oscansec_img and datasec_img.  There shouldn't be, but the code
                # doesn't check this...
                gain[i] += procimg.gain_frame(self.oscansec_img[i],
                                              np.atleast_1d(self.detector[i]['gain']))
            # Set gain to 1 outside of the datasec and oscansec sections.
            gain[i][gain[i]==0] = 1
        # Convert from DN to counts
        self.image *= np.array(gain)

        # NOTE: In ``process``, ``apply_gain`` is called first, meaning that all
        # the variance arrays should be None.
        self.steps[step] = True

    def build_ivar(self):
        """
        Generate the inverse variance in the image.

        This is a simple wrapper for :func:`~pypeit.core.procimg.base_variance`
        and :func:`~pypeit.core.procimg.variance_model`.

        Returns:
            `numpy.ndarray`_: The inverse variance in the image.
        """
        if self.dark is None and self.par['shot_noise']:
            msgs.error('Dark image has not been created!  Run build_dark.')
        _dark = self.dark if self.par['shot_noise'] else None
        _counts = self.image if self.par['shot_noise'] else None
        # NOTE: self.dark is expected to be in *counts*.  This means that
        # procimg.base_variance should be called with exptime=None.  If the
        # exposure time is provided, the units of the dark current are expected
        # to be in e-/hr!
        self.base_var = procimg.base_variance(self.rn2img, darkcurr=_dark, #exptime=self.exptime,
                                              proc_var=self.proc_var, count_scale=self.img_scale)
        var = procimg.variance_model(self.base_var, counts=_counts, count_scale=self.img_scale,
                                     noise_floor=self.par['noise_floor'])
        return utils.inverse(var)

    def correct_nonlinear(self):
        """
        Apply a non-linear correction to the image.

        This is a simple wrapper for :func:`~pypeit.core.procimg.nonlinear_counts`.
        """
        step = inspect.stack()[0][3]
        if self.steps[step]:
            # Already applied
            msgs.warn('Non-linear correction was already applied.')
            return

        inim = self.image.copy()
        for ii in range(self.nimg):
            # Correct the image for non-linearity. Note that the variance image is not changed here.
            self.image[ii, ...] = procimg.nonlinear_counts(self.image[ii, ...], self.datasec_img[ii, ...]-1,
                                                           self.par['correct_nonlinear'])

        self.steps[step] = True

    def estimate_readnoise(self):
        r"""
        Estimate the readnoise (in electrons) based on the overscan regions of
        the image.

        If the readnoise is not known for any of the amplifiers (i.e., if
        :attr:`ronoise` is :math:`\leq 0`) or if explicitly requested using the
        ``empirical_rn`` parameter, the function estimates it using the standard
        deviation in the overscan region.

        .. warning::

            This function edits :attr:`ronoise` in place.
        """
        if self.oscansec_img.shape != self.image.shape:
            msgs.error('Must estimate readnoise before trimming the image.')
        for i in range(self.nimg):
            for amp in range(len(self.ronoise[i])):
                if self.ronoise[i,amp] > 0 and not self.par['empirical_rn']:
                    # Skip if the readnoise is defined and the empirical readnoise
                    # estimate was not explicitly requested.
                    continue
                if not np.any(self.oscansec_img[i]==amp+1):
                    msgs.error(f'Cannot estimate readnoise for amplifier {amp+1}.  Raw image '
                               'has no overscan region!')
                gain = 1. if self.steps['apply_gain'] else self.detector[i]['gain'][amp]
                biaspix = self.image[i,self.oscansec_img[i]==amp+1] * gain
                self.ronoise[i,amp] = stats.sigma_clipped_stats(biaspix, sigma=5)[-1]
                msgs.info(f'Estimated readnoise of amplifier {amp+1} = '
                          f'{self.ronoise[i,amp]:.3f} e-')

    def build_rn2img(self, units='e-', digitization=False):
        """
        Generate the model readnoise variance image (:attr:`rn2img`).

        This is primarily a wrapper for :func:`~pypeit.core.procimg.rn2_frame`.

        Args:
            units (:obj:`str`, optional):
                Units for the output variance.  Options are ``'e-'`` for
                variance in square electrons (counts) or ``'ADU'`` for square
                ADU.
            digitization (:obj:`bool`, optional):
                Include digitization error in the calculation.

        Returns:
            `numpy.ndarray`_: Readnoise variance image.
        """
        if not np.all(self.ronoise > 0):
            # TODO: Consider just calling estimate_readnoise here...
            msgs.error('Some readnoise values <=0; first call estimate_readnoise.')

        # Have the images been trimmed?
        not_trimmed = self.rawimage.shape is not None and self.image.shape == self.rawimage.shape

        rn2 = [None]*self.nimg
        for i in range(self.nimg):
            # Compute and return the readnoise variance image 
            rn2[i] = procimg.rn2_frame(self.datasec_img[i], self.ronoise[i], units=units,
                                       gain=self.detector[i]['gain'], digitization=digitization)
            # TODO: Could also check if steps['trim'] is true.  Is either better or worse?
            if not_trimmed and np.any(self.oscansec_img[i] > 0):
                # Image is raw, so need to include overscan sections
                # TODO: This only works assuming that there is *no* overlap between
                # oscansec_img and datasec_img.  There shouldn't be, but the code
                # doesn't check this...
                rn2[i] += procimg.rn2_frame(self.oscansec_img[i], self.ronoise[i], units=units,
                                            gain=self.detector[i]['gain'],
                                            digitization=digitization)
        return np.array(rn2)

    def process(self, par, bpm=None, scattlight=None, flatimages=None, bias=None, slits=None, dark=None,
                mosaic=False, manual_spat_flexure=None, debug=False):
        """
        Process the data.

        See further discussion of :ref:`image_proc` in ``PypeIt``.

        The processing steps used (depending on the parameter toggling in
        :attr:`par`), in the order they will be applied are:

            #. :func:`apply_gain`: The first step is to convert the image units
               from ADU to electrons, amp by amp, using the gain provided by the
               :class:`~pypeit.images.detector_container.DetectorContainer`
               instance(s) for each
               :class:`~pypeit.spectrographs.spectrograph.Spectrograph`
               subclass.

            #. :func:`subtract_pattern`: Analyze and subtract sinusoidal pattern
               noise from the image; see
               :func:`~pypeit.core.procimg.subtract_pattern`.

            #. :func:`build_rn2img`: Construct the readnoise variance image,
               which includes readnoise and digitization error.  If any of the
               amplifiers on the detector do not have a measured readnoise or if
               explicitly requested using the ``empirical_rn`` parameter, the
               readnoise is estimated using :func:`estimate_readnoise`.
            
            #. :func:`subtract_overscan`: Use the detector overscan region to
               measure and subtract the frame-dependent bias level along the
               readout direction.

            #. :func:`trim`: Trim the image to include the data regions only
               (i.e. remove the overscan).

            #. :func:`orient`: Orient the image in the PypeIt orientation ---
               spectral coordinates ordered along the first axis and spatial
               coordinates ordered along the second, ``(spec, spat)`` --- with
               blue to red going from small pixel numbers to large.

            #. :func:`subtract_bias`: Subtract the processed bias image.  The
               shape and orientation of the bias image must match the
               *processed* image.  I.e., if you trim and orient this image, you
               must also have trimmed and oriented the bias frames.

            #. :func:`build_dark`: Create dark-current images using both the
               tabulated dark-current value for each detector and any directly
               observed dark images.  The shape and orientation of the observed
               dark image must match the *processed* image.  I.e., if you trim
               and orient this image, you must also have trimmed and oriented
               the dark frames.  To scale the dark image by the ratio of the
               exposure times to ensure the counts/s in the dark are removed
               from the image being processed, set the ``dark_expscale``
               parameter to true.

            #. :func:`subtract_dark`: Subtract the processed dark image and
               propagate any error.

            #. :func:`build_mosaic`: If data from multiple detectors are being
               processed as components of a detector mosaic, this resamples the
               individual images into a single image mosaic.  The current
               "resampling" scheme is restricted to nearest grid-point
               interpolation; see .  The placement of this step is important in that
               all of the previous corrections (overscan, trim, orientation,
               bias- and dark-subtraction) are done on the individual detector
               images.  However, after this point, we potentially need the slits
               and flat-field images which are *only defined in the mosaic
               frame*.  Because of this, bias and dark frames should *never* be
               reformatted into a mosaic.

            #. :func:`spatial_flexure_shift`: Measure any spatial shift due to
               flexure.

            #. :func:`subtract_scattlight`: Generate a model of the scattered light
               contribution and subtract it.

            #. :func:`flatfield`: Divide by the pixel-to-pixel, spatial and
               spectral response functions.

            #. :func:`build_ivar`: Construct a model estimate of the variance in
               the image based in the readnoise, errors from the additive
               processing steps, shot-noise from the observed counts (see the
               ``shot_noise`` parameter), a rescaling due to the flat-field
               correction, and a noise floor that sets a maximum S/N per pixel
               (see the ``noise_floor`` parameter); see
               :func:`~pypeit.core.procimg.variance_model`.
            
            #. :func:`~pypeit.images.pypeitimage.PypeItImage.build_crmask`:
               Generate a cosmic-ray mask

        Args:
            par (:class:`~pypeit.par.pypeitpar.ProcessImagesPar`):
                Parameters that dictate the processing of the images.  See
                :class:`pypeit.par.pypeitpar.ProcessImagesPar` for the
                defaults.
            bpm (`numpy.ndarray`_, optional):
                The bad-pixel mask.  This is used to *overwrite* the default
                bad-pixel mask for this spectrograph.  The shape must match a
                trimmed and oriented processed image.
            scattlight (:class:`~pypeit.scattlight.ScatteredLight`, optional):
                Scattered light model to be used to determine scattered light.
            flatimages (:class:`~pypeit.flatfield.FlatImages`, optional):
                Flat-field images used to apply flat-field corrections.
            bias (:class:`~pypeit.images.pypeitimage.PypeItImage`, optional):
                Bias image for bias subtraction.
            slits (:class:`~pypeit.slittrace.SlitTraceSet`, optional):
                Used to calculate spatial flexure between the image and the
                slits, if requested via the ``spat_flexure_method`` parameter
                in :attr:`par`; see
                :func:`~pypeit.core.flexure.spat_flexure_shift`.  Also used to
                construct the slit illumination profile, if requested via the
                ``use_illumflat`` parameter in :attr:`par`; see
                :func:`~pypeit.flatfield.FlatImages.fit2illumflat`.
            dark (:class:`~pypeit.images.pypeitimage.PypeItImage`):
                Dark image
            mosaic (:obj:`bool`, optional):
                When processing multiple detectors, resample the images into a
                mosaic.  If flats or slits are provided (and used), this *must*
                be true because these objects are always defined in the mosaic
                frame.
            manual_spat_flexure (:obj:`float`, optional):
                The spatial flexure of the image. This is only set if the user wishes to
                manually correct the slit traces of this image for spatial flexure.
            debug (:obj:`bool`, optional):
                Run in debug mode.

        Returns:
            :class:`~pypeit.images.pypeitimage.PypeItImage`: The processed
            image.
        """
        # TODO: Reset steps to all be false at the beginning of the function?
        # If we're careful with book-keeping of the attributes (i.e., resetting
        # image to rawimage, etc), calling process multiple times could be a way
        # for developers to *re*process an image multiple times from scratch
        # with different parameters to test changes.

        # Set input to attributes
        self.par = par
        if bpm is not None:
            self._bpm = bpm
            if self._bpm.ndim == 2:
                self._bpm = np.expand_dims(self._bpm, 0)

        # Check the input
        if self.par['use_biasimage'] and bias is None:
            msgs.error('No bias available for bias subtraction!')
        if self.par['use_darkimage'] and dark is None:
            msgs.error('No dark available for dark subtraction!')
        if self.par['subtract_scattlight'] and scattlight is None:
            msgs.error('Scattered light subtraction requested, but scattered light model not provided.')
        if (self.par['spat_flexure_method'] != "skip") and slits is None:
            msgs.error('Spatial flexure correction requested but no slits provided.')
        if self.use_flat and flatimages is None:
            msgs.error('Flat-field corrections requested but no flat-field images generated '
                       'or provided.  Make sure you have flat-field images in your PypeIt file!')
        if self.use_slits and slits is None:
            # TODO: I think this should only happen as a developer error, not a
            # user error, but I'm not sure.
            msgs.error('Processing steps requested that require slit-edge traces, but they were '
                       'not provided!')
        if self.nimg > 1 and not mosaic and (self.use_flat or self.use_slits):
            msgs.error('Mosaicing must be performed if multiple detectors are processed and '
                       'either flat-fielding or spatial flexure corrections are applied.')
        if self.nimg == 1 and mosaic:
            msgs.warn('Only processing a single detector; mosaicing is ignored.')

        msgs.info(f'Performing basic image processing on {os.path.basename(self.filename)}.')
        # TODO: Checking for bit saturation should be done here.

        #   - Convert from ADU to electron counts.
        if self.par['apply_gain']:
            self.apply_gain()

        # Apply additive corrections.  The order matters and is fixed.
        #
        #   - Subtract any fixed pattern defined for the instrument.  NOTE: This
        #     step *must* be done before subtract_overscan
        if self.par['use_pattern']:
            self.subtract_pattern()

        #   - Estimate the readnoise using the overscan regions.  NOTE: This
        #     needs to be done *after* any pattern subtraction.
        if self.par['empirical_rn'] or not np.all(self.ronoise > 0):
            self.estimate_readnoise()

        #   - Initialize the variance images.  Starts with the shape and
        #     orientation of the raw image.  Note that the readnoise variance
        #     and "process" variance images are kept separate because they are
        #     used again when modeling the noise during object extraction.
        self.rn2img = self.build_rn2img()
        self.proc_var = np.zeros(self.rn2img.shape, dtype=float)

        #   - Subtract the overscan.  Uncertainty from the overscan subtraction
        #     is added to the variance.
        if self.par['use_overscan']:
            self.subtract_overscan()

        # TODO: Do we need to keep trim and orient as optional?

        #   - Trim to the data region.  This trims the image, rn2img, proc_var,
        #     var, and datasec_img.
        if self.par['trim']:
            self.trim()

        #   - Re-orient to PypeIt convention. This re-orients the image, rn2img,
        #     proc_var, var, and datasec_img.
        if self.par['orient']:
            self.orient()

        #   - Check the shape of the bpm
        if self.bpm.shape != self.image.shape:

            # TODO: The logic of whether or not the BPM uses msbias to identify
            # bad pixels is difficult to follow.  Where and how the bpm is
            # created, and whether or not it uses msbias should be more clear.

            # The BPM is the wrong shape.  Assume this is because the
            # calibrations were taken with a different binning than the science
            # data, and assume this is because a BPM was provided as an
            # argument.  First erase the "protected" attribute, then access it
            # again using the @property method, which will recreated it based on
            # the expected shape for this frame.
            bpm_shape = self.bpm.shape                  # Save the current shape for the warning
            self._bpm = None                            # This erases the current bpm attribute
            if self.bpm.shape != self.image.shape:      # This recreates it
                # This should only happen because of a coding error, not a user error
                msgs.error(f'CODING ERROR: From-scratch BPM has incorrect shape!')
            # If the above was successful, the code can continue, but first warn
            # the user that the code ignored the provided bpm.
            msgs.warn(f'Bad-pixel mask has incorrect shape: found {bpm_shape}, expected '
                      f'{self.image.shape}.  Assuming this is because different binning used for '
                      'various frames.  Recreating BPM specifically for this frame '
                      f'({os.path.basename(self.filename)}) and assuming the difference in the '
                      'binning will be handled later in the code.')
            
        #   - Subtract processed bias
        if self.par['use_biasimage']:
            # Bias frame.  Shape and orientation must match *processed* image,.
            # Uncertainty from the bias subtraction is added to the variance.
            self.subtract_bias(bias)

        # TODO: Checking for count (well-depth) saturation should be done here.

        #   - Perform a non-linearity correction.  This is done before the
        #     flat-field and dark correction because the flat-field modifies
        #     the counts.
        if self.par['correct_nonlinear'] is not None:
            self.correct_nonlinear()

        #   - Create the dark current image(s).  The dark-current image *always*
        #     includes the tabulated dark current and the call below ensures
        #     that this is *always* subtracted from the image being processed,
        #     regardless of whether or not use_darkimage is true.  If a dark
        #     frame is provided and subtracted, its shape and orientation must
        #     match the *processed* image, and the units *must* be in
        #     electrons/counts.
        self.build_dark(dark_image=dark if self.par['use_darkimage'] else None,
                        expscale=self.par['dark_expscale'])

        #   - Subtract dark current.  This simply subtracts the dark current
        #     from the image being processed.  If available, uncertainty from
        #     the dark subtraction is added to the processing variance.
        self.subtract_dark()

        # Create the mosaic images.  This *must* come after trimming and
        # orienting and before determining the spatial flexure shift and
        # applying any flat-fielding.
        if self.nimg > 1 and mosaic:
            self.build_mosaic()

        # Calculate flexure, if slits are provided and the correction is
        # requested.  NOTE: This step must come after trim, orient (just like
        # bias and dark subtraction) and before field flattening.  Also the
        # function checks that the slits exist if running the spatial flexure
        # correction, so no need to do it again here.
        self.spat_flexure_shift = None
        if self.par['spat_flexure_method'] != "skip" or not np.ma.is_masked(manual_spat_flexure):
            self.spat_flexure_shift = self.spatial_flexure_shift(slits, flatimages, method=self.par['spat_flexure_method'],
                                                                 manual_spat_flexure=manual_spat_flexure,
                                                                 maxlag=self.par['spat_flexure_maxlag'],
                                                                 debug=debug)

        #   - Subtract scattered light... this needs to be done before flatfielding.
        if self.par['subtract_scattlight']:
            self.subtract_scattlight(scattlight, slits)

        # Flat-field the data.  This propagates the flat-fielding corrections to
        # the variance.  The returned bpm is propagated to the PypeItImage
        # bitmask below.
        flat_bpm = self.flatfield(flatimages, slits=slits, debug=debug) if self.use_flat else None

        # Calculate the inverse variance
        self.ivar = self.build_ivar()

        #   - Subtract continuum level
        if self.par['subtract_continuum']:
            # Calculate a simple smooth continuum image, and subtract this from the frame
            self.subtract_continuum()

        # Generate a PypeItImage.
        # NOTE: To reconstruct the variance model, you need base_var, image,
        # img_scale, noise_floor, and shot_noise.
        _det, _image, _ivar, _datasec_img, _det_img, _rn2img, _base_var, _img_scale, _bpm \
                = self._squeeze()
        # NOTE: BPM MUST BE A BOOLEAN!
        pypeitImage = pypeitimage.PypeItImage(_image, ivar=_ivar, amp_img=_datasec_img,
                                              det_img=_det_img, rn2img=_rn2img, base_var=_base_var,
                                              img_scale=_img_scale, detector=_det,
                                              spat_flexure=self.spat_flexure_shift,
                                              PYP_SPEC=self.spectrograph.name,
                                              units='e-' if self.par['apply_gain'] else 'ADU',
                                              exptime=self.exptime,
                                              noise_floor=self.par['noise_floor'],
                                              shot_noise=self.par['shot_noise'],
                                              bpm=_bpm.astype(bool), 
                                              filename=self.filename)

        pypeitImage.rawheadlist = self.headarr
        pypeitImage.process_steps = [key for key in self.steps.keys() if self.steps[key]]

        # Mask(s)
        if self.par['mask_cr']:
            # TODO: CR rejection of the darks was failing for HIRES for some reason...
            pypeitImage.build_crmask(self.par)

        pypeitImage.build_mask(saturation='default', mincounts='default')
        if flat_bpm is not None:
            pypeitImage.update_mask('BADSCALE', indx=flat_bpm)

        # Return
        return pypeitImage

    def _squeeze(self):
        """
        Convenience method for preparing attributes for construction of a
        :class:`~pypeit.images.pypeitimage.PypeItImage`.
        
        The issue is that :class:`~pypeit.images.rawimage.RawImage` image arrays
        are *always* 3D, even if there's only one image.  This is acceptable
        because use of :class:`~pypeit.images.rawimage.RawImage` is relatively
        self-contained.  It's really a namespace used for the image processing
        that disappears as soon as the image processing is done.

        :class:`~pypeit.images.pypeitimage.PypeItImage`, on the other hand, is a
        core class that is shared by many subclasses and used throughout the
        code base, meaning that it doesn't make sense to keep single images in
        3D arrays.

        This method "squeezes" (see `numpy.squeeze`_) the arrays used to
        construct a :class:`~pypeit.images.pypeitimage.PypeItImage` so that they
        are 3D only if they have to be.

        Returns:
            :obj:`tuple`: Returns the
            :class:`pypeit.images.detector_container.DetectorContainer` or
            :class:`pypeit.images.mosaic.Mosaic` instance, and the reshaped
            arrays with the image flux, inverse variance, amplifier number,
            detector number, readnoise-squared image, base-level variance, image
            scaling factor, and bad-pixel mask.
        """
        _det = self.detector[0] if self.mosaic is None else self.mosaic
        if self.nimg == 1:
            return _det, self.image[0], \
                   None if self.ivar is None else self.ivar[0], \
                   None if self.datasec_img is None else self.datasec_img[0], \
                   None if self.det_img is None else self.det_img[0], \
                   None if self.rn2img is None else self.rn2img[0], \
                   None if self.base_var is None else self.base_var[0], \
                   None if self.img_scale is None else self.img_scale[0], \
                   None if self.bpm is None else self.bpm[0]
        return _det, self.image, self.ivar, self.datasec_img, self.det_img, self.rn2img, \
                self.base_var, self.img_scale, self.bpm

<<<<<<< HEAD
    def spatial_flexure_shift(self, slits, flatimages, force=False, manual_spat_flexure=np.ma.masked, method="detector", maxlag=20):
=======
    def spatial_flexure_shift(self, slits, force=False, manual_spat_flexure=np.ma.masked, method="detector", debug=False):
>>>>>>> 373e3c97
        """
        Calculate a spatial shift in the edge traces due to flexure.

        This is a simple wrapper for
        :func:`~pypeit.core.flexure.spat_flexure_shift`.

        Args:
            slits (:class:`~pypeit.slittrace.SlitTraceSet`):
                Slit edge traces
            flatimages (:class:`~pypeit.flatfield.FlatImages`):
                Flat field images
            force (:obj:`bool`, optional):
                Force the image to be field flattened, even if the step log
                (:attr:`steps`) indicates that it already has been.
            manual_spat_flexure (:obj:`float`, optional):
                Manually set the spatial flexure shift. If provided, this
                value is used instead of calculating the shift. The default
                value is `np.ma.masked`, which means the shift is calculated
                from the image data. The only way this value is used is if
                the user sets the `shift` parameter in their pypeit file to
                be a float.
            method (:obj:`str`, optional):
                Method to use to calculate the spatial flexure shift. Options
                are 'detector' (default), 'slit', and 'edge'. The 'detector'
                method calculates the shift for all slits simultaneously, the
                'slit' method calculates the shift for each slit independently,
                and the 'edge' method calculates the shift for each slit edge
                independently.
            debug (:obj:`bool`, optional):
                Run in debug mode.

        Return:
            `numpy.ndarray`_: The calculated flexure correction for the edge of each slit shape is (nslits, 2)

        """
        step = inspect.stack()[0][3]
        if self.steps[step] and not force:
            # Already field flattened
            msgs.warn('Spatial flexure shift already calculated.')
            return
        if self.nimg > 1:
            msgs.error('CODING ERROR: Must use a single image (single detector or detector '
                       'mosaic) to determine spatial flexure.')

        # Check if the slits are provided
        if slits is None:
            if not np.ma.is_masked(manual_spat_flexure):
                msgs.warn('Manual spatial flexure provided without slits - assuming no spatial flexure.')
            else:
                msgs.warn('Cannot calculate spatial flexure without slits - assuming no spatial flexure.')
            return

        # First check for manual flexure
        if not np.ma.is_masked(manual_spat_flexure):
            msgs.info(f'Adopting a manual spatial flexure of {manual_spat_flexure} pixels')
            spat_flexure = np.full((slits.nslits, 2), np.float64(manual_spat_flexure))
        else:
<<<<<<< HEAD
            # Prepare the slit illumination profile to be used in the flexure correction
            slitprof = None
            if self.par['use_illumflat']:
                slitprof = flatimages.fit2illumflat(slits, finecorr=False)
                slitprof *= flatimages.fit2illumflat(slits, finecorr=True)
            # Now compute the spatial flexure shift
            spat_flexure = flexure.spat_flexure_shift(self.image[0], slits, gpm=np.logical_not(self._bpm[0]), slitprof=slitprof, method=method, maxlag=maxlag)
=======
            # get filename for QA
            basename = f'{io.remove_suffix(self.filename)}_{self.spectrograph.get_det_name(self.det)}'
            outdir = str(Path(slits.calib_dir).parent) if slits.calib_dir is not None else None
            qa_outfile = qa.set_qa_filename(basename, 'spat_flexure_qa_corr', out_dir=outdir)

            spat_flexure = flexure.spat_flexure_shift(self.image[0], slits, method=method, bpm=self._bpm[0],
                                                      maxlag=self.par['spat_flexure_maxlag'],
                                                      sigdetect=self.par['spat_flexure_sigdetect'],
                                                      debug=debug, qa_outfile=qa_outfile,
                                                      qa_vrange=self.par['spat_flexure_vrange'])
>>>>>>> 373e3c97

        # Print the flexure values
        if np.all(spat_flexure == spat_flexure[0, 0]):
            msgs.info(f'Spatial flexure is: {spat_flexure[0, 0]} pixels')
        else:
            # Print the flexure values for each slit separately
            for slit in range(spat_flexure.shape[0]):
                msgs.info(
                    f'Spatial flexure for slit {slits.spat_id[slit]} is: left={spat_flexure[slit, 0]} pixels; right={spat_flexure[slit, 1]} pixels')

        self.steps[step] = True
        # Return
        return spat_flexure

    def flatfield(self, flatimages, slits=None, force=False, debug=False):
        """
        Field flatten the processed image.

        This method uses the results of the flat-field modeling code (see
        :class:`~pypeit.flatfield.FlatField`) and any measured spatial shift due
        to flexure to construct slit-illumination, spectral response, and
        pixel-to-pixel response corrections, and multiplicatively removes them
        from the current image.  If available, the calculation is propagated to
        the variance image; however, no uncertainty in the flat-field
        corrections are included.

        .. warning::

            If you want the spatial flexure to be accounted for, you must first
            calculate the shift using
            :func:`~pypeit.images.rawimage.RawImage.spatial_flexure_shift`.

        Args:
            flatimages (:class:`~pypeit.flatfield.FlatImages`):
                Flat-field images used to apply flat-field corrections.
            slits (:class:`~pypeit.slittrace.SlitTraceSet`, optional):
                Used to construct the slit illumination profile, and only 
                required if this is to be calculated and normalized out.  See
                :func:`~pypeit.flatfield.FlatImages.fit2illumflat`.
            force (:obj:`bool`, optional):
                Force the image to be field flattened, even if the step log
                (:attr:`steps`) indicates that it already has been.
            debug (:obj:`bool`, optional):
                Run in debug mode.

        Returns:
            `numpy.ndarray`_: Returns a boolean array flagging pixels were the
            total applied flat-field value (i.e., the combination if the
            pixelflat and illumination corrections) was <=0.
        """
        step = inspect.stack()[0][3]
        if self.steps[step] and not force:
            # Already field flattened
            msgs.warn('Image was already flat fielded.')
            return

        # Check input
        if flatimages.pixelflat_norm is None:
            # We cannot do any flat-field correction without a pixel flat (yet)
            msgs.error("Flat fielding desired but not generated/provided.")
        if self.par['use_illumflat'] and slits is None:
            msgs.error('Need to provide slits to create illumination flat.')
        if self.par['use_specillum'] and flatimages.pixelflat_spec_illum is None:
            msgs.error("Spectral illumination correction desired but not generated/provided.")
        if self.nimg > 1:
            msgs.error('CODING ERROR: Can only apply flat field to a single image (single '
                       'detector or detector mosaic).')

        # Generate the illumination flat, as needed
        illum_flat = 1.0
        if self.par['use_illumflat']:
            # TODO :: We don't have tilts here yet... might be ever so slightly better, especially on very tilted slits
            illum_flat = flatimages.fit2illumflat(slits, spat_flexure=self.spat_flexure_shift, finecorr=False)
            illum_flat *= flatimages.fit2illumflat(slits, spat_flexure=self.spat_flexure_shift, finecorr=True)
            if debug:
                left, right = slits.select_edges(spat_flexure=self.spat_flexure_shift)
                viewer, ch = display.show_image(illum_flat, chname='illum_flat')
                display.show_slits(viewer, ch, left, right)  # , slits.id)
                #
                viewer, ch = display.show_image(self.image[0], chname='orig_image')
                display.show_slits(viewer, ch, left, right)  # , slits.id)

        # Retrieve the relative spectral illumination profile
        spec_illum = flatimages.pixelflat_spec_illum if self.par['use_specillum'] else 1.

        # Apply flat-field correction
        # NOTE: Using flat.flatfield to effectively multiply image*img_scale is
        # a bit overkill...
        total_flat = flatimages.pixelflat_norm * illum_flat * spec_illum
        self.img_scale = np.expand_dims(utils.inverse(total_flat), 0)
        self.image[0], flat_bpm = flat.flatfield(self.image[0], total_flat)
        self.steps[step] = True
        return flat_bpm

    def orient(self, force=False):
        """
        Orient image attributes such that they follow the ``PypeIt`` convention
        with spectra running blue (down) to red (up) and with orders decreasing
        from high (left) to low (right).
        
        This edits :attr:`image`, :attr:`rn2img` (if it exists),
        :attr:`proc_var` (if it exists), and :attr:`datasec_img` in place.

        Args:
            force (:obj:`bool`, optional):
                Force the image to be re-oriented, even if the step log
                (:attr:`steps`) indicates that it already has been.
        """
        step = inspect.stack()[0][3]
        # Check if already oriented
        if self.steps[step] and not force:
            msgs.warn('Image was already oriented.')
            return
        # Orient the image to have blue/red run bottom to top
        self.image = np.array([self.spectrograph.orient_image(d, i) 
                               for d,i in zip(self.detector, self.image)])
        if self.rn2img is not None:
            self.rn2img = np.array([self.spectrograph.orient_image(d, i)
                                    for d,i in zip(self.detector, self.rn2img)])
        if self.proc_var is not None:
            self.proc_var = np.array([self.spectrograph.orient_image(d, i)
                                      for d,i in zip(self.detector, self.proc_var)])
        self.datasec_img = np.array([self.spectrograph.orient_image(d, i)
                                     for d,i in zip(self.detector, self.datasec_img)])
        self.steps[step] = True

    def subtract_bias(self, bias_image, force=False):
        """
        Subtract a bias image.
        
        If the ``bias_image`` object includes an inverse variance image and if
        :attr:`var` is available, the error in the bias is propagated to the
        bias-subtracted image.

        Args:
            bias_image (:class:`~pypeit.images.pypeitimage.PypeItImage`):
                Bias image
            force (:obj:`bool`, optional):
                Force the image to be subtracted, even if the step log
                (:attr:`steps`) indicates that it already has been.
        """
        step = inspect.stack()[0][3]
        if self.steps[step] and not force:
            # Already bias subtracted
            msgs.warn('Image was already bias subtracted.')
            return
        _bias = bias_image.image if self.nimg > 1 else np.expand_dims(bias_image.image, 0)
        if self.image.shape != _bias.shape:
            msgs.error('Shape mismatch with bias image!')
        self.image -= _bias
        # TODO: Also incorporate the mask?
        if bias_image.ivar is not None and self.proc_var is not None:
            self.proc_var += utils.inverse(bias_image.ivar if self.nimg > 1 
                                           else np.expand_dims(bias_image.ivar, 0))
        self.steps[step] = True

    # TODO: expscale is currently not a parameter that the user can control.
    # Should it be?
    def build_dark(self, dark_image=None, expscale=False):
        """
        Build the dark image data used for dark subtraction and error
        propagation.

        If a dark image is not provided, the dark image is simply the tabulated
        value and the error is set to None.  Otherwise, the dark is the
        combination of the tabulated dark-current for the detector and a dark
        image.  For this to be appropriate, the dark image (if provided) *must*
        also have had the tabulated dark-current value subtracted from it.

        Also, the processing of the dark image (if provided) should match the
        processing of the image being processed.  For example, if this image has
        been bias subtracted, so should be the dark image.

        If the ``dark_image`` object includes an inverse variance estimate, this
        is used to set the dark-current error.

        .. warning::

            Typically dark frames should have the same exposure time as the
            image being processed.  However, beware if that's not the case, and 
            make sure any use of exposure time scaling of the counts (see
            ``expscale``) is appropriate!

        Args:
            dark_image (:class:`~pypeit.images.pypeitimage.PypeItImage`, optional):
                The *observed* dark image in counts (not counts/s).  If None,
                only the tabulated dark-current are used to construct the dark
                image(s).
            expscale (:obj:`bool`, optional):
                Scale the dark image (if provided) by the ratio of the exposure
                times so that the counts per second represented by the dark
                image are correct.
        """
        # TODO: Is the dark-current amplifier dependent?  Also, this usage means
        # that darkcurr cannot be None.

        # Tabulated dark current is in e-/pixel/hour and exptime is in s, the
        # 3600 factor converts the dark current to e-/pixel, and the
        # multiplication by the number of binned pixels converts to e- (per
        # binned pixel).  The dark counts per binned pixel is determined
        # separately for each detector.
        self.dark = np.array([np.prod(parse.parse_binning(d.binning))*d.darkcurr
                                * self.exptime / 3600. for d in self.detector])

        if dark_image is None:
            # Reformat the tabulated dark counts into an image for each
            # detector.
            self.dark = np.repeat(self.dark, np.prod(self.image.shape[1:])
                                  ).reshape(self.image.shape)
            return

        # Include the deviations from the tabulated value as determined by an
        # observed dark image.
        _dark = dark_image.image if self.nimg > 1 else np.expand_dims(dark_image.image, 0)
        if self.image.shape != _dark.shape:
            # Shapes must match
            msgs.error(f'Dark image shape mismatch; expected {self.image.shape}, '
                       f'found {_dark.shape}.')

        # Scale the observed dark counts by the ratio of the exposure times.
        # TODO: Include a warning when the scaling is "significant"?
        scale = self.exptime / dark_image.exptime if expscale else 1.

        # Warn the user if the counts in the dark image are significantly
        # different from the tabulated value.  The 50% difference is not
        # well justified but, for now, hard-coded.
        med_dark = np.median(scale * _dark, axis=(1,2))
        large_signal = np.absolute(med_dark) > 0.5*self.dark
        if any(large_signal):
            med_str = np.array2string(med_dark, formatter={'float_kind':lambda x: "%.2f" % x},
                                      separator=',')
            drk_str = np.array2string(0.5*self.dark, formatter={'float_kind':lambda x: "%.2f" % x},
                                      separator=',')
            msgs.warn(f'Dark-subtracted dark frame has significant signal remaining.  Median '
                        f'counts are {med_str}; warning threshold = +/- {drk_str}.')

        # Combine the tabulated and observed dark values
        # NOTE: This converts self.dark from a vector to an array
        self.dark = scale * _dark + self.dark[:,None,None]
        if dark_image.ivar is not None:
            _dark_ivar = dark_image.ivar if self.nimg > 1 else np.expand_dims(dark_image.ivar, 0)
            # Include the scaling in the error, if available
            self.dark_var = scale**2 * utils.inverse(_dark_ivar)

    def subtract_dark(self, force=False):
        """
        Subtract detector dark current.

        The :attr:`dark` and :attr:`dark_ivar` arrays must have already been
        constructed using :func:`build_dark`.  If they aren't, a warning is
        thrown and nothing is done.

        Args:
            force (:obj:`bool`, optional):
                Force the dark to be subtracted, even if the step log
                (:attr:`steps`) indicates that it already has been.
        """
        step = inspect.stack()[0][3]
        if self.steps[step] and not force:
            # Already bias subtracted
            msgs.warn('Image was already dark subtracted.')
            return

        if self.dark is None:
            msgs.error('Dark image has not been created!  Run build_dark.')

        self.image -= self.dark
        if self.dark_var is not None:
            # Include the variance in the dark image
            self.proc_var += self.dark_var
        self.steps[step] = True

    def subtract_overscan(self, force=False):
        """
        Analyze and subtract the overscan from the image

        If this is a mosaic, loop over the individual detectors

        Args:
            force (:obj:`bool`, optional):
                Force the image to be overscan subtracted, even if the step log
                (:attr:`steps`) indicates that it already has been.
        """
        step = inspect.stack()[0][3]
        if self.steps[step] and not force:
            # Already overscan subtracted
            msgs.warn("Image was already overscan subtracted!")
            return

        # NOTE: procimg.subtract_overscan checks that the provided images all
        # have the same shape.  This will fault if the images have already been
        # trimmed.
        _os_img = [None]*self.nimg
        var = [None]*self.nimg
        for i in range(self.nimg):
            # Subtract the overscan.  var is the variance in the overscan
            # subtraction.
            _os_img[i], var[i] = procimg.subtract_overscan(
                self.image[i], self.datasec_img[i], self.oscansec_img[i],
                method=self.par['overscan_method'],
                params=self.par['overscan_par'],
                var=None if self.rn2img is None else self.rn2img[i])
        self.image = np.array(_os_img)
        # Parse the returned value
        if self.rn2img is not None:
            # Include the variance in the overscan subtraction in the
            # "processing variance"
            self.proc_var += np.array(var)
        self.steps[step] = True

    def subtract_pattern(self):
        """
        Analyze and subtract the pattern noise from the image.

        This is primarily a wrapper for
        :func:`~pypeit.core.procimg.subtract_pattern`.

        """
        step = inspect.stack()[0][3]
        if self.steps[step]:
            # Already pattern subtracted
            msgs.warn("Image was already pattern subtracted!")
            return

        # The image cannot have already been trimmed
        if self.oscansec_img.shape != self.image.shape:
            msgs.error('Must estimate readnoise before trimming the image.')

        # Calculate the slit image
        _ps_img = [None]*self.nimg
        for i in range(self.nimg):
            # The image must have an overscan region for this to work.
            if not np.any(self.oscansec_img[i] > 0):
                msgs.error('Image has no overscan region.  Pattern noise cannot be subtracted.')

            patt_freqs = self.spectrograph.calc_pattern_freq(self.image[i], self.datasec_img[i],
                                                             self.oscansec_img[i], self.hdu)
            # Final check to make sure the list isn't empty (which it shouldn't be, anyway)
            if len(patt_freqs) == 0:
                patt_freqs = None
            # Subtract the pattern and overwrite the current image
            _ps_img[i] = procimg.subtract_pattern(self.image[i], self.datasec_img[i],
                                                  self.oscansec_img[i], frequency=patt_freqs)
        self.image = np.array(_ps_img)
        self.steps[step] = True

    def subtract_continuum(self, force=False):
        """
        Subtract the continuum level from the image.

        Args:
            force (:obj:`bool`, optional):
                Force the continuum to be subtracted, even if the step log
                (:attr:`steps`) indicates that it already has been.
        """
        step = inspect.stack()[0][3]
        if self.steps[step] and not force:
            # Already bias subtracted
            msgs.warn('Image was already continuum subtracted.')
            return

        # Generate the continuum image
        for ii in range(self.nimg):
            cont = np.zeros((self.image.shape[1], self.image.shape[2]))
            for rr in range(self.image.shape[2]):
                cont_now, cont_mask = arc.iter_continuum(self.image[ii, :, rr])
                cont[:,rr] = cont_now
            self.image[ii,:,:] -= cont
        #cont = ndimage.median_filter(self.image, size=(1,101,3), mode='reflect')
        self.steps[step] = True

    def subtract_scattlight(self, msscattlight, slits, debug=False):
        """
        Analyze and subtract the scattered light from the image.

        This is primarily a wrapper for
        :func:`~pypeit.core.scattered_light_model`.

        Parameters
        ----------
        msscattlight : :class:`~pypeit.scattlight.ScatteredLight`
            Scattered light calibration frame
        slits : :class:`~pypeit.slittrace.SlitTraceSet`
            Slit edge information
        debug : :obj:`bool`, optional
            If True, debug the computed scattered light image
        """
        step = inspect.stack()[0][3]
        if self.steps[step]:
            # Already pattern subtracted
            msgs.warn("The scattered light has already been subtracted from the image!")
            return

        if self.par["scattlight"]["method"] == "model" and msscattlight.scattlight_param is None:
            msgs.warn("Scattered light parameters are not set. Cannot perform scattered light subtraction.")
            return

        # Obtain some information that is needed for the scattered light
        binning = self.detector[0]['binning']
        dispname = self.spectrograph.get_meta_value(self.spectrograph.get_headarr(self.filename), 'dispname')

        # Loop over the images
        var = utils.inverse(self.build_ivar())  # Build a temporary variance frame to be used for the CR mask
        spatbin = parse.parse_binning(self.detector[0]['binning'])[1]
        for ii in range(self.nimg):
            # Mask pixels affected by CR
            crmask = procimg.lacosmic(self.image[ii, ...],# saturation=saturation, nonlinear=nonlinear,
                                      bpm=self.bpm[ii, ...], varframe=var[ii, ...], maxiter=self.par['lamaxiter'],
                                      grow=self.par['grow'], remove_compact_obj=self.par['rmcompact'],
                                      sigclip=self.par['sigclip'], sigfrac=self.par['sigfrac'],
                                      objlim=self.par['objlim'])
            # Replace all bad pixels with the nearest good pixel
            full_bpm = self.bpm[ii, ...] | crmask
            _img = utils.replace_bad(self.image[ii, ...], full_bpm)
            # Get a copy of the best-fitting model parameters
            this_modpar = msscattlight.scattlight_param.copy()
            this_modpar[8] = 0.0  # This is the zero-level of the scattlight frame. The zero-level is determined by the finecorr
            # Apply the requested method for the scattered light
            do_finecorr = self.par["scattlight"]["finecorr_method"] is not None
            if self.par["scattlight"]["method"] == "model":
                # Use predefined model parameters
                scatt_img = scattlight.scattered_light_model_pad(this_modpar, _img)
                if debug:
                    specbin, spatbin = parse.parse_binning(self.detector[0]['binning'])
                    tmp = msscattlight.scattlight_param.copy()
                    # The following printout is the same format that is used in the spectrgraph files for archiving a good set
                    # of starting parameter values for future reductions. The following printout is only useful for developers
                    # that want to store a solution in a spectrograph file.
                    strprint = f"x0 = np.array([{tmp[0]*specbin} / specbin, {tmp[1]*spatbin} / spatbin,  # Gaussian kernel widths\n" + \
                               f"               {tmp[2]*specbin} / specbin, {tmp[3]*spatbin} / spatbin,  # Lorentzian kernel widths\n" + \
                               f"               {tmp[4]*specbin} / specbin, {tmp[5]*spatbin} / spatbin,  # pixel offsets\n" + \
                               f"               {tmp[6]}, {tmp[7]},  # Zoom factor (spec, spat)\n" + \
                               f"               {tmp[8]},  # constant flux offset\n" + \
                               f"               {tmp[9]},  # kernel angle\n" + \
                               f"               {tmp[10]},  # Relative kernel scale (>1 means the kernel is more Gaussian, >0 but <1 makes the profile more lorentzian)\n" + \
                               f"               {tmp[11]}, {tmp[12]},  # Polynomial terms (coefficients of \"spat\" and \"spat*spec\")\n" + \
                               f"               {tmp[13]}, {tmp[14]}, {tmp[15]}])  # Polynomial terms (coefficients of spec**index)\n"
                    print(strprint)
                    pad = msscattlight.pad // spatbin
                    offslitmask = slits.slit_img(pad=pad, spat_flexure=None) == -1
                    from matplotlib import pyplot as plt
                    _frame = self.image[ii, ...]
                    vmin, vmax = 0, np.max(scatt_img)
                    plt.subplot(221)
                    plt.imshow(_frame, vmin=vmin, vmax=2*np.median(_frame))
                    plt.subplot(222)
                    plt.imshow(_frame*offslitmask, vmin=-2*vmax, vmax=2*vmax)
                    plt.subplot(223)
                    plt.imshow(scatt_img*offslitmask, vmin=-2*vmax, vmax=2*vmax)
                    plt.subplot(224)
                    plt.imshow((_frame - scatt_img)*offslitmask, vmin=-vmax/5, vmax=vmax/5)
                    # plt.imshow((_frame - scatt_img)*offslitmask, vmin=-vmax/5, vmax=vmax/5)
                    plt.show()
            elif self.par["scattlight"]["method"] == "archive":
                # Use archival model parameters
                arx_modpar, _ = self.spectrograph.scattered_light_archive(binning, dispname)
                arx_modpar[8] = 0.0
                if arx_modpar is None:
                    msgs.error(f"{self.spectrograph.name} does not have archival scattered light parameters. Please "
                               f"set 'scattlight_method' to another option.")
                scatt_img = scattlight.scattered_light_model(arx_modpar, _img)
            elif self.par["scattlight"]["method"] == "frame":
                # Calculate a model specific for this frame
                pad = msscattlight.pad // spatbin
                offslitmask = slits.slit_img(pad=pad, spat_flexure=None) == -1
                # Get starting parameters for the scattered light model
                x0, bounds = self.spectrograph.scattered_light_archive(binning, dispname)
                # Perform a fit to the scattered light
                scatt_img, _, success = scattlight.scattered_light(self.image[ii, ...], full_bpm, offslitmask,
                                                                   x0, bounds)
                # If failure, revert back to the Scattered Light calibration frame model parameters
                if not success:
                    if msscattlight is not None:
                        msgs.warn("Scattered light model failed - using predefined model parameters")
                        scatt_img = scattlight.scattered_light_model(this_modpar, _img)
                    else:
                        msgs.warn("Scattered light model failed - using archival model parameters")
                        # Use archival model parameters
                        arx_modpar, _ = self.spectrograph.scattered_light_archive(binning, dispname)
                        arx_modpar[8] = 0.0
                        scatt_img = scattlight.scattered_light_model(arx_modpar, _img)
            else:
                msgs.warn("Scattered light not performed")
                scatt_img = np.zeros(self.image[ii, ...].shape)
                do_finecorr = False
            # Check if a fine correction to the scattered light should be applied
            if do_finecorr:
                pad = self.par['scattlight']['finecorr_pad'] // spatbin
                offslitmask = slits.slit_img(pad=pad, spat_flexure=None) == -1
                # Check if the user wishes to mask some inter-slit regions
                if self.par['scattlight']['finecorr_mask'] is not None:
                    # Get the central trace of each slit
                    left, right, _ = slits.select_edges(spat_flexure=None)
                    centrace = 0.5*(left+right)
                    # Now mask user-defined inter-slit regions
                    offslitmask = scattlight.mask_slit_regions(offslitmask, centrace,
                                                               mask_regions=self.par['scattlight']['finecorr_mask'])
                # Calculate the fine correction to the scattered light image, and add it to the full model
                scatt_img += scattlight.fine_correction(_img-scatt_img, full_bpm, offslitmask,
                                                        method=self.par['scattlight']['finecorr_method'],
                                                        polyord=self.par['scattlight']['finecorr_order'])
            # Subtract the total scattered light model from the image
            self.image[ii, ...] -= scatt_img
        self.steps[step] = True

    def trim(self, force=False):
        """
        Trim image attributes to include only the science data.
        
        This edits :attr:`image`, :attr:`rn2img` (if it exists),
        :attr:`proc_var` (if it exists), and :attr:`datasec_img` in place.

        Args:
            force (:obj:`bool`, optional):
                Force the image to be trimmed, even if the step log
                (:attr:`steps`) indicates that it already has been.
        """
        step = inspect.stack()[0][3]
        if self.rawimage.shape is not None and self.image.shape != self.rawimage.shape:
            # Image *must* have been trimmed already because shape does not
            # match raw image
            self.steps[step] = True
            msgs.warn('Image shape does not match raw image.  Assuming it was already trimmed.')
            return
        if self.steps[step] and not force:
            # Already trimmed
            msgs.warn('Image was already trimmed.')
            return
        self.image = np.array([procimg.trim_frame(i, d < 1)
                               for i, d in zip(self.image, self.datasec_img)])
        if self.rn2img is not None:
            self.rn2img = np.array([procimg.trim_frame(r, d < 1)
                                    for r, d in zip(self.rn2img, self.datasec_img)])
        if self.proc_var is not None:
            self.proc_var = np.array([procimg.trim_frame(p, d < 1)
                                      for p, d in zip(self.proc_var, self.datasec_img)])
        # NOTE: This must be done last because the untrimmed image is used for
        # deciding what to trim!
        self.datasec_img = np.array([procimg.trim_frame(d, d < 1) for d in self.datasec_img])
        self.steps[step] = True

    def build_mosaic(self):
        """
        When processing multiple detectors, this remaps the detector data to a mosaic.

        This is largely a wrapper for multiple calls to
        :func:`~pypeit.core.mosaic.build_image_mosaic`.  Resampling is currently
        restricted to nearest grid-point interpolation (``order=0``).

        Construction of the mosaic(s) must be done *after* the images have been
        trimmed and oriented to follow the ``PypeIt`` convention.

        This function remaps ``image``, ``datasec_img``, ``rn2img``, ``dark``,
        ``dark_var``, ``proc_var``, and ``base_var``.  These are all originally
        calculated in the native detector frame.  Because ``img_scale`` is only
        related to the flat-field images, it is not remapped because these
        images are always processed in the mosaic frame.
        """
        if self.nimg == 1:
            # NOTE: This also catches cases where the mosaicing has already been
            # performed.
            msgs.warn('There is only one image, so there is nothing to mosaic!')
            return

        # Check that the mosaicing is allowed
        if not self.steps['trim'] or not self.steps['orient']:
            msgs.error('Images must be trimmed and PypeIt-oriented before mosaicing.')

        # Create images that will track which detector contributes to each pixel
        # in the mosaic.  These images are created here first *before*
        # `self.image` is mosaiced below. NOTE: This assumes there is no overlap
        # in the detector mosaic (which should be true).
        self.det_img = np.array([np.full(img.shape, d.det, dtype=int)
                                    for img,d in zip(self.image, self.detector)])

        # Transform the image data to the mosaic frame.  This call determines
        # the shape of the mosaic image and adjusts the relative transforms to
        # the absolute mosaic frame.
        self.image, _, _img_npix, _tforms = build_image_mosaic(self.image, self.mosaic.tform, order=self.mosaic.msc_ord)
        shape = self.image.shape
        # Maintain dimensionality
        self.image = np.expand_dims(self.image, 0)

        # For the remaining transforms, we can use the first call to skip over
        # the need to determine the output mosaic shape and the adjusted
        # transforms.

        # Transform the BPM and maintain its type
        bpm_type = self.bpm.dtype
        self._bpm = build_image_mosaic(self.bpm.astype(float), _tforms, mosaic_shape=shape, order=self.mosaic.msc_ord)[0]
        # Include pixels that have no contribution from the original image in
        # the bad pixel mask of the mosaic.
        self._bpm[_img_npix < 1] = 1
        # np.round helps to deal with cases where the interpolation is performed
        # and values of adjacent pixels are combined
        self._bpm = np.expand_dims(np.round(self._bpm).astype(bpm_type), 0)

        # NOTE: The bitmask is set by a combination of pixels without any
        # contributions when creating the image mosaic and when mosaicing the
        # detector bpms.  The `_img_npix` equivalent for the other mosaics
        # (e.g., the rn2img mosaic) should be identical.

        # Get the pixels associated with each amplifier
        self.datasec_img = build_image_mosaic(self.datasec_img.astype(float), _tforms,
                                              mosaic_shape=shape, order=self.mosaic.msc_ord)[0]
        self.datasec_img = np.expand_dims(np.round(self.datasec_img).astype(int), 0)

        # Get the pixels associated with each detector
        self.det_img = build_image_mosaic(self.det_img.astype(float), _tforms,
                                          mosaic_shape=shape, order=self.mosaic.msc_ord)[0]
        self.det_img = np.expand_dims(np.round(self.det_img).astype(int), 0)

        # Transform all the variance arrays, as necessary
        if self.rn2img is not None:
            self.rn2img = build_image_mosaic(self.rn2img, _tforms, mosaic_shape=shape, order=self.mosaic.msc_ord)[0]
            self.rn2img = np.expand_dims(self.rn2img, 0)
        if self.dark is not None:
            self.dark = build_image_mosaic(self.dark, _tforms, mosaic_shape=shape, order=self.mosaic.msc_ord)[0]
            self.dark = np.expand_dims(self.dark, 0)
        if self.dark_var is not None:
            self.dark_var = build_image_mosaic(self.dark_var, _tforms, mosaic_shape=shape, order=self.mosaic.msc_ord)[0]
            self.dark_var = np.expand_dims(self.dark_var, 0)
        if self.proc_var is not None:
            self.proc_var = build_image_mosaic(self.proc_var, _tforms, mosaic_shape=shape, order=self.mosaic.msc_ord)[0]
            self.proc_var = np.expand_dims(self.proc_var, 0)
        if self.base_var is not None:
            self.base_var = build_image_mosaic(self.base_var, _tforms, mosaic_shape=shape, order=self.mosaic.msc_ord)[0]
            self.base_var = np.expand_dims(self.base_var, 0)

        # TODO: Mosaicing means that many of the internals are no longer
        # valid/useful.  Specifically, I set ronoise, rawimage, rawdatsec_img,
        # and oscansec_img to None, which will force the code to barf if some of
        # the methods that use these are called after the mosaicing.
        self.ronoise = None
        self.rawimage = None
        self.rawdatasec_img = None
        self.oscansec_img = None
        self.nimg = 1
        self.steps[inspect.stack()[0][3]] = True

    def __repr__(self):
        return f'<{self.__class__.__name__}: file={self.filename}, nimg={self.nimg}, ' \
               f'steps={self.steps}>'<|MERGE_RESOLUTION|>--- conflicted
+++ resolved
@@ -774,11 +774,7 @@
         return _det, self.image, self.ivar, self.datasec_img, self.det_img, self.rn2img, \
                 self.base_var, self.img_scale, self.bpm
 
-<<<<<<< HEAD
-    def spatial_flexure_shift(self, slits, flatimages, force=False, manual_spat_flexure=np.ma.masked, method="detector", maxlag=20):
-=======
-    def spatial_flexure_shift(self, slits, force=False, manual_spat_flexure=np.ma.masked, method="detector", debug=False):
->>>>>>> 373e3c97
+    def spatial_flexure_shift(self, slits, flatimages, force=False, manual_spat_flexure=np.ma.masked, method="detector", debug=False):
         """
         Calculate a spatial shift in the edge traces due to flexure.
 
@@ -836,26 +832,21 @@
             msgs.info(f'Adopting a manual spatial flexure of {manual_spat_flexure} pixels')
             spat_flexure = np.full((slits.nslits, 2), np.float64(manual_spat_flexure))
         else:
-<<<<<<< HEAD
+            # get filename for QA
+            basename = f'{io.remove_suffix(self.filename)}_{self.spectrograph.get_det_name(self.det)}'
+            outdir = str(Path(slits.calib_dir).parent) if slits.calib_dir is not None else None
+            qa_outfile = qa.set_qa_filename(basename, 'spat_flexure_qa_corr', out_dir=outdir)
             # Prepare the slit illumination profile to be used in the flexure correction
             slitprof = None
             if self.par['use_illumflat']:
                 slitprof = flatimages.fit2illumflat(slits, finecorr=False)
                 slitprof *= flatimages.fit2illumflat(slits, finecorr=True)
             # Now compute the spatial flexure shift
-            spat_flexure = flexure.spat_flexure_shift(self.image[0], slits, gpm=np.logical_not(self._bpm[0]), slitprof=slitprof, method=method, maxlag=maxlag)
-=======
-            # get filename for QA
-            basename = f'{io.remove_suffix(self.filename)}_{self.spectrograph.get_det_name(self.det)}'
-            outdir = str(Path(slits.calib_dir).parent) if slits.calib_dir is not None else None
-            qa_outfile = qa.set_qa_filename(basename, 'spat_flexure_qa_corr', out_dir=outdir)
-
             spat_flexure = flexure.spat_flexure_shift(self.image[0], slits, method=method, bpm=self._bpm[0],
-                                                      maxlag=self.par['spat_flexure_maxlag'],
+                                                      slitprof=slitprof, maxlag=self.par['spat_flexure_maxlag'],
                                                       sigdetect=self.par['spat_flexure_sigdetect'],
                                                       debug=debug, qa_outfile=qa_outfile,
                                                       qa_vrange=self.par['spat_flexure_vrange'])
->>>>>>> 373e3c97
 
         # Print the flexure values
         if np.all(spat_flexure == spat_flexure[0, 0]):
