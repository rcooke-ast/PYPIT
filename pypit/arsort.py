--- conflicted
+++ resolved
@@ -516,19 +516,12 @@
                               "  e.g.:   bias useframe overscan")
                     msgs.error("Unable to continue")
                 # Errors for insufficient PIXELFLAT frames
-<<<<<<< HEAD
-                if ftag[ft] == 'pixelflat' and settings.argflag['reduce']['flatfield']['perform']:
+                if ftag[ft] == 'pixelflat' and settings.argflag['reduce']['flatfield']['perform'] and (
+                    settings.argflag['reduce']['flatfield']['useframe'] == 'pixelflat'):
                     msgs.warn("Either include more frames or reduce the required amount with:" + msgs.newline() +
                               "pixelflat number XX" + msgs.newline() +
                               "in the spect read/end block")
-=======
-                if ftag[ft] == 'pixelflat' and settings.argflag['reduce']['flatfield']['perform'] and (
-                    settings.argflag['reduce']['flatfield']['useframe'] == 'pixelflat'):
-                    msgs.warn("Either include more frames or reduce the required amount with:")
-                    msgs.warn("     pixelflat number XX")
-                    msgs.warn("in the spect read/end block")
                     msgs.warn("Or specify a pixelflat file with --  reduce flatfield useframe file_name")
->>>>>>> bdb7e2f5
                     msgs.error("Unable to continue")
                 # Errors for insufficient PINHOLE frames
                 if ftag[ft] == 'pinhole':
