""" Module for guiding Bias subtraction including generating a Bias image as desired
"""
from __future__ import absolute_import, division, print_function

import inspect
import numpy as np
import os


from pypit import msgs
from pypit.core import armasters
from pypit.core import arsort
from pypit import processimages
from pypit import masterframe

from pypit import ardebug as debugger

# Does not need to be global, but I prefer it
# ----------------------------------------------------------------------
# (KBW) I don't like doing this, but I realized it's not so bad after
# playing around a bit.  E.g., if you do:
#   from pypit import arcimage
#   from pypit import biasframe
# You get:
#   print(arcimage.frametype)   # prints arc
#   print(biasframe.frametype)  # prints bias
# So even though you're defining it here, it still respects the
# namespace.  The only time you'll get into trouble is if you do:
#   from pypit.arcimage import frametype
#   from pypit.biasframe import frametype
# But I don't think you'd ever do that.
# ----------------------------------------------------------------------
frametype = 'bias'

# Place these here or elsewhere?
#  Wherever they be, they need to be defined, described, etc.
#  These are settings beyond those in the Parent class (ProcessImages)
# additional_default_settings = {frametype: {'useframe': 'none'}}


class BiasFrame(processimages.ProcessImages, masterframe.MasterFrame):
    """
    This class is primarily designed to generate a Bias frame for bias subtraction
      It also contains I/O methods for the Master frames of PYPIT
      The build_master() method will return a simple command (str) if that is the specified setting
      in settings['bias']['useframe']

    Instead have this comment and more description here:
        # Child-specific Internals
        #    See ProcessImages for the rest

    Parameters
    ----------
    file_list : list (optional)
      List of filenames
    spectrograph : str (optional)
       Used to specify properties of the detector (for processing)
       Attempt to set with settings['run']['spectrograph'] if not input
    settings : dict (optional)
      Settings for trace slits
    setup : str (optional)
      Setup tag
    det : int, optional
      Detector index, starts at 1
    fitstbl : Table (optional)
      FITS info (mainly for filenames)
    sci_ID : int (optional)
      Science ID value
      used to match bias frames to the current science exposure

    Attributes
    ----------
    frametype : str
      Set to 'bias'

    Inherited Attributes
    --------------------
    stack : ndarray
    """
    # Keep order same as processimages (or else!)
    def __init__(self, spectrograph, file_list=[], det=1, par=None, setup=None, root_path=None,
                 mode=None, fitstbl=None, sci_ID=None):

        # Parameters unique to this Object
        self.fitstbl = fitstbl
        self.sci_ID = sci_ID

        # Parameters
        self.par = pypitpar.FrameGroupPar(frametype) if par is None else par

        # Start us up
        processimages.ProcessImages.__init__(self, file_list, spectrograph, det=det,
                                             combine_par=self.par['combine'],
                                             lacosmic_par=self.par['lacosmic'])

        # Attributes  (set after ProcessImages call)
        # (KBW) Even given above, I don't understand why this is
        # preferable to `self.frametype = 'bias'`
        # (KBW) This copying to self also happens in MasterFrame and
        # doesn't need to happen here.
        self.frametype = frametype

        # MasterFrames: Specifically pass the ProcessImages-constructed
        # spectrograph even though it really only needs the string name
        directory_path = None if root_path is None \
                                else root_path+'_'+self.spectrograph.spectrograph
        masterframe.MasterFrame.__init__(self, frametype, setup, directory_path=directory_path,
                                         mode=mode)

<<<<<<< HEAD
    def build_image(self, overwrite=False):
=======
    '''
    def process_bias(self, overwrite=False):
>>>>>>> 9838aed2
        """
        Grab the bias files (as needed) and then
         process the input bias frames with ProcessImages.process()
          Avoid bias subtraction
          Avoid trim

        Parameters
        ----------
        overwrite : bool, optional

        Returns
        -------
        stack : ndarray

        """
<<<<<<< HEAD
=======
        # Wrapper
        self.stack = self.process(bias_subtract=None, trim=False, overwrite=overwrite)
        return self.stack.copy()
    '''

    def build_image(self, overwrite=False):
        """
        Grab the bias files (as needed) and then
         process the input bias frames with ProcessImages.process()
          Avoid bias subtraction
          Avoid trim

        Parameters
        ----------
        overwrite : bool, optional

        Returns
        -------
        stack : ndarray

        """
>>>>>>> 9838aed2
        # Get all of the bias frames for this science frame
        if self.nfiles == 0:
            self.file_list = arsort.list_of_files(self.fitstbl, 'bias', self.sci_ID)
        # Combine
        self.stack = self.process(bias_subtract=None, trim=False, overwrite=overwrite)
        #
        return self.stack

    def master(self):
        """
        Load the master frame from disk, as the settings allow
        or return the command
        or return None

        Note that the user-preference currently holds court, e.g.
          'userframe' = 'overscan' will do an Overscan analysis instead
          of loading an existing MasterFrame bias image

        Returns
        -------
        msframe : ndarray or str or None

        """
        # (KBW) Not sure this is how it should be treated if loaded is
        # being deprecated

        # Generate a bias or dark image (or load a pre-made Master by PYPIT)?
        if self.par['useframe'] is None:
            msgs.info("Will not perform bias/dark subtraction")
        elif self.par['useframe'] in ['bias', 'dark']:
            # Load the MasterFrame if it exists and user requested one to load it
            msframe, header, raw_files = self.load_master_frame()
            if msframe is None:
                return None
        # Simple command?
        elif self.par['useframe'] == 'overscan':
            return self.par['useframe']
        # It must be a user-specified file the user wishes to load
        else:
            msframe_name = os.path.join(self.directory_path, self.par['useframe'])
            msframe, head, _ = armasters._core_load(msframe_name, frametype=self.frametype)
        # Put in
        self.stack = msframe
        return msframe.copy()
<<<<<<< HEAD
=======


'''
def get_msbias(det, setup, sci_ID, fitstbl, tsettings):
    """
    Grab/generate an Bias image or the command for bias subtraction (e.g. 'overscan')

    Parameters
    ----------
    det : int
      Required for processing
    setup : str
      Required for MasterFrame loading
    sci_ID : int
      Required to choose the right bias frames
    fitstbl : Table
      Required to choose the right bias frames
    tsettings : dict
      Required if processing or loading MasterFrame

    Returns
    -------
    msbias : ndarray or str
    biasFrame : BiasFrame object

    """
    # Init
    biasFrame = BiasFrame(settings=tsettings, setup=setup,
                                    det=det, fitstbl=fitstbl, sci_ID=sci_ID)
    # Load the MasterFrame (if it exists and is desired) or the command (e.g. 'overscan')
    msbias = biasFrame.master()
    if msbias is None:  # Build it and save it
        msbias = biasFrame.build_image()
        biasFrame.save_master(msbias, raw_files=biasFrame.file_list, steps=biasFrame.steps)
    # Return
    return msbias, biasFrame
'''
>>>>>>> 9838aed2
<|MERGE_RESOLUTION|>--- conflicted
+++ resolved
@@ -107,34 +107,6 @@
         masterframe.MasterFrame.__init__(self, frametype, setup, directory_path=directory_path,
                                          mode=mode)
 
-<<<<<<< HEAD
-    def build_image(self, overwrite=False):
-=======
-    '''
-    def process_bias(self, overwrite=False):
->>>>>>> 9838aed2
-        """
-        Grab the bias files (as needed) and then
-         process the input bias frames with ProcessImages.process()
-          Avoid bias subtraction
-          Avoid trim
-
-        Parameters
-        ----------
-        overwrite : bool, optional
-
-        Returns
-        -------
-        stack : ndarray
-
-        """
-<<<<<<< HEAD
-=======
-        # Wrapper
-        self.stack = self.process(bias_subtract=None, trim=False, overwrite=overwrite)
-        return self.stack.copy()
-    '''
-
     def build_image(self, overwrite=False):
         """
         Grab the bias files (as needed) and then
@@ -151,7 +123,6 @@
         stack : ndarray
 
         """
->>>>>>> 9838aed2
         # Get all of the bias frames for this science frame
         if self.nfiles == 0:
             self.file_list = arsort.list_of_files(self.fitstbl, 'bias', self.sci_ID)
@@ -196,43 +167,3 @@
         # Put in
         self.stack = msframe
         return msframe.copy()
-<<<<<<< HEAD
-=======
-
-
-'''
-def get_msbias(det, setup, sci_ID, fitstbl, tsettings):
-    """
-    Grab/generate an Bias image or the command for bias subtraction (e.g. 'overscan')
-
-    Parameters
-    ----------
-    det : int
-      Required for processing
-    setup : str
-      Required for MasterFrame loading
-    sci_ID : int
-      Required to choose the right bias frames
-    fitstbl : Table
-      Required to choose the right bias frames
-    tsettings : dict
-      Required if processing or loading MasterFrame
-
-    Returns
-    -------
-    msbias : ndarray or str
-    biasFrame : BiasFrame object
-
-    """
-    # Init
-    biasFrame = BiasFrame(settings=tsettings, setup=setup,
-                                    det=det, fitstbl=fitstbl, sci_ID=sci_ID)
-    # Load the MasterFrame (if it exists and is desired) or the command (e.g. 'overscan')
-    msbias = biasFrame.master()
-    if msbias is None:  # Build it and save it
-        msbias = biasFrame.build_image()
-        biasFrame.save_master(msbias, raw_files=biasFrame.file_list, steps=biasFrame.steps)
-    # Return
-    return msbias, biasFrame
-'''
->>>>>>> 9838aed2
