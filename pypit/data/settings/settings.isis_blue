### Mosaic properties
mosaic ndet 1                         # Number of detectors in the mosaic
mosaic latitude 26.7636               # Latitude of the telescope
mosaic longitude +17.8947             # Longitude of the telescope (NOTE: West should correspond to positive longitudes)
mosaic elevation 2396.0               # Elevation of the telescope (in m)
mosaic minexp 0.0                     # Minimum exposure time (s)
mosaic reduction ARMLSD               # Which reduction pipeline should be used for this instrument
mosaic camera ISISb                   # Which reduction pipeline should be used for this instrument

### Detector properties
det01 xgap 0.0                        # Gap between the square detector pixels (expressed as a fraction of the x pixel size -- x is predominantly the dispersion axis)
det01 ygap 0.0                        # Gap between the square detector pixels (expressed as a fraction of the y pixel size -- x is predominantly the dispersion axis)
det01 ysize 1.0                       # The size of a pixel in the y-direction as a multiple of the x pixel size (i.e. xsize = 1.0 -- x is predominantly the dispersion axis)
det01 darkcurr 0.0                    # Dark current (e-/hour)
det01 ronoise 5.0                     # Read-out noise (e-)
det01 gain 1.2                        # Inverse gain (e-/ADU)
det01 saturation 65535.               # The detector Saturation level
det01 nonlinear 0.76                  # Percentage of detector range which is linear (i.e. everything above nonlinear*saturation will be flagged as saturated)
det01 numamplifiers 1                 # Number of amplifiers
#det01 datasec01 TRIMSEC              # Either the data sections or the header keyword where the valid data sections can be obtained
#det01 oscansec01 BIASSEC             # Either the overscan sections or the header keyword where the valid overscan sections can be obtained
det01 datasec01 [1:4030,:]            # Either the data sections or the header keyword where the valid data sections can be obtained (Avoids bad region at top)
det01 oscansec01 [4105:4190,98:483]   # Either the overscan sections or the header keyword where the valid overscan sections can be obtained
det01 suffix _blue                    # Suffix to be appended to all saved calibration and extraction frames

### Checks to perform  (white space is removed)
check 02.NAXIS 2                       # THIS IS A MUST! It performs a standard check to make sure the data are 2D.
check 01.DETECTOR EEV12                # Check the CCD name (replace any spaces with underscores)
check 01.ISIARM Blue arm                # Check the camera

### Keyword Identifiers
keyword idname 01.IMAGETYP             # The keyword that identifies the frame type (i.e. bias, flat, etc.)
keyword time 01.MJD-OBS                # The time stamp of the observation (i.e. decimal MJD)
keyword date 01.DATE-OBS               # The date of the observation (in the format YYYY-MM-DD  or  YYYY-MM-DDTHH:MM:SS.SS)
keyword naxis0 02.NAXIS2               # Number of pixels along the zeroth axis
keyword naxis1 02.NAXIS1               # Number of pixels along the first axis
keyword binning None                   # Binning
keyword filter1 01.ISIFILTA            # Filter 1
keyword filter2 01.ISIFILTB            # Filter 2
keyword decker 01.ISISLITU             # Which decker is being used
keyword slitwid 01.ISISLITW            # Slit Width
keyword dichroic 01.ISIDICHR           # Dichroic name
keyword dispname 01.ISIGRAT            # Grism name
keyword dispangle 01.CENWAVE           # Disperser angle
keyword lamps 01.CAGLAMPS              # Lamps being used
#keyword lampname01 01.CAGLAMPS         # Name of a lamp
#keyword echangle 01.GRATNG_O          # Echelle angle

### Fits properties
fits dataext 1                      # Extension number of data
fits numhead 2                      # How many headers need to be read in for a given file
fits headext01 0                    # Extension number of header (one for each headnum, starting with 01)
fits headext02 1                    # Extension number of header (one for each headnum, starting with 01)

### Science frames
science idname object                  # Header key value of science frame for header keyword keyword+idname
science check condition1 lamps=Off
science check condition2 exptime>1     #

### Standard Star frames
standard idname object               # Header key value of science frame for header keyword keyword+idname
standard check condition1 lamps=Off
standard match naxis0 =0             # Match the shape of standard and science frames
standard match naxis1 =0             # Match the shape of standard and science frames

### Bias/Dark frames
bias idname zero                    # Header key value of bias frame for header keyword keyword+idname
bias check condition1 exptime<1     # Required for bias
bias match naxis0 =0                # Match the shape of bias and science frames
bias match naxis1 =0                # Match the shape of bias and science frames

### Pixel Flat frames
pixelflat idname flat                 # Header key value of flat frame for header keyword keyword+idname
pixelflat check condition1 lamps=W # Lamp on
pixelflat match naxis0 =0             # Match the shape of flats with science
pixelflat match naxis1 =0             # Match the shape of flats with science
pixelflat match decker ''             # Check the same decker as the science frame was used
pixelflat match dispangle |<=1          # Match the disperser angle (an uncertainty in the KAST BLUE tilt angle of 5 ~ 1pixel)

### Pinhole frames
pinhole check condition1 exptime>999999 # Avoids any pinhole frames
<<<<<<< HEAD
=======

### Dark frames
dark check condition1 exptime>999999 # Avoids any dark frames
>>>>>>> 8b32a243

### Trace frames
trace idname flat                 # Header key value of flat frame for header keyword keyword+idname
trace number 0                    # Number of flat frames to use
trace check condition1 lamps=W # Lamp on
trace match naxis0 =0             # Match the shape of flats with science
trace match naxis1 =0             # Match the shape of flats with science
trace match decker ''             # Check the same decker as the science frame was used
trace match dispangle |<=1          # Match the disperser angle (an uncertainty in the CENWAVE)

### Arc frames
arc idname arc                      # Header key value of arc frame for header keyword keyword+idname
arc check condition1 lamps=CuNe+CuAr
arc check condition2 exptime<120    # Long exposures for these arcs
arc match naxis0 =0                 # Match the shape of arcs with science
arc match naxis1 =0                 # Match the shape of arcs with science
arc match dispangle |<=1              # Match the disperser angle (an uncertainty in the KAST RED tilt angle of 5 ~ 1pixel)

# Make some changes to the arguments and flags
settings trace dispersion direction 0<|MERGE_RESOLUTION|>--- conflicted
+++ resolved
@@ -79,12 +79,9 @@
 
 ### Pinhole frames
 pinhole check condition1 exptime>999999 # Avoids any pinhole frames
-<<<<<<< HEAD
-=======
 
 ### Dark frames
 dark check condition1 exptime>999999 # Avoids any dark frames
->>>>>>> 8b32a243
 
 ### Trace frames
 trace idname flat                 # Header key value of flat frame for header keyword keyword+idname
