--- conflicted
+++ resolved
@@ -8,12 +8,9 @@
 from matplotlib import pyplot as plt
 from matplotlib import gridspec
 
-<<<<<<< HEAD
 import arclines.holy.grail
 # import arclines
 # from arclines.holy.grail import basic, semi_brute, general
-=======
->>>>>>> b86cac3d
 
 from pypit import arparse as settings
 from pypit import msgs
@@ -600,7 +597,6 @@
     final_fit : dict
       Dict of fit info
     """
-    import arclines.holy.grail
     # Parameters (just for convenience)
     aparm = slf._arcparam[det-1]
     # Extract the arc
