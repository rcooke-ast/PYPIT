--- conflicted
+++ resolved
@@ -17,11 +17,8 @@
 
 from pypit import arextract
 from pypit import arlris
-<<<<<<< HEAD
 from pypit import ardeimos
 from pypit import armsgs
-=======
->>>>>>> 339e7205
 from pypit import artrace
 from pypit import arutils
 from pypit import arparse as settings
@@ -714,7 +711,7 @@
     """
     plt.rcdefaults()
     plt.rcParams['font.family']= 'times new roman'
-    
+
     # Grab the named of the method
     method = inspect.stack()[0][3]
     #
@@ -1845,7 +1842,7 @@
 
     plt.rcdefaults()
     plt.rcParams['font.family']= 'times new roman'
-    
+
     # Outfile
     method = inspect.stack()[0][3]
     outroot = arqa.set_qa_filename(slf.setup, method)
