0.8 (unreleased)
----------------

* First major steps on ARMED echelle data reduction pipeline
* Initial support for multislit reduction
* Coadding; including docs; and tests
* Now requiring astropy >= v1.3
* raw_input handling for Python 3
<<<<<<< HEAD
* coadd handling of bad input
* coadd bug fix
=======
* coadd_ammendment
* fix local background logic error in slit masking
>>>>>>> 68486867

0.7 (2017-02-07)
----------------

This file enters the scene.<|MERGE_RESOLUTION|>--- conflicted
+++ resolved
@@ -6,13 +6,9 @@
 * Coadding; including docs; and tests
 * Now requiring astropy >= v1.3
 * raw_input handling for Python 3
-<<<<<<< HEAD
 * coadd handling of bad input
 * coadd bug fix
-=======
-* coadd_ammendment
 * fix local background logic error in slit masking
->>>>>>> 68486867
 
 0.7 (2017-02-07)
 ----------------
