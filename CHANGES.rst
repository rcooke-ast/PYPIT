
0.11.1dev
---------

- Add VLT/FORS filters to our database
- Improved DEIMOS frame typing
- Brings Gemini/GMOS into the suite (R400)
- Also an important change for autoid.full_template()
- Fixed trace extrapolation, to fix bugs in object finding. Tweaks to
  object finding algorithm.
- Major improvements to echelle object finding.
- Improved outlier rejection and coefficient fitting in pca_trace
- Major improvements to coadd routines in coadd1d
- Introduced telluric module and telluric correction routines
- Implemented tilt image type which is now a required frame type
- Streamlined and abstracted echelle properties and echelle routine in
  spectrograph classes.
- Revamped 2-d coadding routines and introduced 2-d coadding of
  MultiSlit data
- Improved ginga plotting routines.
- Fixed bug associated with astropy.stats.sigma_clipped_stats when
  astropy.stats.mad_std is used.
- Refactor BPM generation
- Merge raw_image loading with datasec_img and oscansec_img generation
- Sync datasec_img to image in ProcessRawImage
- Started (barely) on a path to having calibration images in counts and
  not ADU
- Refactors GMOS for get_rawimage method
- Enables GMOS overscan subtraction
- Adds R400 wavelength solution for old E2V chip
- Revises simple_calib() method for quick and dirty wavelength
  calibration
- Adds a related show_wvcalib script
- Changes to ech_combspec to better treat filenames
- Fixed bug when bias was set to 'force' which was not bias subtracting
- Implemented changes to vlt_xshooter_nir to now require darks taken
  between flats
- Made flat fielding code a bit more robust against hot pixels at edge
  of orders
- Added pypeit_chk_flat script to view flat images
- Refactored image objects into RawImage, ProcessRawImage, PypeItImage,
  BuildImage
- Moved load() and save() methods from MasterFrame to the individual
  calibration objects
- Converted ArcImage and FlatImages into counts
- Added code to allow for IVAR and RN2 image generation for calibs
- Added several from_master_file() instantiation methods
- Use coadd2d.weighted_combine() to stack calibration images
- Major refactor of slit edge tracing
- Added 'Identify' tool to allow manual identification and calibration
  of an arc spectrum
- Added support for WHT/ISIS
- Added code of conduct
- Deprecated previous tracing code: `pypeit.traceslits` and
  `pypeit.core.trace_slits`, as well as some functions in
  `pypeit.core.extract` that were replaced by
  `pypeit.core.moment.moment1d` and functions in `pypeit.core.trace`.
- PCA now saved to MasterEdges file; added I/O methods
<<<<<<< HEAD
- Improved CuAr linelists and archives for Gemini wavelength solutions
- New data model for specobj and specobsj objects (spec1d)
- Started some improvements to Coadd2D, TBC

=======
- Allow for the continuum of the arc image to be modeled and subtracted
  when tracing the line-centroid tilts
- Include a mask in the line detection in extracted central arc spectrum
  of each slit/order.  For VLT XShooter NIR, this was needed to ensure
  the sigma calculation didn't include the off-order spectral positions.
>>>>>>> 3e09f8e7

0.11.0 (22 Jun 2019)
--------------------

- Add magellan_mage, including a new ThAr linelist and an archived
  solution
- Polish several key echelle methods
- Modify create_linelist to default to vacuum
- Update Xshooter, NIRES, and GNIRS
- Refactor ProcessImages into ProcessRawImage, PypeItImage,
  CalibrationImage, ScienceImage, and ImageMask
- Refactor ScienceImage into SciImgStack
- Fix arc tilts bug
- Started an X-Shooter doc and introduced a [process][bias] parameter
- Modified processing steps for bias + overscan subtraction
- Started notes on how to generate a new spectrograph in PypeIt
- Refactoring of reduce to take a ScienceImage object for the images and
  the mask
- Updates to many spectrograph files to put datasec, oscansec in the raw
  frame
- Add find_trim_edge and std_prof_nsigma parameters
- A bit of tuning for MagE
- Fixes for Echelle in fluxspec
- Writes a chosen set of header cards to the spec1D and coadd files
- Updates for FORS2
- Introduced new coadd1d module and some new coadd functinality.
- modified interface to robust_polyfit_djs, robust_optimize, and
  djs_reject.
- Added utility routine cap_ivar for capping the noise level.
- Fixed a bug in optimal extraction which was causing hot pixels when a
  large fraction of the pixels on the object profile were masked.
- Major bug fixes and improvements to echelle object finding. Orders
  which did not cover the entire detector were not being treated
  properly.

0.10.1 (22 May 2019)
--------------------

- Minor bug fix to allow for `None` exposure times when typing frames.

0.10.0 (21 May 2019)
--------------------

- Enable PyPI
- Streamline some of the instantiation at the beginning of
  PypeIt.__init__.
    - Moves the call to default_pypeit_par into config_specific_par.
    - Adds a finalize_usr_build() function to PypeItMetaData to
      consolidate the few opaque steps when finishing the meta data
      build.
- Hack for Kastr
- Turn on Shane Kastb grism wavelength solutions (not tested)
- Started splitting Arc Line Templates Notebook into pieces
- Allows for slice like syntax when defining calibration groups.
- Introduce 'tilt' frame type.  Not used yet.  Everything that's typed
  as an 'arc' is now also typed as a 'tilt'.
- Use matplotlib 'agg' backend to the top-level `__init__.py` to allow
  for running the code under a screen; may need a better approach.
- Numerous doc and style fixes
- Add `master_type` to `MasterFrame` (and derived classes), which is
  used to set the name of the master frame output file.
- Significant edits to `MasterFrame` to streamline IO for derived
  classes.  Lead to significant changes to `Calibrations`.
- Main paths now set in `PypeIt`.
- Allow `connect_to_ginga` to start up the ginga viewer.
- Add a pytest `skipif` that checks if the Cooked directory exists in
  the dev-suite.  Use this to run the tests that only need the raw image
  data or don't need the dev-suite at all.
- Move wavelength calibration save/load out of `pypeit.wavecalib` into
  `pypeit.core.wavecal.waveio.py`
- Rename default directory for calibration masters to `Masters` and
  removed inclusion of spectrograph name.
- Fix oscan sec in read_lris()
- Fix bad return in tracewave.tilts_find_lines()
- Several doc edits
- Fix handling of maskslits
- Fix flexure crashing
- Change `pypeit.spectrographs.spectrograph.get_image_section` to
  *always* return the sections ordered spectral then spatial to match
  the PypeIt convention to match how binning is returned.  Propagated to
  get_datasec_img.
- Changed all functions related to binning to ensure that binning is
  always ordered spectral vs. spatial with the PypeIt convention that
  images have shape (nspec,nspat).  Includes associated documentation.
- Allow `pypeit.bitmask.BitMask` and `pypeit.par.parset.ParSet` to save
  and load from fits file headers.
- Force BitMask definitions in framematch.py and processimages.py to use
  and OrderedDict.  They need to be an OrderedDicts for now to ensure
  that the bits assigned to each key is always the same. As of python
  3.7, normal dict types are guaranteed to preserve insertion order as
  part of its data model. When/if we require python 3.7, we can remove
  this (and other) OrderedDict usage in favor of just a normal dict.
- Changed default for add and rm slits parameters.
- Doc improvements and removal of old, commented methods.
- Edited function that replaces bad columns in images and added tests.
- Added `pypeit.io` with routines to:
    - manipulate `numpy.recarray` objects and converting them into
      `astropy.fits.BinTableHDU` objects.
    - gzip compress a file
    - general parser to pull lists of items from fits headers
- Added metadata to `MasterFrame` objects written to fits files.
- Added `'observed'` option for wavelength reference frame that skips
  any relative motion corrections.

0.9.3 (28 Feb 2019)
-------------------
- Fixed a bug that was introduced when the binning was switched to the
  PypeIt convention.
- Fixed a bug whereby 2d images were not being saved if no objects were
  detected.
- Revamped the naming convention of output files to have the original
  filename in it.

0.9.2 (25 Feb 2019)
-------------------

- Many doc string updates in top level routines (not core)
- Updates to install and cookbook docs
- Continued the process of requiring spectrograph and par in each base
  class
- More doc + cleaning at top level, e.g. base classes
- Eliminates BPM base class
- Hot fix for flatfield;  illumflat was getting divided into the
  pixelflatnrm image
- Implementation of 2d coadds including a script to perform them.
- Fixed bug in extract.fit_profile that was introduced when implementing
  2d coadds
- Polynomial order for object finding is now part of parset.
- Improved X-shooter object tracing by increasing order.
- Improved determination of threshold determination regions for object
  finding.
- Added S/N floor to ivar determination for image procing.
- Reworked master output for traceslits
- Fixed a bug associated with binned images being proc'd incorrectly.
- Fixed master_key outputs in headers to deal with different detectors.
- Modify -c in pypeit_setup to require a setup (or all) be specified
  when writing, e.g. 'all' or 'A,C'
- Generated a new spectrograph child for LRISr in long-slit read-out
  mode (only 2 amps, 1 per detector)
- Require astropy >=3.1  [required for coadding at the least]
- Fixed a circular import which required move qa from wavecal into
  autoid.
- Fixed a bug in LRIS-R that spectrograph which was not using binning
  for wavelength fwhm.
- Updated docs on add/rm slits.
- Fixed and tuned up fluxing script and fluxing routines.
- Introduce sky_sigrej parameter
- Better handling of ManualExtraction
- Add template for LRISr 600/5000 wavelengths
- PYDL LICENSE and licenses folder
- Updates for new Cooked (v1.0)

0.9.1 (4 Feb 2019)
------------------

- Move write method for sensitivity function
- Modify I/O for detnum parameter
- Modify idx code in SpecObj
- Fixed a bug on datatype formatting
- Reworked masteframe and all base classes to be more homogenous so that
  one only ever overloads the save_master and load_master methods.
- Many changes fixes wavecal/autoid.py to make the lines being used
  explicitly clear. This fixed many bugs in the the wavelength fitting
  that were recently introduced.
- Introduced reidentification algorithm for wavelengths and many
  associated algorithms. Reidentification is now the default for
  x-shooter and NIRES. Other changes to the wavelength interface and
  routines to make them more compatible with echelle.
- Tweaked LA cosmics defaults. Add instrument specific parameters in
  spectrograh classes along with routines that check binning and decide
  on best params for LRIS-RED
- Now updating cosmic ray masking after each global sky subtraction
- Major developments for echelle functionality, including object
  wavelengths, and reduction control flow.
- Introduced wavemodel.py to simulate/extract/ID sky and ThAr spectral
  emission lines.
- Significant refactor of tracing slit/edge orders and new docs+tests
- Changed back BPM image to be aligned with datasec *not* the raw image
  shape (without trimming)
- Renabled ability to add user supplied slits
- Miscellaneious echelle-related advances
- PNGs of X-Shooter fits
- Sped up trace plotting in ginga
- Fussed again with how time is handled in PypeIt.  Hopefully the last
  time..
- dispaxis renamed specaxis and dispflip to specflip
- Lots of VLT/X-Shooter development
- Removed a number of files that had been mistakingly added into the
  repo
- Now running on cooked v=0.92
- Allow for multiple paths to be defined in the pypeit file
- Changed the procedure used to identify instrument configurations and
  identify which frames to use when calibrating science exposures.
- Added configurations, calibration groups, and background index to
- Total revamp of Tilts. Arc line tracing significantly improved.
- Fixes to trace_crude_init, trace_fweight, and trace_gweight.
- Many other small bug fixes and modifications particularly in the
  fitting routines.
- Lots of development related to echelle functionality.
- Major enhancements to fitting routines (in utils)
- Make GMOS south works and update OH line lists, and also add LBT/MODS.
- Introduce calib groups
- Removes setup designation.  Largely replaced with master_key
- Refactor Calibrations class to handle new calib groups
- Refactor QA to handle new calib groups
- Refactor tests to handle new calib groups
- Pushed pieces of run_pypeit into the PypeIt class
- Removed future as a dependency
- Change point step size to 50 pixels in show_slits and show_trace for
  major speed up
- Implemented difference imaging for near-IR reductions for both
  Multislit and Echelle
- Fixed a bug in echelle object finding algorithm.
- Fixed bug in object finding associated with defining the background
  level for bright telluric standards and short slits.
- Implemented using standard stars as crutches for object tracing.
- Reworked the implementation of reuse_masters in the PypeIt class and
  in the Calibrations class.
- New behavior associated with the -o overwrite feature in run_pypeit.
  User prompting feature has been disabled. Existing science files will
  not be re-created unless the -o option is set.
- Fixed a bug where local sky subtraction was crashing when all the
  pixels get masked.
- Nearly resurrected simple_calib
- New method to build the fitstbl of meta data
- Refactor handling of meta data including a data model defining core
  and additional meta data
- Replaces metadata_keys with pypeit_file_keys for output to PypeIt file
- Updates new metadata approach for VLT, Keck, Lick, Gemini instruments
- Remove PypeItSetup call from within PypeIt
- Remove lacosmic specific method in Spectrograph;  replaced with
  config_specific_par
- setup block now required when running on a PypeIt file
- Introduced a new method of determining breakpoint locations for local
  sky subtraction which takes the sampling set by the wavelength tilts
  into account.
- Fixed a major bug in the near-IR difference imaging for the case of
  A-B, i.e. just two images.
- Introduced routines into core.procimg that will be used in 2-d
  co-adding.
- Tweaks to VLT X-SHOOTER spectrograph class to improve reductions.
- Moved methods for imaging processing from scienceimage class to
  processimages class.
- Introduce full_template() method for multi-slit wavelength
  calibrations; includes nsnippet parameter
- Generate full template files for LRIS, DEIMOS, Kastb
- Added a few new Arc lines for DEIMOS in the blue
- Introduce mask_frac_thresh and smash_range parameters for slit
  tracing; modified LRISb 300 defaults
- Updated slit tracing docs
- Introduced --show command in pypeit_chk_edges
- Added echelle specific local_skysub_extract driver.
- Refactored PypeIt and ScienceImage classes and introduced Reduce
  class. ScienceImage now only does proc-ing whereas reduction
  operations are done by Reduce. Reduce is now subclassed in an
  instrument specific way using instantiate_me instead of PypeIt. This
  was necessary to enable using the same reduction functionality for 2d
  coadds.
- Added and improved routines for upcoming coadd2d functionality.
- Fixed bug in weight determination for 1d spectral coadds.
- Major fixes and improvements to Telluric corrections and fluxing
  routines.
- Fluxing now implemented via a script.
- Turned flexure back on for several instruments
- Introduced VLT/FORS2 spectrograph
- Swapped binspec and binspat in parse binning methods
- Extended LRISr 1200_900 arc template
- Modified add/rm slit methods to be spec,spat
- Add an option in coadding to scale the coadded spectrum to a given
  magnitude in a given filter
- Extended DEIMOS 1200G template

0.9.0
-----

- Major refactor to rename most modules and incorporate the PYPIT ->
  PypeIt switch
- Add SlitMask, OpticalModel, and DetectorMap classes.  Implemented
  DEIMOSOpticalModel based on DEEP2 IDL code.
- Improved treatment of large offsets in
  pypeit.core.trace_slits.trace_gweight to be symmetric with
  trace_fweight. Large outlying pixels were breaking object tracing.
- Added thresholding in pypeit.core.tracewave to ensure that tilts are
  never crazy values due to extrapolation of fits which can break sky
  subtraction. 
- Turn off 2.7 Travis testing
- Integrated arclines into PypeIt
- Added KDTree algorithm to the wavelength calibration routines
- Modified debug/developer modes
- Update SpecObjs class; ndarray instead of list;  set() method
- Completely revamped object finding, global sky subtraction and local
  sky subtraction with new algorithms.
- Added -s option to run_pypeit for interactive outputs.
- Improved pypeit_show_spec2d script. 
- Fixed bug whereby -m --use_master was not being used by run_pypeit
  script.
- Overhaul of general algorithm for wavelength calibration
- Hot fix for bspline + requirements update
- Fixed issue with biases being written to disk as untrimmed. 
- Completely reworked flat fielding algorithm. 
- Fixed some parsing issues with the .pypeit file for cases where there
  is a whitepsace in the path.
- Implemented interactive plots with the -s option which allow the
  reduction to continue running.
- Modified global sky subtraction significantly to now do a polynomial
  fit. This greatly improves results for large slits.
- Updated loading of spectra and pypeit_show_1dspec script to work with
  new output data model.
- Implemeneted a new peak finding algorithm for arc lines which
  significantly improved wavelength fits.
- Added filtering of saturated arc lines which fixed issues with
  wavelength fits. 
- Added algorithms and data files for telluric correction of near-IR
  spectra.
- Revamped flat field roiutine to tweak slit boundaries based on slit
  illumination profile. Reworked calibrations class to accomodate the
  updated slit boundaries and tilts images as well as update the master
  files.
- Include BitMask class from MaNGA DAP.
- Change the way frame types are include in PypeItSetup.fitstbl
- Edited KeckLRISSpectrograph header keywords
- Edited how headers are read from the provided files
- Created metadata.PypeItMetaData class to handle what was previously
  `fitstbl`
- Fussed with date/time driven by GMOS;  date is no longer required in
  `fitstbl`
- Initial work on GMOS;  this is still work-in-progress
- Pushed several arcparam items into the Wavelengths parset
- Series of hacks for when binning is missing from the fitstbl
- CuAr line lists for GMOS
- New option to reduce only 1 det at a time
- Data provided in pypeit file overwrites anything read from the fits
  file headers.
- Filled in fits table reading data for GNIRS
- Demand frametype column in fits table is U8 format
- Further improvements to detect_lines arcline detection algorithm.
- Got rid of arcparam and added info and docs to wavelengths parset. 
- Improved and commented autoid.py arclines code. 
- Added utilities to wavecalib to compute shift,stretch of two spectra. 
- Completely revamped cross-correlation algorithm in wavecalib to give
  roburt results.

0.8.1
-----
- Figuring out how to tag releases

0.8.0
-----

- First major steps on ARMED echelle data reduction pipeline
- APF/Levy and Keck/HIRES implemented
- Updates to blaze function and slit profile fitting
- Initial support for multislit reduction
- Coadding; including docs; and tests
- Now requiring astropy >= v1.3
- raw_input handling for Python 3
- coadd handling of bad input
- coadd bug fix on obj name
- Init local (i.e. object dependent) parameters in coadding
- fix local background logic error in slit masking
- Refactor QA PDF to PNG+HTML
- Add nminima object finding
- Add new parameters for object finding, reduce specific detectors
- Add slit profile QA
- Begin writing header (e.g. RA/DEC) info to spec1d files
- Fix bug in applying BPM for finding slit edges
- Update Ginga hooks
- Enable archiving/loading sensitivity function
- Add new cosmic ray algorithms for coadding (especially pairs of
  spectra)
- Added support for TNG+Dolores long slit spectrograph
- Started removing cython code
- Update line detection algorithm
- Updated flexure and tilt tracing documentation
- Updated docs:added standards.rst, and make a small correction in using
  script pypit_setup in setup.rst
- Fixed travis
- Updated slit trace algorithm
- Improved arc line detection algorithm
- Added functionality for fully automated wavelength calibration with
  arclines
- Switched settings files to allow IRAF style data sections to be
  defined
- Allowed data sections to be extracted from header information
- Significant refactor of routines related to pypit_setup
- Various small improvements, primarly to handle Gemini/GMOS data [not
  yet fully supported in PYPIT]
- Removed majority of cython functionality
- Moved logging to be a package object using the main __init__.py file
- Begin to adhere to PEP8 (mostly)
- setup.py rewritten.  Modeled after
  https://github.com/sdss/marvin/blob/master/setup.py .  Added
  requirements.txt with the package versions required.
- Updates archeck
- Loads NIST arclines from arclines instead of PYPIT
- DEIMOS reduction!
- Bug fix for bspline with bkspace
- Enable loading a sensitivity function with YAML
- Allow for multiple detectors when using `reduce detnum`
- Moved all imports to the start of every file to catch and avoid
  circular imports, removed most `import ... as ...` constructs
- dummy_* removed from arutils as necessary and propagated changes to
  tests
- remove dependency of ararclines functions on slf
- change requirements for astropy to >=1.3.0 so that `overwrite` is
  valid
- include numba in requirements, but actually a requirement of arclines
- Improve cookbook and setup docs
- Faster algorithm for defining object and background regions
- Restore armsgs -d functionality
- Finished cython to python conversions, but more testing needed
- Introduce maskslits array
- Enable multi-slit reduction
- Bug fixes in trace_slits
- Fixes what appears to be a gross error in slit bg_subtraction
  (masking)
- Turns off PCA tilt QA for now [very slow for each slit]
- Several improvements for coadding
- Modify lacosmic to identify tiny CR's
- Enabled writing Arc_fit QA for each slit/order
- Refactored comb_frames
- Refactored load_frames
- Refactored save_master
- Refactored get_datasec_trimmed, get_datasec, pix_to_amp
- Refactored slit_pixels
- Refactored sub_overscan
- Refactored trace_slits (currently named driver_trace_slits) and many
  of its dependencies
- Added parameter trace_slits_medrep for optional smoothing of the trace
  slits image
- Updated a few settings for DEIMOS and LRIS related to tracing slits
- Added a replace_columns() method to arproc.py
- Fixed a bug in new_match_edges()
- Moved tracing docs -> slit_tracing and edited extensively
- Updated docs on DEIMOS, LRIS
- Added the pypit_chk_edges script
- Added BPM for DEIMOS
- Added the code for users to add slits [edgearr_from_users()] but have
  not documented nor made it accessible from the PYPIT file
- Generated tcrude_edgearr() method for using trace crude on the slit
  edges
- Added trace_crude() method that I ported previously for DESI
- Added multi_sync() method for ARMLSD slit synchronization
- Have somewhat deprecated the maxgap method
- Refactored the gen_pixloc() method
- Generate arpixels.py module for holding pixel level algorithms
- Move all methods related to TraceSlits to artraceslits.py
- Introduce the TraceSlits class
- Update armlsd accordingly
- Remove driver_trace_slits and refctor_trace_slits methods
- Making Ginga a true dependency of PYPIT
- Have TraceSlits write/load MasterFrames
- Introduce SetupClass object
- Replace armbase.setup_science() with SetupClass.run()
- Move setup acitivites to inside pypit.py
- doc updates in setup.rst
- Refactor fitsdict -> fitstbl  (variable name not updated everywhere)
- Removed slurped headers from fitsdict (and therefore fitstbl)
- Include SetupClass Notebook
- Move ftype_list from armeta.py to arsort.py
- Bug fix related to fluxing
- Substantial refactor of arsort.py
- Substantial refactor of arsetup.py
- Introduced base-level ProcessImages class
- Introduced abstract MasterFrame class
- Introduced BiasFrame, BPMImage, ArcImage, and TraceImage classes
- Started NormPixelFlat class but have not yet implemented it
- Substantial refactoring of armasters
- Moved arlris, ardeimos to core/
- Moved image processing methods to arprocimg in core/
- Introduced calib_dict to hold calibration frames in armlsd (instead of
  slf)
- Modified ardeimos to load only a single image (if desired)
- Turned off fluxing in this branch;  is 'fixed' in the one that follows
- Moved get_slitid() to artraceslits
- Deprecates ['trace']['combine']['match'] > 0.0 option
- Deprecates ['arc']['combine']['match'] > 0.0 option
- Refactoring of settings and slf out of core methods continues
- Removed _msbias, _msarc, _datasec, _bpix from slf
- New tests and Notebooks
- Introduced FluxSpec class
- Introduce pypit_flux_spec script (and docs)
- Added FluxSpec Notebook
- armlsd has reappeared (momentarily) but is not being used;  it goes
  away again in a future branch
- Added a dict (std_dict) in arms.py to hold standard star extractions
- Reducing standard stars in the main arms loop
- Modified save_1d_spectra to handle loaded SpecObj in addition to
  internally generated ones
- Moved arflux to core and stripped out slf, settings
- Really restricting to nobj when user requests it
- New tests
- Introduces WaveCalib class
- Push ararc.py to core/ after removing slf and settings dependencies
- Further refactor masters including MasterFrame; includes addressing
  previous comment from RC
- Removed armlsd.py again
- Strips wv_calib from ScienceExposure
- Push get_censpec() to ararc.py
- New tests; limited docs
- TraceSlits load method pushed outside the class
- Introduces WaveTilts class
- Significant modification to tilt recipe including deprecation of PCA
- Moved tilt tracing algorithms from artrace.py to artracewave.py in
  core/
- Added 2D Legendre fitting to polyfit2d_general
- New trace slits tilts  settings (for 2D fitting)
- New QA plot
- New pypit_chk_tilts script
- New docs
- New tests
- Introduces FlatField class
- Adds FlatField Notebook, tests
- Pushes flat field algorithms into core/arflat.py
- Main flatfield method broken into a few pieces
- Further refactoring of armasters
- Further refactoring related to settings and ScienceExposure
- WaveImage class
- Strip mswave from ScienceExposure
- New tests
- Push get_calib methods into the individual classes
- Significant refactoring in arms.py followed
- Rename slits_dict -> tslits_dict
- Use tslits_dict in wavetilts.py
- Introduce ScienceImage class
- Substantial refactoring in arms.py followed
- Notebook too
- Reversed exposure/det loops for the (last?) time
- Generated arskysub.py in core/
- Significant portions of arproc.py are now superfluous
- Moved flexure_qa to arwave.py
- Significant refactoring of arsave.py (also moved to core/)
- Removed settings and slf from arspecobj.py
- Refactored trace_objects_in_slit()
- Refactoring of flexure algorithms
- Adds build_crmask() and flat_field() methods to ProcessImages
- Completed the deprecation of arsciexp (RIP)
- Many test updates
- Doc strings improved but no new main docs
- Completed armasters refactor and moved to core/
- Adds bspline_profile() method;  Used here for skysub but will also
  show up in extraction
- Introduces new skysub method;  still a bspline but now the new one
- Adds several methods from the PYDL repository into a pydl.py module
  including bspline Class
- Adds method to generate ximg and edgemask frames
- Adds new trace_slits_trim settings
- Small install edits
- Fixes Travis failure that crept into the previous PR
- Fix bug in bspline
- Adds a demo Notebook for LRISr redux
- Other odds and ends including code flow doc
- Introduce pypit/par and pypit/config directories
- Introduce PypitPar as an initial step toward refactoring the front end
- Final nail in the coffin for cython
- Add API docs
- Add bumpversion
- Adds a demo Notebook for LRISr redux
- Other odds and ends including code flow doc
- Introduce pypit/par and pypit/config directories
- Introduce PypitPar as an initial step toward refactoring the front end
- Move spectrograph specific code into spectographs/ folder
- Introduces the Spectrographs class
- Introduces the Calibrations class with Notebook
- Bug fix in view_fits script
- Handle no-slits-found condition
- Added NIRES to spectrographs folder
- Fixed logic in ArcImage class related to settings and user settings
- Added user settings to some of the other classes.
- Enabled load_raw_frame to take a negative dispersion axis indicating
  flips.
- Major bug fixed in bspline_profile where it was producing gargabe
  results when breakpoints were being rejected.
- Edits to Spectrograph class
- Removed all use of settings in ARMS and its subsequent calls.  ARMS
  now uses PypitPar and its sub parameter sets
- propagated ParSet changes into run_pypit and pypit_setup
- settings/parameters for pypit now set in the pypit file using a
  configuration parameter set
- rewrote pypit file parser
- Included automatically generated documentation of PypitPar when
  running make html in doc/ directory
- Checked orientation of array correct for DATASEC and OSCANSEC in
  DetectorPar for each Spectrograph
- Add SpecObjs class
- Add from_dict and to_dict methods to pydl bspline and update docs
- Updated from_dict method in pydl bspline

0.7 (2017-02-07)
----------------

This file enters the scene.<|MERGE_RESOLUTION|>--- conflicted
+++ resolved
@@ -56,18 +56,14 @@
   `pypeit.core.extract` that were replaced by
   `pypeit.core.moment.moment1d` and functions in `pypeit.core.trace`.
 - PCA now saved to MasterEdges file; added I/O methods
-<<<<<<< HEAD
 - Improved CuAr linelists and archives for Gemini wavelength solutions
 - New data model for specobj and specobsj objects (spec1d)
 - Started some improvements to Coadd2D, TBC
-
-=======
 - Allow for the continuum of the arc image to be modeled and subtracted
   when tracing the line-centroid tilts
 - Include a mask in the line detection in extracted central arc spectrum
   of each slit/order.  For VLT XShooter NIR, this was needed to ensure
   the sigma calculation didn't include the off-order spectral positions.
->>>>>>> 3e09f8e7
 
 0.11.0 (22 Jun 2019)
 --------------------
