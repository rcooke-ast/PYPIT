1.10.1dev
---------

- Add ability for users to specify custom arc line lists for
  wavelength calibration, saved in the user's PypeIt cache
- Added Keck/NIRES frame-typing development doc.
- Now more than one setup can be assigned to the same calibration frame,
  allowing to associate the same calibration frames to different science/standard
  frames, if desired.
- Correctly associate calibrations with science data for MOSFIRE longslit and long2pos masks.
- Automatically assign `comb_id` and `bkg_id` to MOSFIRE science data,
  using the information on the dither pattern.
- Allow verbosity specification for various post-processing command-line scripts.
- Allow for the specification of a specific UVIS extinction file for sensitivity
  function computation and flux calibration.
<<<<<<< HEAD
- Adding Keck/HIRES functionality.
- Restructred coadd2d in order to work with images that have different
sizes.
- Restructured extraction and find_objects classes to work
better with 2d coadds.
- Started modifications and support for JWST.
=======
- Refactor and general update of documentation
>>>>>>> e55e00e9

1.10.0 (11 July 2022)
---------------------

- Modify tweak_standard for Mosfire/J2
- Apply find_min_max when clipping the image for object finding
- Mask bad detector regions for global sky flexure calculation
- Detector structure correction included in flatfield calibration
- Apply find_min_max when clipping the image for object finding
- Mask bad detector regions for global sky flexure calculation
- Fixed a bug associated with 2d interpolation of waveimg in extraction.
- Refactor PypeIt input files
- Added wavelength diagnostics to the spec2d output


1.9.1 (13 June 2022)
--------------------

- Hotfix for bug related to downloading from the `reid_arxiv` when using
  the `reidentify` wavelength calibration method.


1.9.0 (31 May 2022)
-------------------

- When using glob to get files in pypeit_setup, added automatic sorting
  so that the default `comb_id` ordering matches the sorted file name.
- Improve Keck/KCWI automatic frame typing.
- Implemented Keck/KCWI flux calibration
- Wavelength templates (OH lines and arc lamps) created for Keck/MOSFIRE
- Mosaic is now available for Keck/DEIMOS too.
- Various package data (e.g., reid_arxiv, sensfunc) are no longer
  distributed via PyPI to reduce package size; introduce mechanisms for
  downloading/caching needed data either at runtime or on demand.
- Save output wavelength calibration from `pypeit_identify` to the cache
  for direct reuse in data reduction.
- The `pypeit_identify` GUI can now toggle between linear and log
  scaling of the arc spectrum flux.
- Improved wavelength solution for Gemini-Nort E2V detector
- Keck/DEIMOS now uses gain/RN values measured periodically by WMKO
- Add bok_bc 300 grating template
- Added more flexible quicklook that can handle dithering.
- Expose exposure time scaling for dark frames as an image processing
  parameter, and set the default behavior to ignore any difference in
  exposure time.  Also fixes a bug in the variance calculation.
- Refactored object finding
- Bug fixes in local sky subtraction and extraction
- Fixed pypeit setup issues due to bad LRIS headers.
- Added support for VLT FORS2 600z grism.
- Added enhancements and fixes for Keck lris red Mark4.
- Fixed a bug in 2d coadding when objects were not being identified.
  Refactored 2d extraction.
- Added code to better parse Gemini/GNIRS dither sequences
- Add spectrograph child for VLT X-SHOOTER UVB arm
- Minor enhancements to `pypeit_identify` GUI
- Refactoring of `pypeit_show_wvcalib` GUI


1.8.1 (23 Feb 2022)
-------------------

- various hotfixes
- Include preliminary support for fluxing with archived SensFunc files
  for DEIMOS.


1.8.0 (12 Feb 2022)
-------------------

- Fixed a bug about how `maskdef_offset` is assigned to each detector
- Changed default behavior for how PypeIt computes `maskdef_offset` for
  DEIMOS.  It now uses by default the stars in the alignment boxes.
- Introduces pypeit_parse_calib_id script
- Refactor manual extraction
- Fixed 2Dcoadd spec bugs for central wavelength dithers.
- GMOS doc updates
- Add 2D wavelength calibration image to MasterFlat output; include
  wavelength calibration in pypeit_chk_flat ginga display.
- Introduce mosaicing
    - `det` arguments can now be tuples with a list of detectors to
      combine into a mosaic.  Mosaics can now be defined in the pypeit
      file using `detnum`; e.g., `detnum=(1,2)` creates a mosaic of
      detectors 1 and 2.
    - The tuples must be one among an allowed set defined by each
      spectrograph class; see `gemini_gmos.py`.
    - `DETECTOR` extensions in output files can now be either a
      `DetectorContainer` object or a `Mosaic` object.  Both are now
      written using `astropy.table.Table` instances.  `Mosaic` objects
      just have more columns.
    - The `otype` of `DataContainer` data-model components can now be a
      tuple of `DataContainer` subclasses indicating that the component
      has an optional type.
    - Added the `one_row_table` class attribute to `DataContainer`,
      which will try to force all the elements of a datamodel into a
      binary table extension with a single row.
    - Started propagation of name changes from, e.g., `DET01` to
      `MSC01`, where the latter indicates the reduction uses the first
      mosaic option for the spectrograph.  Keys for master calibration
      frames are now, e.g., `A_1_DET01` instead of `A_1_01`.
    - Currently only implemented for `gemini_gmos`.
    - During processing, bias and dark images are left as separate
      detector images, whereas all other images are mosaiced for further
      processing.  This means that `RawImage` is now *always* 3D, where
      `PypeItImage` can be either 2D or 3D.
    - Added a `det_img` to `PypeItImage` datamodel to keep track of the
      parent detector for each pixel in a mosaic.
    - Added a `amp_img` to `PypeItImage` datamodel to keep track of the
      parent amplifier for each pixel in a mosaic; this is the result of
      mosaicing the `datasec_img` objects for each detector.
- Improve performance of L.A.Cosmic algorithm:
    - Switch to using ndimage.binary_dilation for growing masked regions
    - Switch to astropy convolution for Laplace convolution
    - Added faster block replication algorithm
    - Fix iteration logic
- Intermediate update to BPM.  Preference given to pulling this from the
  relevant `PypeItImage` calibration image instead of always building it
  from scratch.  That latter complicated things for mosaics.
- First steps toward more robust treatment of saturation.
- Dark counts used for calculating the shot noise now includes measured
  dark images if provided
- `PypeIt` file parameters can now parse sets of tuples; e.g.,
  `detnum=(1,2),(3,4)` should get parsed as `par['detnum'] = [(1,2),
  (3,4)]`.
- `PypeIt.select_detectors` has been moved to `Spectrograph`.
- Update for `LDT/DeVeny` including support for binned data,
  `use_header` for reading arc lamps used from frames, and `reid_arxiv`
  templates for three additional gratings.
- Slurps in and uses slitmask design for Keck/LRIS (limited usage)
- Hotfix for `gemini_gmos` mosaic tracing parameters
- Include sky model in 2nd pass of global sky subtraction (not for IR
  redux).
- Skymask is now computed also for the maskdef_extract objects.
- Added dedicated fwhm and boxcar_radius for maskdef_extract objects.
- Added pypeit_version to the pypeit file header.
- Set DEIMOS `find_fwhm` default to 0.8" in binned pixels.
- Added row-dependent pattern-noise calculation
- Improvements in `pypeit_coadd_2dspec`:
    - `maskdef_id` assigned to each slit
    - Assigning object's name, ra and dec to detected objects is now
      available
    - Force extract of undetected objects is now available
    - `maskdef_offset` can be use as offsets in the coadd
    - Coadding only a specific sets of slits is now possible with the
      parset `--only_slits`
    - If the user inputs a list of offsets, the weights can still be
      computed if a bright object is found, otherwise uniform weigths
      will be used
    - Fixed manual extraction bug
    - Various improvements in the flow of the code
    - spec1d*.txt is now produced also for coadd2d
- Scripts to explore the noise residuals in PypeIt
- Added Coadd2D HOWTO docs
    - Fixes a  bug in echelle object finding
    - Attempt to make the threshold computation for object finding more robust.
    - Fixed a bug in extraction for echelle spectrographs for IR reductions.
    - Tuned up preivious refactor of object finding and extraction classes.
    - Fixed a bug that was introduced in skymask definition.
    - Fixed a bug where negative objects were not being found for IR reductions of standard stars.
- Add template wavelength solution for soar_goodman_red 400_SYZY

1.7.0 (19 Nov 2021)
-------------------

- Introduces pypeit_parse_calib_id script
- Throw a warning if the chosen spectrograph has a header which does not
  match expectation
- Pypeit can now read (currently for Keck DEIMOS only) the list of arc
  lamps from the header and use it for wavelength calibration.
- Allow one to restrict the wavelength range of the arxiv template
- Fixed a bug in HolyGrail that did not allow for sigdetect and rms_wavelength to be
  slit dependent lists.
- Set DEIMOS FWHM default to 10 pixels
- Fixed a bug in HolyGrail that did not allow for sigdetect and
  rms_wavelength to be slit dependent lists.
- Improvements for MOSFIRE:
    - uses slitmask info in the slit edge tracing
    - associates RA, Dec and Object name to each extracted object
    - extracts undetected objects using the predicted position from
      slitmask info
    - uses dither offeset recorded in the header as default
      slitmask_offset, but the user can provide the maskdef_id of a slit
      with a bright object that can trace the offset.
    - improvements in the frame typing
- Implements new Mark4 detector for Keck/LRISr  (aka keck_lris_red_mark4)
- QL script for Keck/DEIMOS
- Implemented flux calibration and grating correction for datacubes.


1.6.0 (1 Oct 2021)
------------------

- Modifications to reduce header crashes
- Added `image_proc.rst` doc, which includes a table with the primary parameters
  that affect the control flow of the image processing.
- Added exptime and units to the PypeItImage data model.
- Made bias subtraction available to the dark image processing (i.e., if people
  request bias subtraction for darks, the bias needs to be passed).  Similarly,
  added dark to the buildimage calls in get_arc and get_tiltimage.
- Streamlining of the operations in pypeit.core.flat.flatfield.
- Digitization noise no longer added to readnoise calculation by default.
- Include "processing error" in error budget.  Accounts for, e.g., readnoise in
  dark image, etc.
- Include error calculation in overscan subtraction.  The error estimate is the
  standard error in the median, which will be an overestimate for the savgol
  method.
- Allow for pinhole and sky frames in buildimage_fromlist.
- In pypeit.images.rawimage.RawImage:
    - Conversion from ADU to counts is now the first step for all processing.
    - Added an `empirical_rn` parameter that allows the users to use the
      overscan region to estimate the detector readnoise for each image
      processed, and this estimation of the readnoise is now in its own method.
    - Subtraction of the dark is now done after the conversion of the image to
      counts.
    - Dark subtraction is now always performed using the tabulated values for
      each detector.  A warning is thrown if the dark frames are provided and
      the measured dark-current from a dark image is more than 50% different
      from the tabulated value.
    - Whether or not you add the shot noise and a noise floor to the variance
      image are now optional and controlled by parameters in ProcessImagesPar.
    - Changes to default ProcessImagesPar parameters: use_specillum = False for
      all frame types; shot_noise = False and noise_floor = 0 for biases; and
      use_overscan=True, use_biasimage=True, noise_floor=0., and mask_cr=True
      for darks.  Adjustments propagated to individual spectrographs.
    - BPM is not recalculated after applying the flat-field correction because
      it is not longer changed by that function.
    - The code keeps track of the image scaling via the flat-field correction,
      and propagates this to the noise model.
    - Compute and save a "base-level variance" that includes readnoise, dark
      current, and processing error as part of the PypeItImage datamodel.
    - Added `base_var` and `img_scale` to the datamodel of PypeItImage, as well
      as the noise_floor and shot_noise booleans.  All of these are used by
      pypeit.core.procimg.variance_model to construct the error model.
    - Added BADSCALE bit to ImageBitMask to track when flat-field corrections
      are <=0.
- Added `update_mask` and `select_flag` methods to PypeItImage as convenience
  methods used to update and extract information from the fullmask bitmask
  attribute.
- CombineImage now re-calculates the variance model using the stacked estimate
  of the counts instead of propagating the estimates from the individual
  exposures.
- CombineImage performs a masked median when combine_method = 'median', and the
  error is the standard error in the median.
- Simplifies stacking of bits in CombineImage.
- Calculation of the variance in processed images separated into two functions,
  pypeit.core.procimg.base_variance and pypeit.core.procimg.variance_model.
  These replace variance_frame.
- Added a "detectors" doc, and an automatically generated table with relevant
  detector parameters (including the dark current) used for instrument.
- Improved fidelity of bspline timing tests using timeit.
- Added inverse variance images to MasterBias and MasterDark frames so that they
  are available for re-use.

1.5.0 (11 Aug 2021)
-------------------

- Doc updates, including reorganization of the installation doc, fluxing and
  telluric docs, and automatic construction of the package dependencies.
- Add new pixelflat_min_wave parameter below which the mspixelflat is set to 1.
- Add `pypeit_install_telluric` and `pypeit_install_ql_masters` scripts.  The
  latter creates a symlink to the directory with the QL masters that will be
  used if the QL_MASTERS environmental variable does not exist.
- Improved `edgetrace.maskdesign_matching` to always return syncronized traces.
- Pypeit can now deal with dithered observations (only for DEIMOS for now), by
  finding the offset of the observed slitmask from the expected position in the design file.
- There are three options the user can use to find the slitmask offset: bright objects,
  selected slit, or alignment boxes.
- Pypeit run object finding for the alignment boxes but it does not extract them.
- `reduce.run` is now split in two methods: `run_objfind` and `run_extraction`.
- There are now 2 loops over the detectors in `pypeit.reduce_exposure`: the first
  one runs calibrations and object finding for all the detectors and the second one
  runs the extraction. In between the two loops, the slitmask offset is computed.
- A script (`get_telescope_offset`) to determine the telescope pointing offsets is
  added to `pypeit/spectrographs/keck_deimos.py`
- Improve SOAR Goodman fluxing


1.4.2 (06 Jul 2021)
-------------------

- Added a common base class for all scripts
- Script methods now included in Sphinx documentation
- Updated `pypeit.scripts.scriptbase.SmartFormatter` to enable wrapping
  long lines and specify lines with a fixed format using `F|`.
- Made `pypeit.core.telluric.Telluric` subclass from
  `pypeit.datamodel.DataContainer`, and added some basic unit tests.
  This led to some changes in the existing datamodel.
- Made `pypeit.sensfunc.SensFunc` subclass from
  `pypeit.datamodel.DataContainer`, and added some basic unit tests.
  This led to some changes in the existing datamodel.
- Allowed `pypeit.datamodel.DataContainer` parsing methods to used
  pseudonyms for HDU extension names and base classes to read the
  datamodels of subclasses.  Both added new keywords that default to
  previous behavior.
- Moved some functions to avoid circular imports
    - `pypeit.coadd1d.OneSpec` -> `pypeit.onespec.OneSpec`
    - `pypeit.core.coadd.get_wave_grid` ->
      `pypeit.core.wavecal.wvutils.get_wave_grid`
    - `pypeit.core.coadd.sensfunc_weights` ->
      `pypeit.sensfunc.sensfunc_weights`
- Add LDT/DeVeny spectrograph
- Add 6440.25A CdI line (LDT/DeVeny)
- Modify SOAR to read their (truly) raw files
- GMOS doc updates


1.4.1 (11 Jun 2021)
-------------------

- Adds SOAR/Goodman red camera
- Update to Gemini-S telescope info
- Make PypeIt ISO 8160 (more) compliant
- Address an Identify bug
- Add blocking filter to DEIMOS config
- NOT/Alfosc updates
- A pair of fixes for shane_kast_red
- Add NTT EFOSC2 spectrograph
- Add standard stars CD-34241 and CD-329927 to esofil
- Add wavelength solution for keck_lris_red 600/10000
- `pypeit_show_2dspec` shows traces of forced extraction and manual
  extraction with different colors
- Updated docs about extraction and DEIMOS
- Implement multi-detector flexure estimates
- Fix error in variance for numpy fitting routines
- Introduce HOWTO for DEIMOS
- Method for slupring in a standard observed and reduced by WMKO


1.4.0 (23 Apr 2021)
-------------------

- Include a fix for when no edges are detected in `EdgeTraceSet` by
  adding the `bound_detector` parameter.  Most instruments have a
  default of `bound_detector = False` meaning that the code will skip
  processing any detector where no slit edges are found.  Some
  instuments set the default to be `bound_detector = True` because the
  slit edges always or often fall off the edge of the detector (i.e.,
  the detector is fully illuminated).  These instruments are currently
  `mmt_mmirs`, `mmt_bluechannel`, `not_alfosc`, and `shane_kast`; note
  that some `gemini_gmos` data in the DevSuite require
  `bound_detector=True`, as well.
- Improved wavelength template for DEIMOS gratings: 600ZD, 830G.
- Added new ArI, KrI, NeI, XeI arc lines.
- PypeIt can now compute arc line FWHM from the lines themselves. This
  is controlled by a new parset, ``fwhm_fromlines``, which is set to
  False by default, except for DEIMOS.
- Added a development document about the DEIMOS wavelength calibration.
- Limit reduction to detectors 3 and 7 when DEIMOS LVM mask is used
  (other detectors are empty)
- Add `pypeit_obslog` script that simple compiles and prints metadata
  from a set of fits files needed by pypeit to run.
- Change `PypeItSetup.from_file_root` to *require* the output path to
  write the vanilla pypeit file.  If no path is provided, the object is
  instatiated without creating any output.
- Fixed bug in sensitivity function code adressing issue #747. Revamped
  sensitivity function completely to compute zeropoints and throughput.
  Enhanced sensfunc.py QA.
- Added MOSFIRE QL script.
- Added support for VLT/SINFONI K 25mas (0.8x0.8 arcsec FOV) platescale
- Updated docs for differencing imaging sky subtraction.
- Added "sky" frametype for difference imaging sky subtraction
  addressing issue # 1068
- Improved and sped up sensitivity function telluric codes.
- Fixed bugs in ArchiveReid automatic wavelength identification.
- Removed numba dependency.
- Improved pypeit_view_fits script.
- Fixed ginga bugs in display.py and added automatic cuts to show_2dspec
- Added latin hypercube sampler to pypeit.utils which is required for
  differential evolution optimizations.
- Improved GMOS R400 wavelength solution
- Turned off GMOS-S binning restriction
- Add GTC OSIRIS spectrograph
- Updates for docs on adding new spectrographs.  And a bok test
- Added a new ``pypeit_collate_1d`` tool to automatically group 1D
  Spectra from multiple files by group and coadd them.
- PypeIt will now add HISTORY keyword entries to FITS files.
- `use_maskdesign` is turned off for DEIMOS LVM masks
- a new parameter `use_user_fwhm` is added in `ExtractionPar` to allow
  the user to set their preferred fwhm
- Improved `slittrace.assign_maskinfo`
- PypeIt can now force extractions of DEIMOS non detected objects at the
  location expected from slitmask design.
- SpecObj and SlitTrace datamodel versions updated

1.3.3 (24 Feb 2021)
-------------------

- (Hotfix) Command-line argument bug in `pypeit_coadd_1dspec` script.
- (Hotfix) Bug fix in `pypeit_obslog` script.
- (Hotfix) X-Shooter bits


1.3.2 (08 Feb 2021)
-------------------

- (Hotfix) Bug in content type of README file that prevented upload to
  PyPI

1.3.1 (01 Feb 2021)
-------------------

- pypeit_chk_wavecalib script
- Option to limit channels shown for pypeit_show_2dspec
- sigdetect on in full_template
- Added new ArI, ArII lines
- Improved 1Dfit QA
- Final wavelength template for DEIMOS 900ZD
- Fix a bug in `pypeit/core/arc.py` and `pypeit/core/wavecal/autoid.py` due
  to the padding to the arc frames
- Added a new XeI line
- Turn off sigma clipping for DEIMOS arc frames.
- Refactor setup.py to use setup.cfg to define package configuration
- Refactor version handling to use setuptools_scm to grab version info from git tags
- Add support for testing within isolated environments via tox
- Refactor CI to use tox to run tests
- Add cron-scheduled tests to CI
- Add tests to CI to cover macos, windows, and conda installations
- Refactor wrapper scripts in bin/ to be entry_points defined in setup.cfg
- Deprecate check_requirements now that dependencies are handled by the installation



1.3.0 (13 Dec 2020)
-------------------

- DATE-OBS, UTC, AMPMODE, and MOSMODE added to metadata for DEIMOS, and
  the first three are now included in the auto-generated pypeit files.
- DEIMOS AMPMODE is now included in the list of metadata used to
  determine the DEIMOS configuration (setup).
- Frames ignored by
  `pypeit.metadata.PypeItMetaData.unique_configurations` used to
  establish the unique configurations are now set by
  `pypeit.spectrographs.spectrograph.Spectrograph.config_independent_frames`.
  These default to 'bias' and 'dark' frames.
- `pypeit.spectrographs.spectrograph.Spectrograph.config_independent_frames`
  can also return a *single* keyword selecting the metadata column used
  to match these frames to a given configuration.  For DEIMOS, this is
  used to match bias and dark frames to a configuration observed on the
  same date.  Currently these frames can only be set to a single
  configuration.
- Added `pypeit.metadata.PypeItMetaData.clean_configurations` that
  ignores frames that cannot be reduced by pypeit, as set by
  `pypeit.spectrographs.spectrograph.Spectrograph.valid_configuration_values`.
  For DEIMOS, this is used to ignore frames that are taken in
  direct-imaging mode or using anything except the B amplifier to read
  the data.  The ignored frames are removed from the metadata table
  (`fitstbl`).
- `update_docs` script now builds the html as well as the api rst files.
  It also prints a pass/fail comment.
- Added tests to `pypeit/tests/test_setups.py` to test that PypeIt
  correctly and automatically identifies frames from multiple DEIMOS
  configurations and that `pypeit.pypeitsetup.PypeItSetup` correctly
  produces separate pypeit files for each configuration.
- Added a development document reporting that PypeIt now satisfies the
  `PD-3` requirement Keck outlined for the DEIMOS PypeIt pipeline.
- Building the docs now dynamically generates an example pypeit and
  sorted file for inclusion in the PypeIt documentation.
- The setup block is now a simple listing of the keywords and values
  used to identify the instrument configuration.
- Refactor identify GUI and improve its docs
- Modest refactoring of templates.py
- Construction of wavelength arxiv files for DEIMOS 1200B and blue 1200G
- Pypeit now adds DEIMOS slits that are expected from the slitmask design
  but not found in the tracing process.
- PypeIt now flags as “BOXSLT” DEIMOS slits that are expected to be
  alignment boxes from slitmask design.
- Added a table with DEIMOS slitmask design and objects info to the
  SlitTraceSet datamodel
- Add support for MMTO Blue Channel Spectrograph
- Add GitHub Actions CI workflow
- Incorporates a procedure to enable GMOS Nod and Shuffle observations
- New GMOS wavelength solutions
- Remove Travis CI config
- General housecleaning of spectrographs
    - Documentation improvements
    - Dynamically builds table of available spectrographs; see
      `pypeit.spectrographs.available_spectrographs`
    - `pypeit.defs` is now deprecated
    - Removed usage from `pypeit.pypmsgs` and moved it to `run_pypeit.py`
    - Many Spectrograph instance attributes are now class attributes; in
      particular, previous instance attribute `spectrograph` is now `name`.
    - Added class attributes that set if the spectrograph is supported and any
      comments for the summary table.
    - `default_pypeit_par` is now a class method, which allows the name of the
      spectrograph to be defined in a single place
    - Valid spectrographs are no longer checked by
      `pypeit.par.pypeitpar.ReduxPar`.  This caused a circular import in the
      new strucuture.  The parameter `par['rdx']['spectrograph']` is virtually
      always checked by `load_spectrograph`, so I don't think this is a
      problem.
- Kastr 300 grating solutions
- Hotfix to include the solutions!
- Improved DEIMOS slitmask design matching
- Assign RA/DEC to DEIMOS extractions
- DEIMOS object RA, Dec, and name returned when running `pypeit_show_1d --list` and saved in
  the .txt file with the list of 1d spectra.
- DEIMOS object name and `maskdef_id` visible in ginga when running `pypeit_show_2d`
- Fix sigma clipping bug!

1.2.0 (15 Oct 2020)
-------------------

- Frame-typing tweaks for DEIMOS
    - Exposure-time ranges removed
    - All frame types now key off OBSTYPE
- Added more detail on citation policy to main page on readthedocs
- Added docs for BitMasks
- Altered scripts interface to allow for dynamically making the help doc
  files
- full spatial/spectral flexure and heliocentric corrections implemented
  for IFU reductions
- optimal weights in datacube generation
- Docs for skysub, extraction, flat fielding
- New skysub options for masking and suppressing local
- Added `pypeit/core/convert_DEIMOSsavfiles.py` to convert .sav files
  into fits files
- Added "amap" and "bmap" fits files in
  `pypeit/data/static_calibs/keck_deimos/` for DEIMOS optical model
- Added `pypeit/core/slitdesign_matching.py` and `maskdesign_matching`
  to `EdgeTraceSet`
- Added ParSet for switching ON the slit-mask design matching. Default
  is ON for `keck_deimos`
- Pypeit registers `maskdef_id` in SlitTraceSet if instrument is
  `keck_deimos`
- Fix assignment bug in fitting bspline

1.1.1 (10 Sep 2020)
-------------------

- (Hotfix) Fluxing doc edits
- (Hotfix) Fix sdist pip installation

1.1.0 (8 Sep 2020)
------------------

- Fixed a bug for IR reductions for cases where only negative object
  traces are identified.  These were accidentally being written to the
  spec1d file.
- Fixed a bug fixes a bug in full_template wavelength reidentification
  for situations where extreme wavelength coverage slits results in
  reidentification with a purely zero-padded array.
- Fixed a bug fixes a bug in full_template wavelength reidentification
  for situations where extreme wavelength coverage slits results in
  reidentification with a purely zero-padded array.
- Fixed another such bug arising from these zero-padded arrays.
- (Hotfix) Deal with chk_calibs test
- Script to generate combined datacubes for IFU data.
- Changed numpy (> 1.18.0) and scipy (> 1.4.0) version requirements
- Allow show2d_spec, chk_edges, chk_flats to load older Spec2DObj
  datamodel versions
- Implemented a plugin kindly provided by the ginga developers to
  display images with a secondary wavelength image WCS.
    - Removes dependency on @profxj's ginga fork, and avoids a bug when
      using WCS image registration in that fork.
    - `pypeit/ginga.py` moved to `pypeit/display/display.py` and ginga
      plugin added to `pypeit/diplay` directory.
    - ginga plugin registered as an entry point in `setup.py`
    - Added a script to check that the plugins are all available.
    - Installation docs updated.  Both `ginga` and `linetools` are now
      installed via pip.
- Deprecated `pypeit/debugger.py` and `pypeit/data/settings`
- Removed h5py as a dependency
- `linetools` is now listed in `pypeit/requirements.txt` until I can
  check if it still causes readthedocs to fail...
- Modify Spec2DObj 2D model for float32 images
- `pypeit.tracepca.TracePCA` and `pypeit.edgetrace.EdgeTraceSet` now
  subclass from `pypeit.datamodel.DataContainer`
- Refactor WaveCalib into a DataContainer
- Refactor fitting + PypeItFit DataContainer
- Coadd2D bug fixes
- Coadd2D without spec1d files
- Coadd2D offsets
- Some Coadd2D docs
- Manual extraction
- Improve LBT/LUCI
- Add MMT/MMIRS
- QL script for Keck/MOSFIRE (beta version)
- Correct det bug in keck_lris
- Modifications to allow for flailing LRISr detector
- Modifications for parse LRIS LAMPS prior to 2010 upgrade
- Added support for P200/DBSP and P200/TripleSpec

1.0.6 (22 Jul 2020)
-------------------

- (Hotfix) Deal with wavecalib crash
- Fix class and version check for DataContainer objects.
- Script to check for calibration files
- No longer require bias frames as default for DEIMOS
- Implement grism19 for NOT/ALFOSC
- Introduced another parameter used to identify box slits, as opposed to
  erroneous "slits" found by the edge tracing algorithms.  Any slit that
  has `minimum_slit_length < length < minimum_slit_length_sci` is
  considered a `BOXSLIT`, any slit with `length < minimum_slit_length`
  is considered a `SHORTSLIT`; the latter are always ignored.
- Introduced order matching code into EdgeTraceSet.
    - This helps fix an issue for GNIRS_10L caused by the orders
      shifting.
    - Introduces two paramters in `EdgeTraceSetPar` to assist the
      matching: `order_match` and `order_offset`
    - Echelle spectrographs should now always have `ech_order` defined
      in the SlitTraceSet object.
    - Removes the need for `Spectrograph.slit2order` and
      `Spectrograph.order_vec`.  Changes propagated, primarily in
      `wavecalib.py`, `autoid.py`, and `reduce.py`.
- Adds in Keck/LRISr with the original detector
- Adds in Keck/LRISb with the FITS format

1.0.5 (23 Jun 2020)
-------------------

- Add median combining code
- Make biasframes median combine by default
- Implemented IFU reduction hooks
- KCWI reduction complete up to spec2D frames
- Implemented new flatfield DataContainer to separate pixelflat and
  illumflat

1.0.4 (27 May 2020)
-------------------

- Add a script (pypeit_flux_setup) for creating fluxing, coadd1d and
  tellfit pypeit files
- Add telluric fitting script, pypeit_tellfit

1.0.3 (04 May 2020)
-------------------

- Add illumflat frametype
- Enable dark image subtraction
- Refactor of Calibrations (remove cache, add get_dark)
- Enable calibration-only run
- Clean up flat, bias handling
- Make re-use masters the default mode of run_pypeit
- Require Python 3.7
- Fixed a bug in NIRES order finding.
- Add NOT/ALFOSC
- Fluxing docs
- Fix flexure and heliocentric bugs
- Identify GUI updates

1.0.2 (30 Apr 2020)
-------------------

- Various doc hotfixes
- wavelength algorithm hotfix, such that they must now generate an entry
  for every slit, bad or good.

1.0.1 (13 Apr 2020)
-------------------

- Various hot fixes

1.0.0 (07 Apr 2020)
-------------------

- Replaces usage of the `tslits_dict` dictionary with
  `pypeit.slittrace.SlitTraceSet` everywhere.  This `SlitTraceSet`
  object is now the main master file used for passing around the slit
  edges once the edges are determined by `EdgeTraceSet`.
- Removes usage of `pypeit.pixels.tslits2mask` and replaces it with
  `pypeit.slittrace.SlitTraceSet.slit_img`.
- Significant changes to flat-fielding control flow.
    - Added `rej_sticky`, `slit_trim`, `slit_pad`, `illum_iter`,
      `illum_rej`, `twod_fit_npoly` parameters to FlatFieldPar.
    - Illumination flat no longer removed if the user doesn't want to
      apply it to the data.  The flat was always created, but all that
      work was lost if the illumination correction wasn't requested.
    - Replaced tweak edges method with a more direct algorithm.
    - `pypeit.core.flat.fit_flat` moved to
      `pypeit.flatfield.FlatField.fit`.
- Reoriented trace images in the `EdgeTraceSet` QA plots.  Added the
  sobel image to the ginga display.
- Added `bspline_profile_qa` for generic QA of a bspline fit.
- Eliminate MasterFrame class
- Masks handled by a DataContainer
- Move DetectorPar into a DataContainer (named DetectorContainer) which
  enables frame-level construction
- Advances to DataContainer (array type checking; nested DataContainers;
  to_master_file)
- Dynamic docs for calibration images
- Every calibration output to disk is help within a DataContainer,
  separate from previous classes.  Exception is WaveCalib (this needsd a
  fit DataContainer first)
- Substantial refactoring of Calibrations
- Add MDM OSMOS spectrograph
- Moved pypeit.core.pydl.bspline into its own module, `pypeit.bspline`
- Introduced C backend functions to speed up bspline fitting
    - now require `extension_helpers` package to build pypeit and
      necessary files/code in `setup.py` to build the C code
    - C functions will be used by default, but code will revert to pure
      python, if there's some problem importing the C module
    - Added tests and pre-cooked data to ensure identical behavior
      between the pure python and C functions.
- Moved some basis function builders to pypeit.core.basis
- Release 1.0 doc
- Lots of new docs
- pypeit_chk_2dslits script
- DataContainer's for specobj, bspline
- Introduction of Spec2DObj, AllSpec2DObj, and OneSpec (for Coadd1D)
- Added bitmask to SlitTraceSet
- Introduced SlitTraceSet.spat_id and its usage throughout the code
- Spatial flexure corrections
    - Significant refactor of flatfield.BuildFlatField.fit()
    - Spatial flexure measuring code
    - PypeItPar control
    - Modifications to SlitTraceSet methods
    - Illumflat generated dynamically with different PypeIt control
    - waveimage generated dynamicall and WaveImage deprecated
- Moved RawImage into ProcessRawImage and renamed the latter to the
  former
- Continued refactoring of Calibrations
- Initial code for syncing SpecObjs across exposures
- Option to ignore profile masking during extraction
- Additional code in DataContainer related to MasterFrames
- Eliminated WaveImage
- Updates to QL scripts
- Lots of new tests



0.13.2 (17 Mar 2020)
--------------------

- Added PypeIt identify GUI script for manual wavelength calibration
- Add bitmask tests and print bitmask names that are invalid when
  exception raised.
- Parameter set keywords now sorted when exported to an rst table.
- Enable user to scale flux of coadded 1D spectrum to a filter magnitude
- Hold RA/DEC as float (decimal degrees) in PypeIt and knock-on effects
- Add more cards to spec1d header output
- Fixes a few sensfunc bugs
- Added template for LRIS 600/7500
- Deal with non-extracted Standard
- docs docs and more docs
- A QA fix too

0.13.1 (07 Mar 2020)
--------------------

- Missed a required merge with master before tagging 0.13.0.

0.13.0 (07 Mar 2020)
--------------------

- Refactored sensitivity function, fluxing, and coadding scripts and
  algorithms.
- Added support for additional near-IR spectrographs.
- Restrict extrapolation in tilt fitting
- Implemented interactive sky region selection

0.12.3 (13 Feb 2020)
--------------------

- Implemented DataContainer
- Added fits I/O methods
- Implemented SlitTraceSet
- Setup of `pypeit.par.pypeitpar` parameter sets should now fault if the
  key is not valid for the given parameter set.  NOTE: The check may
  fail if there are identical keys for different parameter sets.
- Modification to add_sobj() for numpy 18

0.12.2 (14 Jan 2020)
--------------------

- Introduces quick look scripts for MOS and NIRES
- Bumps dependencies including Python 3.7
- Modest refactoring of reduce/extraction/skysub codes
- Refactor of ScienceImage Par into pieces
- Finally dealt with 'random' windowing of Shane_kast_red
- Dynamic namp setting for LRISr when instantiating Spectrograph

0.12.1 (07 Jan 2020)
--------------------

- Hotfixes: np.histogram error in core/coadd1d.py, np.linspace using
  float number of steps in core/wave.py, and sets numpy version to 1.16

0.12.0 (23 Dec 2019)
--------------------

- Implemented MOSFIRE and further implemented NIRSPEC for Y-band
  spectroscopy.
- Fixed bug in coadd2d.
- Add VLT/FORS filters to our database
- Improved DEIMOS frame typing
- Brings Gemini/GMOS into the suite (R400)
- Also an important change for autoid.full_template()
- Fixed trace extrapolation, to fix bugs in object finding. Tweaks to
  object finding algorithm.
- Major improvements to echelle object finding.
- Improved outlier rejection and coefficient fitting in pca_trace
- Major improvements to coadd routines in coadd1d
- Introduced telluric module and telluric correction routines
- Implemented tilt image type which is now a required frame type
- Streamlined and abstracted echelle properties and echelle routine in
  spectrograph classes.
- Revamped 2-d coadding routines and introduced 2-d coadding of
  MultiSlit data
- Improved ginga plotting routines.
- Fixed bug associated with astropy.stats.sigma_clipped_stats when
  astropy.stats.mad_std is used.
- Refactor BPM generation
- Merge raw_image loading with datasec_img and oscansec_img generation
- Sync datasec_img to image in ProcessRawImage
- Started (barely) on a path to having calibration images in counts and
  not ADU
- Refactors GMOS for get_rawimage method
- Enables GMOS overscan subtraction
- Adds R400 wavelength solution for old E2V chip
- Revises simple_calib() method for quick and dirty wavelength
  calibration
- Adds a related show_wvcalib script
- Changes to ech_combspec to better treat filenames
- Fixed bug when bias was set to 'force' which was not bias subtracting
- Implemented changes to vlt_xshooter_nir to now require darks taken
  between flats
- Made flat fielding code a bit more robust against hot pixels at edge
  of orders
- Added pypeit_chk_flat script to view flat images
- Refactored image objects into RawImage, ProcessRawImage, PypeItImage,
  BuildImage
- Moved load() and save() methods from MasterFrame to the individual
  calibration objects
- Converted ArcImage and FlatImages into counts
- Added code to allow for IVAR and RN2 image generation for calibs
- Added several from_master_file() instantiation methods
- Use coadd2d.weighted_combine() to stack calibration images
- Major refactor of slit edge tracing
- Added 'Identify' tool to allow manual identification and calibration
  of an arc spectrum
- Added support for WHT/ISIS
- Added 'Object Tracing' tool to allow interactive object tracing
- Added code of conduct
- Deprecated previous tracing code: `pypeit.traceslits` and
  `pypeit.core.trace_slits`, as well as some functions in
  `pypeit.core.extract` that were replaced by
  `pypeit.core.moment.moment1d` and functions in `pypeit.core.trace`.
- PCA now saved to MasterEdges file; added I/O methods
- Improved CuAr linelists and archives for Gemini wavelength solutions
- New data model for specobj and specobsj objects (spec1d)
- Started some improvements to Coadd2D, TBC
- Allow for the continuum of the arc image to be modeled and subtracted
  when tracing the line-centroid tilts
- Include a mask in the line detection in extracted central arc spectrum
  of each slit/order.  For VLT XShooter NIR, this was needed to ensure
  the sigma calculation didn't include the off-order spectral positions.
- Added a staticmethed to :class:`pypeit.edgetrace.EdgeTraceSet` that
  constructs a ``tslits_dict`` object directly from the Master file.

0.11.0.1
---------

- Add DOI

0.11.0 (22 Jun 2019)
--------------------

- Add magellan_mage, including a new ThAr linelist and an archived
  solution
- Polish several key echelle methods
- Modify create_linelist to default to vacuum
- Update Xshooter, NIRES, and GNIRS
- Refactor ProcessImages into ProcessRawImage, PypeItImage,
  CalibrationImage, ScienceImage, and ImageMask
- Refactor ScienceImage into SciImgStack
- Fix arc tilts bug
- Started an X-Shooter doc and introduced a [process][bias] parameter
- Modified processing steps for bias + overscan subtraction
- Started notes on how to generate a new spectrograph in PypeIt
- Refactoring of reduce to take a ScienceImage object for the images and
  the mask
- Updates to many spectrograph files to put datasec, oscansec in the raw
  frame
- Add find_trim_edge and std_prof_nsigma parameters
- A bit of tuning for MagE
- Fixes for Echelle in fluxspec
- Writes a chosen set of header cards to the spec1D and coadd files
- Updates for FORS2
- Introduced new coadd1d module and some new coadd functinality.
- modified interface to robust_polyfit_djs, robust_optimize, and
  djs_reject.
- Added utility routine cap_ivar for capping the noise level.
- Fixed a bug in optimal extraction which was causing hot pixels when a
  large fraction of the pixels on the object profile were masked.
- Major bug fixes and improvements to echelle object finding. Orders
  which did not cover the entire detector were not being treated
  properly.

0.10.1 (22 May 2019)
--------------------

- Minor bug fix to allow for `None` exposure times when typing frames.

0.10.0 (21 May 2019)
--------------------

- Enable PyPI
- Streamline some of the instantiation at the beginning of
  PypeIt.__init__.
    - Moves the call to default_pypeit_par into config_specific_par.
    - Adds a finalize_usr_build() function to PypeItMetaData to
      consolidate the few opaque steps when finishing the meta data
      build.
- Hack for Kastr
- Turn on Shane Kastb grism wavelength solutions (not tested)
- Started splitting Arc Line Templates Notebook into pieces
- Allows for slice like syntax when defining calibration groups.
- Introduce 'tilt' frame type.  Not used yet.  Everything that's typed
  as an 'arc' is now also typed as a 'tilt'.
- Use matplotlib 'agg' backend to the top-level `__init__.py` to allow
  for running the code under a screen; may need a better approach.
- Numerous doc and style fixes
- Add `master_type` to `MasterFrame` (and derived classes), which is
  used to set the name of the master frame output file.
- Significant edits to `MasterFrame` to streamline IO for derived
  classes.  Lead to significant changes to `Calibrations`.
- Main paths now set in `PypeIt`.
- Allow `connect_to_ginga` to start up the ginga viewer.
- Add a pytest `skipif` that checks if the Cooked directory exists in
  the dev-suite.  Use this to run the tests that only need the raw image
  data or don't need the dev-suite at all.
- Move wavelength calibration save/load out of `pypeit.wavecalib` into
  `pypeit.core.wavecal.waveio.py`
- Rename default directory for calibration masters to `Masters` and
  removed inclusion of spectrograph name.
- Fix oscan sec in read_lris()
- Fix bad return in tracewave.tilts_find_lines()
- Several doc edits
- Fix handling of maskslits
- Fix flexure crashing
- Change `pypeit.spectrographs.spectrograph.get_image_section` to
  *always* return the sections ordered spectral then spatial to match
  the PypeIt convention to match how binning is returned.  Propagated to
  get_datasec_img.
- Changed all functions related to binning to ensure that binning is
  always ordered spectral vs. spatial with the PypeIt convention that
  images have shape (nspec,nspat).  Includes associated documentation.
- Allow `pypeit.bitmask.BitMask` and `pypeit.par.parset.ParSet` to save
  and load from fits file headers.
- Force BitMask definitions in framematch.py and processimages.py to use
  and OrderedDict.  They need to be an OrderedDicts for now to ensure
  that the bits assigned to each key is always the same. As of python
  3.7, normal dict types are guaranteed to preserve insertion order as
  part of its data model. When/if we require python 3.7, we can remove
  this (and other) OrderedDict usage in favor of just a normal dict.
- Changed default for add and rm slits parameters.
- Doc improvements and removal of old, commented methods.
- Edited function that replaces bad columns in images and added tests.
- Added `pypeit.io` with routines to:
    - manipulate `numpy.recarray` objects and converting them into
      `astropy.fits.BinTableHDU` objects.
    - gzip compress a file
    - general parser to pull lists of items from fits headers
- Added metadata to `MasterFrame` objects written to fits files.
- Added `'observed'` option for wavelength reference frame that skips
  any relative motion corrections.

0.9.3 (28 Feb 2019)
-------------------
- Fixed a bug that was introduced when the binning was switched to the
  PypeIt convention.
- Fixed a bug whereby 2d images were not being saved if no objects were
  detected.
- Revamped the naming convention of output files to have the original
  filename in it.

0.9.2 (25 Feb 2019)
-------------------

- Many doc string updates in top level routines (not core)
- Updates to install and cookbook docs
- Continued the process of requiring spectrograph and par in each base
  class
- More doc + cleaning at top level, e.g. base classes
- Eliminates BPM base class
- Hot fix for flatfield;  illumflat was getting divided into the
  pixelflatnrm image
- Implementation of 2d coadds including a script to perform them.
- Fixed bug in extract.fit_profile that was introduced when implementing
  2d coadds
- Polynomial order for object finding is now part of parset.
- Improved X-shooter object tracing by increasing order.
- Improved determination of threshold determination regions for object
  finding.
- Added S/N floor to ivar determination for image procing.
- Reworked master output for traceslits
- Fixed a bug associated with binned images being proc'd incorrectly.
- Fixed master_key outputs in headers to deal with different detectors.
- Modify -c in pypeit_setup to require a setup (or all) be specified
  when writing, e.g. 'all' or 'A,C'
- Generated a new spectrograph child for LRISr in long-slit read-out
  mode (only 2 amps, 1 per detector)
- Require astropy >=3.1  [required for coadding at the least]
- Fixed a circular import which required move qa from wavecal into
  autoid.
- Fixed a bug in LRIS-R that spectrograph which was not using binning
  for wavelength fwhm.
- Updated docs on add/rm slits.
- Fixed and tuned up fluxing script and fluxing routines.
- Introduce sky_sigrej parameter
- Better handling of ManualExtraction
- Add template for LRISr 600/5000 wavelengths
- PYDL LICENSE and licenses folder
- Updates for new Cooked (v1.0)

0.9.1 (4 Feb 2019)
------------------

- Move write method for sensitivity function
- Modify I/O for detnum parameter
- Modify idx code in SpecObj
- Fixed a bug on datatype formatting
- Reworked masteframe and all base classes to be more homogenous so that
  one only ever overloads the save_master and load_master methods.
- Many changes fixes wavecal/autoid.py to make the lines being used
  explicitly clear. This fixed many bugs in the the wavelength fitting
  that were recently introduced.
- Introduced reidentification algorithm for wavelengths and many
  associated algorithms. Reidentification is now the default for
  x-shooter and NIRES. Other changes to the wavelength interface and
  routines to make them more compatible with echelle.
- Tweaked LA cosmics defaults. Add instrument specific parameters in
  spectrograh classes along with routines that check binning and decide
  on best params for LRIS-RED
- Now updating cosmic ray masking after each global sky subtraction
- Major developments for echelle functionality, including object
  wavelengths, and reduction control flow.
- Introduced wavemodel.py to simulate/extract/ID sky and ThAr spectral
  emission lines.
- Significant refactor of tracing slit/edge orders and new docs+tests
- Changed back BPM image to be aligned with datasec *not* the raw image
  shape (without trimming)
- Renabled ability to add user supplied slits
- Miscellaneious echelle-related advances
- PNGs of X-Shooter fits
- Sped up trace plotting in ginga
- Fussed again with how time is handled in PypeIt.  Hopefully the last
  time..
- dispaxis renamed specaxis and dispflip to specflip
- Lots of VLT/X-Shooter development
- Removed a number of files that had been mistakingly added into the
  repo
- Now running on cooked v=0.92
- Allow for multiple paths to be defined in the pypeit file
- Changed the procedure used to identify instrument configurations and
  identify which frames to use when calibrating science exposures.
- Added configurations, calibration groups, and background index to
- Total revamp of Tilts. Arc line tracing significantly improved.
- Fixes to trace_crude_init, trace_fweight, and trace_gweight.
- Many other small bug fixes and modifications particularly in the
  fitting routines.
- Lots of development related to echelle functionality.
- Major enhancements to fitting routines (in utils)
- Make GMOS south works and update OH line lists, and also add LBT/MODS.
- Introduce calib groups
- Removes setup designation.  Largely replaced with master_key
- Refactor Calibrations class to handle new calib groups
- Refactor QA to handle new calib groups
- Refactor tests to handle new calib groups
- Pushed pieces of run_pypeit into the PypeIt class
- Removed future as a dependency
- Change point step size to 50 pixels in show_slits and show_trace for
  major speed up
- Implemented difference imaging for near-IR reductions for both
  Multislit and Echelle
- Fixed a bug in echelle object finding algorithm.
- Fixed bug in object finding associated with defining the background
  level for bright telluric standards and short slits.
- Implemented using standard stars as crutches for object tracing.
- Reworked the implementation of reuse_masters in the PypeIt class and
  in the Calibrations class.
- New behavior associated with the -o overwrite feature in run_pypeit.
  User prompting feature has been disabled. Existing science files will
  not be re-created unless the -o option is set.
- Fixed a bug where local sky subtraction was crashing when all the
  pixels get masked.
- Nearly resurrected simple_calib
- New method to build the fitstbl of meta data
- Refactor handling of meta data including a data model defining core
  and additional meta data
- Replaces metadata_keys with pypeit_file_keys for output to PypeIt file
- Updates new metadata approach for VLT, Keck, Lick, Gemini instruments
- Remove PypeItSetup call from within PypeIt
- Remove lacosmic specific method in Spectrograph;  replaced with
  config_specific_par
- setup block now required when running on a PypeIt file
- Introduced a new method of determining breakpoint locations for local
  sky subtraction which takes the sampling set by the wavelength tilts
  into account.
- Fixed a major bug in the near-IR difference imaging for the case of
  A-B, i.e. just two images.
- Introduced routines into core.procimg that will be used in 2-d
  co-adding.
- Tweaks to VLT X-SHOOTER spectrograph class to improve reductions.
- Moved methods for imaging processing from scienceimage class to
  processimages class.
- Introduce full_template() method for multi-slit wavelength
  calibrations; includes nsnippet parameter
- Generate full template files for LRIS, DEIMOS, Kastb
- Added a few new Arc lines for DEIMOS in the blue
- Introduce mask_frac_thresh and smash_range parameters for slit
  tracing; modified LRISb 300 defaults
- Updated slit tracing docs
- Introduced --show command in pypeit_chk_edges
- Added echelle specific local_skysub_extract driver.
- Refactored PypeIt and ScienceImage classes and introduced Reduce
  class. ScienceImage now only does proc-ing whereas reduction
  operations are done by Reduce. Reduce is now subclassed in an
  instrument specific way using instantiate_me instead of PypeIt. This
  was necessary to enable using the same reduction functionality for 2d
  coadds.
- Added and improved routines for upcoming coadd2d functionality.
- Fixed bug in weight determination for 1d spectral coadds.
- Major fixes and improvements to Telluric corrections and fluxing
  routines.
- Fluxing now implemented via a script.
- Turned flexure back on for several instruments
- Introduced VLT/FORS2 spectrograph
- Swapped binspec and binspat in parse binning methods
- Extended LRISr 1200_900 arc template
- Modified add/rm slit methods to be spec,spat
- Add an option in coadding to scale the coadded spectrum to a given
  magnitude in a given filter
- Extended DEIMOS 1200G template

0.9.0
-----

- Major refactor to rename most modules and incorporate the PYPIT ->
  PypeIt switch
- Add SlitMask, OpticalModel, and DetectorMap classes.  Implemented
  DEIMOSOpticalModel based on DEEP2 IDL code.
- Improved treatment of large offsets in
  pypeit.core.trace_slits.trace_gweight to be symmetric with
  trace_fweight. Large outlying pixels were breaking object tracing.
- Added thresholding in pypeit.core.tracewave to ensure that tilts are
  never crazy values due to extrapolation of fits which can break sky
  subtraction.
- Turn off 2.7 Travis testing
- Integrated arclines into PypeIt
- Added KDTree algorithm to the wavelength calibration routines
- Modified debug/developer modes
- Update SpecObjs class; ndarray instead of list;  set() method
- Completely revamped object finding, global sky subtraction and local
  sky subtraction with new algorithms.
- Added -s option to run_pypeit for interactive outputs.
- Improved pypeit_show_spec2d script.
- Fixed bug whereby -m --use_master was not being used by run_pypeit
  script.
- Overhaul of general algorithm for wavelength calibration
- Hot fix for bspline + requirements update
- Fixed issue with biases being written to disk as untrimmed.
- Completely reworked flat fielding algorithm.
- Fixed some parsing issues with the .pypeit file for cases where there
  is a whitepsace in the path.
- Implemented interactive plots with the -s option which allow the
  reduction to continue running.
- Modified global sky subtraction significantly to now do a polynomial
  fit. This greatly improves results for large slits.
- Updated loading of spectra and pypeit_show_1dspec script to work with
  new output data model.
- Implemeneted a new peak finding algorithm for arc lines which
  significantly improved wavelength fits.
- Added filtering of saturated arc lines which fixed issues with
  wavelength fits.
- Added algorithms and data files for telluric correction of near-IR
  spectra.
- Revamped flat field roiutine to tweak slit boundaries based on slit
  illumination profile. Reworked calibrations class to accomodate the
  updated slit boundaries and tilts images as well as update the master
  files.
- Include BitMask class from MaNGA DAP.
- Change the way frame types are include in PypeItSetup.fitstbl
- Edited KeckLRISSpectrograph header keywords
- Edited how headers are read from the provided files
- Created metadata.PypeItMetaData class to handle what was previously
  `fitstbl`
- Fussed with date/time driven by GMOS;  date is no longer required in
  `fitstbl`
- Initial work on GMOS;  this is still work-in-progress
- Pushed several arcparam items into the Wavelengths parset
- Series of hacks for when binning is missing from the fitstbl
- CuAr line lists for GMOS
- New option to reduce only 1 det at a time
- Data provided in pypeit file overwrites anything read from the fits
  file headers.
- Filled in fits table reading data for GNIRS
- Demand frametype column in fits table is U8 format
- Further improvements to detect_lines arcline detection algorithm.
- Got rid of arcparam and added info and docs to wavelengths parset.
- Improved and commented autoid.py arclines code.
- Added utilities to wavecalib to compute shift,stretch of two spectra.
- Completely revamped cross-correlation algorithm in wavecalib to give
  roburt results.

0.8.1
-----
- Figuring out how to tag releases

0.8.0
-----

- First major steps on ARMED echelle data reduction pipeline
- APF/Levy and Keck/HIRES implemented
- Updates to blaze function and slit profile fitting
- Initial support for multislit reduction
- Coadding; including docs; and tests
- Now requiring astropy >= v1.3
- raw_input handling for Python 3
- coadd handling of bad input
- coadd bug fix on obj name
- Init local (i.e. object dependent) parameters in coadding
- fix local background logic error in slit masking
- Refactor QA PDF to PNG+HTML
- Add nminima object finding
- Add new parameters for object finding, reduce specific detectors
- Add slit profile QA
- Begin writing header (e.g. RA/DEC) info to spec1d files
- Fix bug in applying BPM for finding slit edges
- Update Ginga hooks
- Enable archiving/loading sensitivity function
- Add new cosmic ray algorithms for coadding (especially pairs of
  spectra)
- Added support for TNG+Dolores long slit spectrograph
- Started removing cython code
- Update line detection algorithm
- Updated flexure and tilt tracing documentation
- Updated docs:added standards.rst, and make a small correction in using
  script pypit_setup in setup.rst
- Fixed travis
- Updated slit trace algorithm
- Improved arc line detection algorithm
- Added functionality for fully automated wavelength calibration with
  arclines
- Switched settings files to allow IRAF style data sections to be
  defined
- Allowed data sections to be extracted from header information
- Significant refactor of routines related to pypit_setup
- Various small improvements, primarly to handle Gemini/GMOS data [not
  yet fully supported in PYPIT]
- Removed majority of cython functionality
- Moved logging to be a package object using the main __init__.py file
- Begin to adhere to PEP8 (mostly)
- setup.py rewritten.  Modeled after
  https://github.com/sdss/marvin/blob/master/setup.py .  Added
  requirements.txt with the package versions required.
- Updates archeck
- Loads NIST arclines from arclines instead of PYPIT
- DEIMOS reduction!
- Bug fix for bspline with bkspace
- Enable loading a sensitivity function with YAML
- Allow for multiple detectors when using `reduce detnum`
- Moved all imports to the start of every file to catch and avoid
  circular imports, removed most `import ... as ...` constructs
- dummy_* removed from arutils as necessary and propagated changes to
  tests
- remove dependency of ararclines functions on slf
- change requirements for astropy to >=1.3.0 so that `overwrite` is
  valid
- include numba in requirements, but actually a requirement of arclines
- Improve cookbook and setup docs
- Faster algorithm for defining object and background regions
- Restore armsgs -d functionality
- Finished cython to python conversions, but more testing needed
- Introduce maskslits array
- Enable multi-slit reduction
- Bug fixes in trace_slits
- Fixes what appears to be a gross error in slit bg_subtraction
  (masking)
- Turns off PCA tilt QA for now [very slow for each slit]
- Several improvements for coadding
- Modify lacosmic to identify tiny CR's
- Enabled writing Arc_fit QA for each slit/order
- Refactored comb_frames
- Refactored load_frames
- Refactored save_master
- Refactored get_datasec_trimmed, get_datasec, pix_to_amp
- Refactored slit_pixels
- Refactored sub_overscan
- Refactored trace_slits (currently named driver_trace_slits) and many
  of its dependencies
- Added parameter trace_slits_medrep for optional smoothing of the trace
  slits image
- Updated a few settings for DEIMOS and LRIS related to tracing slits
- Added a replace_columns() method to arproc.py
- Fixed a bug in new_match_edges()
- Moved tracing docs -> slit_tracing and edited extensively
- Updated docs on DEIMOS, LRIS
- Added the pypit_chk_edges script
- Added BPM for DEIMOS
- Added the code for users to add slits [edgearr_from_users()] but have
  not documented nor made it accessible from the PYPIT file
- Generated tcrude_edgearr() method for using trace crude on the slit
  edges
- Added trace_crude() method that I ported previously for DESI
- Added multi_sync() method for ARMLSD slit synchronization
- Have somewhat deprecated the maxgap method
- Refactored the gen_pixloc() method
- Generate arpixels.py module for holding pixel level algorithms
- Move all methods related to TraceSlits to artraceslits.py
- Introduce the TraceSlits class
- Update armlsd accordingly
- Remove driver_trace_slits and refctor_trace_slits methods
- Making Ginga a true dependency of PYPIT
- Have TraceSlits write/load MasterFrames
- Introduce SetupClass object
- Replace armbase.setup_science() with SetupClass.run()
- Move setup acitivites to inside pypit.py
- doc updates in setup.rst
- Refactor fitsdict -> fitstbl  (variable name not updated everywhere)
- Removed slurped headers from fitsdict (and therefore fitstbl)
- Include SetupClass Notebook
- Move ftype_list from armeta.py to arsort.py
- Bug fix related to fluxing
- Substantial refactor of arsort.py
- Substantial refactor of arsetup.py
- Introduced base-level ProcessImages class
- Introduced abstract MasterFrame class
- Introduced BiasFrame, BPMImage, ArcImage, and TraceImage classes
- Started NormPixelFlat class but have not yet implemented it
- Substantial refactoring of armasters
- Moved arlris, ardeimos to core/
- Moved image processing methods to arprocimg in core/
- Introduced calib_dict to hold calibration frames in armlsd (instead of
  slf)
- Modified ardeimos to load only a single image (if desired)
- Turned off fluxing in this branch;  is 'fixed' in the one that follows
- Moved get_slitid() to artraceslits
- Deprecates ['trace']['combine']['match'] > 0.0 option
- Deprecates ['arc']['combine']['match'] > 0.0 option
- Refactoring of settings and slf out of core methods continues
- Removed _msbias, _msarc, _datasec, _bpix from slf
- New tests and Notebooks
- Introduced FluxSpec class
- Introduce pypit_flux_spec script (and docs)
- Added FluxSpec Notebook
- armlsd has reappeared (momentarily) but is not being used;  it goes
  away again in a future branch
- Added a dict (std_dict) in arms.py to hold standard star extractions
- Reducing standard stars in the main arms loop
- Modified save_1d_spectra to handle loaded SpecObj in addition to
  internally generated ones
- Moved arflux to core and stripped out slf, settings
- Really restricting to nobj when user requests it
- New tests
- Introduces WaveCalib class
- Push ararc.py to core/ after removing slf and settings dependencies
- Further refactor masters including MasterFrame; includes addressing
  previous comment from RC
- Removed armlsd.py again
- Strips wv_calib from ScienceExposure
- Push get_censpec() to ararc.py
- New tests; limited docs
- TraceSlits load method pushed outside the class
- Introduces WaveTilts class
- Significant modification to tilt recipe including deprecation of PCA
- Moved tilt tracing algorithms from artrace.py to artracewave.py in
  core/
- Added 2D Legendre fitting to polyfit2d_general
- New trace slits tilts  settings (for 2D fitting)
- New QA plot
- New pypit_chk_tilts script
- New docs
- New tests
- Introduces FlatField class
- Adds FlatField Notebook, tests
- Pushes flat field algorithms into core/arflat.py
- Main flatfield method broken into a few pieces
- Further refactoring of armasters
- Further refactoring related to settings and ScienceExposure
- WaveImage class
- Strip mswave from ScienceExposure
- New tests
- Push get_calib methods into the individual classes
- Significant refactoring in arms.py followed
- Rename slits_dict -> tslits_dict
- Use tslits_dict in wavetilts.py
- Introduce ScienceImage class
- Substantial refactoring in arms.py followed
- Notebook too
- Reversed exposure/det loops for the (last?) time
- Generated arskysub.py in core/
- Significant portions of arproc.py are now superfluous
- Moved flexure_qa to arwave.py
- Significant refactoring of arsave.py (also moved to core/)
- Removed settings and slf from arspecobj.py
- Refactored trace_objects_in_slit()
- Refactoring of flexure algorithms
- Adds build_crmask() and flat_field() methods to ProcessImages
- Completed the deprecation of arsciexp (RIP)
- Many test updates
- Doc strings improved but no new main docs
- Completed armasters refactor and moved to core/
- Adds bspline_profile() method;  Used here for skysub but will also
  show up in extraction
- Introduces new skysub method;  still a bspline but now the new one
- Adds several methods from the PYDL repository into a pydl.py module
  including bspline Class
- Adds method to generate ximg and edgemask frames
- Adds new trace_slits_trim settings
- Small install edits
- Fixes Travis failure that crept into the previous PR
- Fix bug in bspline
- Adds a demo Notebook for LRISr redux
- Other odds and ends including code flow doc
- Introduce pypit/par and pypit/config directories
- Introduce PypitPar as an initial step toward refactoring the front end
- Final nail in the coffin for cython
- Add API docs
- Add bumpversion
- Adds a demo Notebook for LRISr redux
- Other odds and ends including code flow doc
- Introduce pypit/par and pypit/config directories
- Introduce PypitPar as an initial step toward refactoring the front end
- Move spectrograph specific code into spectographs/ folder
- Introduces the Spectrographs class
- Introduces the Calibrations class with Notebook
- Bug fix in view_fits script
- Handle no-slits-found condition
- Added NIRES to spectrographs folder
- Fixed logic in ArcImage class related to settings and user settings
- Added user settings to some of the other classes.
- Enabled load_raw_frame to take a negative dispersion axis indicating
  flips.
- Major bug fixed in bspline_profile where it was producing gargabe
  results when breakpoints were being rejected.
- Edits to Spectrograph class
- Removed all use of settings in ARMS and its subsequent calls.  ARMS
  now uses PypitPar and its sub parameter sets
- propagated ParSet changes into run_pypit and pypit_setup
- settings/parameters for pypit now set in the pypit file using a
  configuration parameter set
- rewrote pypit file parser
- Included automatically generated documentation of PypitPar when
  running make html in doc/ directory
- Checked orientation of array correct for DATASEC and OSCANSEC in
  DetectorPar for each Spectrograph
- Add SpecObjs class
- Add from_dict and to_dict methods to pydl bspline and update docs
- Updated from_dict method in pydl bspline

0.7 (2017-02-07)
----------------

This file enters the scene.<|MERGE_RESOLUTION|>--- conflicted
+++ resolved
@@ -13,16 +13,14 @@
 - Allow verbosity specification for various post-processing command-line scripts.
 - Allow for the specification of a specific UVIS extinction file for sensitivity
   function computation and flux calibration.
-<<<<<<< HEAD
 - Adding Keck/HIRES functionality.
 - Restructred coadd2d in order to work with images that have different
 sizes.
 - Restructured extraction and find_objects classes to work
 better with 2d coadds.
 - Started modifications and support for JWST.
-=======
 - Refactor and general update of documentation
->>>>>>> e55e00e9
+
 
 1.10.0 (11 July 2022)
 ---------------------
