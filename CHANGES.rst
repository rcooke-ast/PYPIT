--- conflicted
+++ resolved
@@ -27,15 +27,11 @@
 - The ``'calib'`` column is now always added to the pypeit file, regardless of
   whether or not you also request the ``'comb_id'`` and ``'bkg_id'`` columns.
 - Names of associated calibration frames now written to ``spec2d`` file headers.
-<<<<<<< HEAD
 - Added the option to disable strict version checking for 1d coadds.
 - Major quicklook updates.  ql_multislit.py temporarily deprecated.
-=======
-- Major quicklook updates.  ql_multislit.py deprecated.
 - Improve speed in ginga visualization of traces and added
   `pypeit_chk_tilts`. Note that this script uses an update
   of the tilts datamodel, so it will not work on older reductions.
->>>>>>> 73a4e06b
 
 1.12.2 (29 Mar 2023)
 --------------------
