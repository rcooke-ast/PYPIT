--- conflicted
+++ resolved
@@ -10,15 +10,12 @@
 - Implemented the upgraded GTC/OSIRIS+
 - (Hotfix) keymap error when displaying GUIs
 - Added support for more NOT/ALFOSC grisms as well as NOT recommended standards
-<<<<<<< HEAD
 - Implemented the SOAR/Goodman blue 400 grating (setup M1)
 - Added support for SOAR/Goodman red 600 grating (setup RED)
-=======
 - Implemented the SOAR/Goodman (blue) M1 only
-- New docs on OneSpec 
+- New docs on OneSpec
 - Modify install notes to allow python 3.10; python3.8 not longer explicitly supported
 - Allow for bad orders during extraction  (without crashing)
->>>>>>> 149cf4b5
 
 1.12.0 (31 Jan 2023)
 --------------------
@@ -41,15 +38,6 @@
 - Parse Keck/NIRES dither patterns, similar to MOSFIRE
 - Introduce BitMaskArray class to ease use of bitmasks
 - Fixed memory hogging by matplotlib when using version >= 3.6.1
-<<<<<<< HEAD
-- Allow for bad orders during extraction (without crashing)
-- New docs on OneSpec 
-- Modify install notes to allow 3.10
-- Enables a beta version for keck_hires reductions
-- Refactoring of I/O for WAVEFIT2D objects in WaveCalib
-- Significant refactoring of ech_objfind()
-=======
->>>>>>> 149cf4b5
 
 1.11.0 (21 Oct 2022)
 --------------------
