--- conflicted
+++ resolved
@@ -32,14 +32,11 @@
 * Added functionality for fully automated wavelength calibration with arclines
 * Switched settings files to allow IRAF style data sections to be defined
 * Allowed data sections to be extracted from header information
-<<<<<<< HEAD
+* Significant refactor of routines related to pypit_setup
+* Various small improvements, primarly to handle Gemini/GMOS data [not yet fully supported in PYPIT]
 * Removed majority of cython functionality
 * Moved logging to be a package object using the main __init__.py file
 * Begin to adhere to PEP8 (mostly)
-=======
-* Significant refactor of routines related to pypit_setup
-* Various small improvements, primarly to handle Gemini/GMOS data [not yet fully supported in PYPIT]
->>>>>>> d02dd1fc
 
 0.7 (2017-02-07)
 ----------------
