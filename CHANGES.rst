--- conflicted
+++ resolved
@@ -12,7 +12,8 @@
 - Fixes a few sensfunc bugs
 - Added template for LRIS 600/7500
 - Deal with non-extracted Standard
-<<<<<<< HEAD
+- docs docs and more docs
+- A QA fix too
 - Replaces usage of the `tslits_dict` dictionary with
   `pypeit.slittrace.SlitTraceSet` everywhere.  This `SlitTraceSet`
   object is now the main master file used for passing around the slit
@@ -30,15 +31,7 @@
       `pypeit.flatfield.FlatField.fit`.
 - Reoriented trace images in the `EdgeTraceSet` QA plots.  Added the
   sobel image to the ginga display.
-- Added `bspline_profile_qa` for generic QA of a bspline fit.
-=======
-- docs docs and more docs
-- A QA fix too
->>>>>>> 6079ed8f
-
-
-
-- docs docs and more docs
+- Added `bspline_qa` for generic QA of a bspline fit.
 
 0.13.1 (07 Mar 2020)
 --------------------
