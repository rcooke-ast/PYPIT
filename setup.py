#!/usr/bin/env python
# Licensed under a 3-clause BSD style license - see LICENSE.rst
from __future__ import absolute_import, division, print_function
#
# Standard imports
#
import glob, os
from distutils.extension import Extension
#
# setuptools' sdist command ignores MANIFEST.in
#
#from distutils.command.sdist import sdist as DistutilsSdist
from setuptools import setup
#
# DESI support code.
#
#from desiutil.setup import DesiTest, DesiVersion, get_version
#
# Begin setup
#
setup_keywords = dict()
#
# THESE SETTINGS NEED TO BE CHANGED FOR EVERY PRODUCT.
#
setup_keywords['name'] = 'pypit'
setup_keywords['description'] = 'PYPIT Spectroscopic Reduction'
setup_keywords['author'] = 'PYPIT Collaboration'
setup_keywords['author_email'] = 'pypit@ucolick.org'
setup_keywords['license'] = 'BSD'
setup_keywords['url'] = 'https://github.com/pypit/pypit'
#
# END OF SETTINGS THAT NEED TO BE CHANGED.
#
setup_keywords['version'] = '0.6.dev0' #get_version(setup_keywords['name'])
#
# Use README.rst as long_description.
#
setup_keywords['long_description'] = ''
if os.path.exists('README.md'):
    with open('README.md') as readme:
        setup_keywords['long_description'] = readme.read()
#
# Set other keywords for the setup function.  These are automated, & should
# be left alone unless you are an expert.
#
# Treat everything in bin/ except *.rst as a script to be installed.
#
if os.path.isdir('bin'):
    setup_keywords['scripts'] = [fname for fname in glob.glob(os.path.join('bin', '*'))
        if not os.path.basename(fname).endswith('.rst')]
setup_keywords['provides'] = [setup_keywords['name']]
setup_keywords['requires'] = ['Python (>2.7.0)']
# setup_keywords['install_requires'] = ['Python (>2.7.0)']
setup_keywords['zip_safe'] = False
setup_keywords['use_2to3'] = True
setup_keywords['packages'] = ['pypit'] #find_packages('pypit')
#setup_keywords['package_dir'] = {'':''}
#setup_keywords['cmdclass'] = {'version': DesiVersion, 'test': DesiTest, 'sdist': DistutilsSdist}
#setup_keywords['test_suite']='{name}.tests.{name}_test_suite.{name}_test_suite'.format(**setup_keywords)
setup_keywords['setup_requires']=['pytest-runner']
setup_keywords['tests_require']=['pytest']

# Cython
import numpy, os
from Cython.Distutils import build_ext
from Cython.Build import cythonize
from distutils.extension import Extension

include_gsl_dir = os.getenv('GSL_PATH')+'/include/'
lib_gsl_dir = os.getenv('GSL_PATH')+'/lib/'
pyx_files = glob.glob('pypit/*.pyx')
setup_keywords['ext_modules']=[]
for pyx_file in pyx_files:
    pyx_split = pyx_file.split('.')
    pyx_split2 = pyx_split[0].split('/')
    # Generate Extension
    #ext = Extension(pyx_split2[1], [pyx_file],
    ext = Extension('pypit.'+pyx_split2[1], [pyx_file],
        include_dirs=[numpy.get_include(),
                    include_gsl_dir],
        library_dirs=[lib_gsl_dir],
        libraries=["gsl","gslcblas"]
    )
    # Append
    setup_keywords['ext_modules'].append(ext)
#for pyx_file in pyx_files:
#    pyx_split = pyx_file.split('/')
#    ext = cythonize(pyx_split[1])
#    setup_keywords['ext_modules'].append(ext)

setup_keywords['cmdclass']={'build_ext': build_ext}

# Autogenerate command-line scripts.
#
# setup_keywords['entry_points'] = {'console_scripts':['desiInstall = desiutil.install.main:main']}

#
# Add internal data directories.
#
<<<<<<< HEAD
setup_keywords['package_data'] = {'pypit': ['data/extinction/*',
                                            'data/arc_lines/NIST/*',
                                            'data/arc_lines/*.yaml',
                                            'data/arc_lines/*.py',
                                            'data/standards/calspec/*',
                                            'data/sky_spec/*',]}
=======

data_files = []

# walk through the data directory, adding all files
data_generator = os.walk('pypit/data')
for path, directories, files in data_generator:
    for f in files:
        data_path = '/'.join(path.split('/')[1:])
        data_files.append(data_path + '/' + f)
# add pipeline and spectrograph settings
settings = glob.glob('pypit/settings.*')
settings = ['/'.join(path.split('/')[1:]) for path in settings]
data_files.extend(settings)
setup_keywords['package_data'] = {'pypit': data_files,
                                  '': ['*.rst', '*.txt']}
setup_keywords['include_package_data'] = True

>>>>>>> ce4a3306
#
# Run setup command.
#
setup(**setup_keywords)
<|MERGE_RESOLUTION|>--- conflicted
+++ resolved
@@ -97,14 +97,6 @@
 #
 # Add internal data directories.
 #
-<<<<<<< HEAD
-setup_keywords['package_data'] = {'pypit': ['data/extinction/*',
-                                            'data/arc_lines/NIST/*',
-                                            'data/arc_lines/*.yaml',
-                                            'data/arc_lines/*.py',
-                                            'data/standards/calspec/*',
-                                            'data/sky_spec/*',]}
-=======
 
 data_files = []
 
@@ -122,7 +114,6 @@
                                   '': ['*.rst', '*.txt']}
 setup_keywords['include_package_data'] = True
 
->>>>>>> ce4a3306
 #
 # Run setup command.
 #
